/**
 * @File llavatarappearance.cpp
 * @brief Implementation of LLAvatarAppearance class
 *
 * $LicenseInfo:firstyear=2012&license=viewerlgpl$
 * Second Life Viewer Source Code
 * Copyright (C) 2010, Linden Research, Inc.
 *
 * This library is free software; you can redistribute it and/or
 * modify it under the terms of the GNU Lesser General Public
 * License as published by the Free Software Foundation;
 * version 2.1 of the License only.
 *
 * This library is distributed in the hope that it will be useful,
 * but WITHOUT ANY WARRANTY; without even the implied warranty of
 * MERCHANTABILITY or FITNESS FOR A PARTICULAR PURPOSE.  See the GNU
 * Lesser General Public License for more details.
 *
 * You should have received a copy of the GNU Lesser General Public
 * License along with this library; if not, write to the Free Software
 * Foundation, Inc., 51 Franklin Street, Fifth Floor, Boston, MA  02110-1301  USA
 *
 * Linden Research, Inc., 945 Battery Street, San Francisco, CA  94111  USA
 * $/LicenseInfo$
 */

#include "linden_common.h"

#include "llavatarappearance.h"
#include "llavatarappearancedefines.h"
#include "llavatarjointmesh.h"
#include "llstl.h"
#include "lldir.h"
#include "llpolymorph.h"
#include "llpolymesh.h"
#include "llpolyskeletaldistortion.h"
#include "llstl.h"
#include "lltexglobalcolor.h"
#include "llwearabledata.h"
#include "boost/bind.hpp"
#include "boost/tokenizer.hpp"

using namespace LLAvatarAppearanceDefines;

//-----------------------------------------------------------------------------
// Constants
//-----------------------------------------------------------------------------

const std::string AVATAR_DEFAULT_CHAR = "avatar";
const LLColor4 DUMMY_COLOR = LLColor4(0.5,0.5,0.5,1.0);

/*********************************************************************************
 **                                                                             **
 ** Begin private LLAvatarAppearance Support classes
 **
 **/

//------------------------------------------------------------------------
// LLAvatarBoneInfo
// Trans/Scale/Rot etc. info about each avatar bone.  Used by LLVOAvatarSkeleton.
//------------------------------------------------------------------------
class LLAvatarBoneInfo
{
    friend class LLAvatarAppearance;
    friend class LLAvatarSkeletonInfo;
public:
    LLAvatarBoneInfo() : mIsJoint(FALSE) {}
    ~LLAvatarBoneInfo()
    {
        std::for_each(mChildren.begin(), mChildren.end(), DeletePointer());
        mChildren.clear();
    }
    BOOL parseXml(LLXmlTreeNode* node);

private:
    std::string mName;
    std::string mSupport;
    std::string mAliases;
    BOOL mIsJoint;
    LLVector3 mPos;
    LLVector3 mEnd;
    LLVector3 mRot;
    LLVector3 mScale;
    LLVector3 mPivot;
    typedef std::vector<LLAvatarBoneInfo*> bones_t;
    bones_t mChildren;
};

//------------------------------------------------------------------------
// LLAvatarSkeletonInfo
// Overall avatar skeleton
//------------------------------------------------------------------------
class LLAvatarSkeletonInfo
{
    friend class LLAvatarAppearance;
public:
    LLAvatarSkeletonInfo() :
        mNumBones(0), mNumCollisionVolumes(0) {}
    ~LLAvatarSkeletonInfo()
    {
        std::for_each(mBoneInfoList.begin(), mBoneInfoList.end(), DeletePointer());
        mBoneInfoList.clear();
    }
    BOOL parseXml(LLXmlTreeNode* node);
    S32 getNumBones() const { return mNumBones; }
    S32 getNumCollisionVolumes() const { return mNumCollisionVolumes; }

private:
    S32 mNumBones;
    S32 mNumCollisionVolumes;
    LLAvatarAppearance::joint_alias_map_t mJointAliasMap;
    typedef std::vector<LLAvatarBoneInfo*> bone_info_list_t;
    bone_info_list_t mBoneInfoList;
};

//-----------------------------------------------------------------------------
// LLAvatarXmlInfo
//-----------------------------------------------------------------------------

LLAvatarAppearance::LLAvatarXmlInfo::LLAvatarXmlInfo()
    : mTexSkinColorInfo(0), mTexHairColorInfo(0), mTexEyeColorInfo(0)
{
}

LLAvatarAppearance::LLAvatarXmlInfo::~LLAvatarXmlInfo()
{
    std::for_each(mMeshInfoList.begin(), mMeshInfoList.end(), DeletePointer());
    mMeshInfoList.clear();

    std::for_each(mSkeletalDistortionInfoList.begin(), mSkeletalDistortionInfoList.end(), DeletePointer());
    mSkeletalDistortionInfoList.clear();

    std::for_each(mAttachmentInfoList.begin(), mAttachmentInfoList.end(), DeletePointer());
    mAttachmentInfoList.clear();

    delete_and_clear(mTexSkinColorInfo);
    delete_and_clear(mTexHairColorInfo);
    delete_and_clear(mTexEyeColorInfo);

    std::for_each(mLayerInfoList.begin(), mLayerInfoList.end(), DeletePointer());
    mLayerInfoList.clear();

    std::for_each(mDriverInfoList.begin(), mDriverInfoList.end(), DeletePointer());
    mDriverInfoList.clear();

    std::for_each(mMorphMaskInfoList.begin(), mMorphMaskInfoList.end(), DeletePointer());
    mMorphMaskInfoList.clear();
}


/**
 **
 ** End LLAvatarAppearance Support classes
 **                                                                             **
 *********************************************************************************/

//-----------------------------------------------------------------------------
// Static Data
//-----------------------------------------------------------------------------
LLAvatarSkeletonInfo* LLAvatarAppearance::sAvatarSkeletonInfo = NULL;
LLAvatarAppearance::LLAvatarXmlInfo* LLAvatarAppearance::sAvatarXmlInfo = NULL;
LLAvatarAppearanceDefines::LLAvatarAppearanceDictionary* LLAvatarAppearance::sAvatarDictionary = NULL;


LLAvatarAppearance::LLAvatarAppearance(LLWearableData* wearable_data) :
    LLCharacter(),
    mIsDummy(FALSE),
    mTexSkinColor( NULL ),
    mTexHairColor( NULL ),
    mTexEyeColor( NULL ),
    mPelvisToFoot(0.f),
    mHeadOffset(),
    mRoot(NULL),
    mWearableData(wearable_data),
    mNumBones(0),
    mNumCollisionVolumes(0),
    mCollisionVolumes(NULL),
    mIsBuilt(FALSE),
    mInitFlags(0)
{
    llassert_always(mWearableData);
    mBakedTextureDatas.resize(LLAvatarAppearanceDefines::BAKED_NUM_INDICES);
    for (U32 i = 0; i < mBakedTextureDatas.size(); i++ )
    {
        mBakedTextureDatas[i].mLastTextureID = IMG_DEFAULT_AVATAR;
        mBakedTextureDatas[i].mTexLayerSet = NULL;
        mBakedTextureDatas[i].mIsLoaded = false;
        mBakedTextureDatas[i].mIsUsed = false;
        mBakedTextureDatas[i].mMaskTexName = 0;
        mBakedTextureDatas[i].mTextureIndex = sAvatarDictionary->bakedToLocalTextureIndex((LLAvatarAppearanceDefines::EBakedTextureIndex)i);
    }
}

// virtual
void LLAvatarAppearance::initInstance()
{
    //-------------------------------------------------------------------------
    // initialize joint, mesh and shape members
    //-------------------------------------------------------------------------
    mRoot = createAvatarJoint();
    mRoot->setName( "mRoot" );

    for (const LLAvatarAppearanceDictionary::MeshEntries::value_type& mesh_pair : sAvatarDictionary->getMeshEntries())
    {
        const EMeshIndex mesh_index = mesh_pair.first;
        const LLAvatarAppearanceDictionary::MeshEntry *mesh_dict = mesh_pair.second;
        LLAvatarJoint* joint = createAvatarJoint();
        joint->setName(mesh_dict->mName);
        joint->setMeshID(mesh_index);
        mMeshLOD.push_back(joint);

        /* mHairLOD.setName("mHairLOD");
           mHairMesh0.setName("mHairMesh0");
           mHairMesh0.setMeshID(MESH_ID_HAIR);
           mHairMesh1.setName("mHairMesh1"); */
        for (U32 lod = 0; lod < mesh_dict->mLOD; lod++)
        {
            LLAvatarJointMesh* mesh = createAvatarJointMesh();
            std::string mesh_name = "m" + mesh_dict->mName + std::to_string(lod);
            // We pre-pended an m - need to capitalize first character for camelCase
            mesh_name[1] = toupper(mesh_name[1]);
            mesh->setName(mesh_name);
            mesh->setMeshID(mesh_index);
            mesh->setPickName(mesh_dict->mPickName);
            mesh->setIsTransparent(FALSE);
            switch((S32)mesh_index)
            {
                case MESH_ID_HAIR:
                    mesh->setIsTransparent(TRUE);
                    break;
                case MESH_ID_SKIRT:
                    mesh->setIsTransparent(TRUE);
                    break;
                case MESH_ID_EYEBALL_LEFT:
                case MESH_ID_EYEBALL_RIGHT:
                    mesh->setSpecular( LLColor4( 1.0f, 1.0f, 1.0f, 1.0f ), 1.f );
                    break;
            }

            joint->mMeshParts.push_back(mesh);
        }
    }

    //-------------------------------------------------------------------------
    // associate baked textures with meshes
    //-------------------------------------------------------------------------
    for (const LLAvatarAppearanceDictionary::MeshEntries::value_type& mesh_pair : sAvatarDictionary->getMeshEntries())
    {
        const EMeshIndex mesh_index = mesh_pair.first;
        const LLAvatarAppearanceDictionary::MeshEntry *mesh_dict = mesh_pair.second;
        const EBakedTextureIndex baked_texture_index = mesh_dict->mBakedID;
        // Skip it if there's no associated baked texture.
        if (baked_texture_index == BAKED_NUM_INDICES) continue;

        for (LLAvatarJointMesh* mesh : mMeshLOD[mesh_index]->mMeshParts)
        {
            mBakedTextureDatas[(S32)baked_texture_index].mJointMeshes.push_back(mesh);
        }
    }

    buildCharacter();

    mInitFlags |= 1<<0;

}

// virtual
LLAvatarAppearance::~LLAvatarAppearance()
{
    delete_and_clear(mTexSkinColor);
    delete_and_clear(mTexHairColor);
    delete_and_clear(mTexEyeColor);

    for (U32 i = 0; i < mBakedTextureDatas.size(); i++)
    {
        delete_and_clear(mBakedTextureDatas[i].mTexLayerSet);
        mBakedTextureDatas[i].mJointMeshes.clear();

        for (LLMaskedMorph* masked_morph : mBakedTextureDatas[i].mMaskedMorphs)
        {
            delete masked_morph;
        }
    }

    if (mRoot)
    {
        mRoot->removeAllChildren();
        delete mRoot;
        mRoot = nullptr;
    }
    mJointMap.clear();

    clearSkeleton();
    delete_and_clear_array(mCollisionVolumes);

    std::for_each(mPolyMeshes.begin(), mPolyMeshes.end(), DeletePairedPointer());
    mPolyMeshes.clear();

    for (LLAvatarJoint* joint : mMeshLOD)
    {
        std::for_each(joint->mMeshParts.begin(), joint->mMeshParts.end(), DeletePointer());
        joint->mMeshParts.clear();
    }
    std::for_each(mMeshLOD.begin(), mMeshLOD.end(), DeletePointer());
    mMeshLOD.clear();
}

//static
void LLAvatarAppearance::initClass()
{
    initClass("","");
}

//static
void LLAvatarAppearance::initClass(const std::string& avatar_file_name_arg, const std::string& skeleton_file_name_arg)
{
    // init dictionary (don't repeat on second login attempt)
    if (!sAvatarDictionary)
    {
        sAvatarDictionary = new LLAvatarAppearanceDefines::LLAvatarAppearanceDictionary();
    }

    std::string avatar_file_name;

    if (!avatar_file_name_arg.empty())
    {
        avatar_file_name = gDirUtilp->getExpandedFilename(LL_PATH_CHARACTER,avatar_file_name_arg);
    }
    else
    {
        avatar_file_name = gDirUtilp->getExpandedFilename(LL_PATH_CHARACTER,AVATAR_DEFAULT_CHAR + "_lad.xml");
    }
    LLXmlTree xml_tree;
    BOOL success = xml_tree.parseFile( avatar_file_name, FALSE );
    if (!success)
    {
        LL_ERRS() << "Problem reading avatar configuration file:" << avatar_file_name << LL_ENDL;
    }

    // now sanity check xml file
    LLXmlTreeNode* root = xml_tree.getRoot();
    if (!root)
    {
        LL_ERRS() << "No root node found in avatar configuration file: " << avatar_file_name << LL_ENDL;
        return;
    }

    //-------------------------------------------------------------------------
    // <linden_avatar version="2.0"> (root)
    //-------------------------------------------------------------------------
    if( !root->hasName( "linden_avatar" ) )
    {
        LL_ERRS() << "Invalid avatar file header: " << avatar_file_name << LL_ENDL;
    }

    std::string version;
    static LLStdStringHandle version_string = LLXmlTree::addAttributeString("version");
    if( !root->getFastAttributeString( version_string, version ) || ((version != "1.0") && (version != "2.0")))
    {
        LL_ERRS() << "Invalid avatar file version: " << version << " in file: " << avatar_file_name << LL_ENDL;
    }

    S32 wearable_def_version = 1;
    static LLStdStringHandle wearable_definition_version_string = LLXmlTree::addAttributeString("wearable_definition_version");
    root->getFastAttributeS32( wearable_definition_version_string, wearable_def_version );
    LLWearable::setCurrentDefinitionVersion( wearable_def_version );

    std::string mesh_file_name;

    LLXmlTreeNode* skeleton_node = root->getChildByName( "skeleton" );
    if (!skeleton_node)
    {
        LL_ERRS() << "No skeleton in avatar configuration file: " << avatar_file_name << LL_ENDL;
        return;
    }

    std::string skeleton_file_name = skeleton_file_name_arg;
    if (skeleton_file_name.empty())
    {
        static LLStdStringHandle file_name_string = LLXmlTree::addAttributeString("file_name");
        if (!skeleton_node->getFastAttributeString(file_name_string, skeleton_file_name))
        {
            LL_ERRS() << "No file name in skeleton node in avatar config file: " << avatar_file_name << LL_ENDL;
        }
    }

    std::string skeleton_path;
    LLXmlTree skeleton_xml_tree;
    skeleton_path = gDirUtilp->getExpandedFilename(LL_PATH_CHARACTER,skeleton_file_name);
    if (!parseSkeletonFile(skeleton_path, skeleton_xml_tree))
    {
        LL_ERRS() << "Error parsing skeleton file: " << skeleton_path << LL_ENDL;
    }

    // Process XML data

    // avatar_skeleton.xml
    if (sAvatarSkeletonInfo)
    { //this can happen if a login attempt failed
        delete sAvatarSkeletonInfo;
    }
    sAvatarSkeletonInfo = new LLAvatarSkeletonInfo;
    if (!sAvatarSkeletonInfo->parseXml(skeleton_xml_tree.getRoot()))
    {
        LL_ERRS() << "Error parsing skeleton XML file: " << skeleton_path << LL_ENDL;
    }
    // parse avatar_lad.xml
    if (sAvatarXmlInfo)
    { //this can happen if a login attempt failed
        delete_and_clear(sAvatarXmlInfo);
    }
    sAvatarXmlInfo = new LLAvatarXmlInfo;
    if (!sAvatarXmlInfo->parseXmlSkeletonNode(root))
    {
        LL_ERRS() << "Error parsing skeleton node in avatar XML file: " << skeleton_path << LL_ENDL;
    }
    if (!sAvatarXmlInfo->parseXmlMeshNodes(root))
    {
        LL_ERRS() << "Error parsing skeleton node in avatar XML file: " << skeleton_path << LL_ENDL;
    }
    if (!sAvatarXmlInfo->parseXmlColorNodes(root))
    {
        LL_ERRS() << "Error parsing skeleton node in avatar XML file: " << skeleton_path << LL_ENDL;
    }
    if (!sAvatarXmlInfo->parseXmlLayerNodes(root))
    {
        LL_ERRS() << "Error parsing skeleton node in avatar XML file: " << skeleton_path << LL_ENDL;
    }
    if (!sAvatarXmlInfo->parseXmlDriverNodes(root))
    {
        LL_ERRS() << "Error parsing skeleton node in avatar XML file: " << skeleton_path << LL_ENDL;
    }
    if (!sAvatarXmlInfo->parseXmlMorphNodes(root))
    {
        LL_ERRS() << "Error parsing skeleton node in avatar XML file: " << skeleton_path << LL_ENDL;
    }
}

void LLAvatarAppearance::cleanupClass()
{
    delete_and_clear(sAvatarXmlInfo);
    delete_and_clear(sAvatarDictionary);
    delete_and_clear(sAvatarSkeletonInfo);
}

using namespace LLAvatarAppearanceDefines;

void LLAvatarAppearance::compareJointStateMaps(joint_state_map_t& last_state,
                                               joint_state_map_t& curr_state)
{
    if (!last_state.empty() && (last_state != curr_state))
    {
        S32 diff_count = 0;
        for (joint_state_map_t::value_type& pair : last_state)
        {
            const std::string& key = pair.first;
            if (last_state[key] != curr_state[key])
            {
                LL_DEBUGS("AvatarBodySize") << "BodySize change " << key << " " << last_state[key] << "->" << curr_state[key] << LL_ENDL;
                diff_count++;
            }
        }
        if (diff_count > 0)
        {
            LL_DEBUGS("AvatarBodySize") << "Total of BodySize changes " << diff_count << LL_ENDL;
        }

    }
}

//------------------------------------------------------------------------
// The viewer can only suggest a good size for the agent,
// the simulator will keep it inside a reasonable range.
void LLAvatarAppearance::computeBodySize()
{
    mLastBodySizeState = mCurrBodySizeState;

    mCurrBodySizeState["mPelvis scale"] = mPelvisp->getScale();
    mCurrBodySizeState["mSkull pos"] = mSkullp->getPosition();
    mCurrBodySizeState["mSkull scale"] = mSkullp->getScale();
    mCurrBodySizeState["mNeck pos"] = mNeckp->getPosition();
    mCurrBodySizeState["mNeck scale"] = mNeckp->getScale();
    mCurrBodySizeState["mChest pos"] = mChestp->getPosition();
    mCurrBodySizeState["mChest scale"] = mChestp->getScale();
    mCurrBodySizeState["mHead pos"] = mHeadp->getPosition();
    mCurrBodySizeState["mHead scale"] = mHeadp->getScale();
    mCurrBodySizeState["mTorso pos"] = mTorsop->getPosition();
    mCurrBodySizeState["mTorso scale"] = mTorsop->getScale();
    mCurrBodySizeState["mHipLeft pos"] = mHipLeftp->getPosition();
    mCurrBodySizeState["mHipLeft scale"] = mHipLeftp->getScale();
    mCurrBodySizeState["mKneeLeft pos"] = mKneeLeftp->getPosition();
    mCurrBodySizeState["mKneeLeft scale"] = mKneeLeftp->getScale();
    mCurrBodySizeState["mAnkleLeft pos"] = mAnkleLeftp->getPosition();
    mCurrBodySizeState["mAnkleLeft scale"] = mAnkleLeftp->getScale();
    mCurrBodySizeState["mFootLeft pos"] = mFootLeftp->getPosition();

<<<<<<< HEAD
    LLVector3 pelvis_scale = mPelvisp->getScale();

    // some of the joints have not been cached
    LLVector3 skull = mSkullp->getPosition();
    //LLVector3 skull_scale = mSkullp->getScale();

    LLVector3 neck = mNeckp->getPosition();
    LLVector3 neck_scale = mNeckp->getScale();

    LLVector3 chest = mChestp->getPosition();
    LLVector3 chest_scale = mChestp->getScale();

    // the rest of the joints have been cached
    LLVector3 head = mHeadp->getPosition();
    LLVector3 head_scale = mHeadp->getScale();

    LLVector3 torso = mTorsop->getPosition();
    LLVector3 torso_scale = mTorsop->getScale();

    LLVector3 hip = mHipLeftp->getPosition();
    LLVector3 hip_scale = mHipLeftp->getScale();

    LLVector3 knee = mKneeLeftp->getPosition();
    LLVector3 knee_scale = mKneeLeftp->getScale();

    LLVector3 ankle = mAnkleLeftp->getPosition();
    LLVector3 ankle_scale = mAnkleLeftp->getScale();

    LLVector3 foot  = mFootLeftp->getPosition();

    F32 old_offset = mAvatarOffset.mV[VZ];

    mAvatarOffset.mV[VZ] = getVisualParamWeight(AVATAR_HOVER);

    mPelvisToFoot = hip.mV[VZ] * pelvis_scale.mV[VZ] -
                    knee.mV[VZ] * hip_scale.mV[VZ] -
                    ankle.mV[VZ] * knee_scale.mV[VZ] -
                    foot.mV[VZ] * ankle_scale.mV[VZ];

    LLVector3 new_body_size;
    new_body_size.mV[VZ] = mPelvisToFoot +
                       // the sqrt(2) correction below is an approximate
                       // correction to get to the top of the head
                       F_SQRT2 * (skull.mV[VZ] * head_scale.mV[VZ]) +
                       head.mV[VZ] * neck_scale.mV[VZ] +
                       neck.mV[VZ] * chest_scale.mV[VZ] +
                       chest.mV[VZ] * torso_scale.mV[VZ] +
                       torso.mV[VZ] * pelvis_scale.mV[VZ];

    // TODO -- measure the real depth and width
    new_body_size.mV[VX] = DEFAULT_AGENT_DEPTH;
    new_body_size.mV[VY] = DEFAULT_AGENT_WIDTH;

    mAvatarOffset.mV[VX] = 0.0f;
    mAvatarOffset.mV[VY] = 0.0f;

    if (new_body_size != mBodySize || old_offset != mAvatarOffset.mV[VZ])
    {
        mBodySize = new_body_size;

        compareJointStateMaps(mLastBodySizeState, mCurrBodySizeState);
    }
=======
    F32 old_height = mBodySize.mV[VZ];
    F32 old_offset = mAvatarOffset.mV[VZ];

    // TODO: Measure the real depth and width
    mPelvisToFoot = computePelvisToFoot();
    F32 new_height = computeBodyHeight();
    mBodySize.set(DEFAULT_AGENT_DEPTH, DEFAULT_AGENT_WIDTH, new_height);
    F32 new_offset = getVisualParamWeight(AVATAR_HOVER);
    mAvatarOffset.set(0, 0, new_offset);

    if (mBodySize.mV[VZ] != old_height || new_offset != old_offset)
    {
        compareJointStateMaps(mLastBodySizeState, mCurrBodySizeState);
    }
}

F32 LLAvatarAppearance::computeBodyHeight()
{
    F32 result = mPelvisToFoot +
        // all these relative positions usually are positive
        mPelvisp->getScale().mV[VZ] * mTorsop->getPosition().mV[VZ] +
        mTorsop->getScale().mV[VZ] * mChestp->getPosition().mV[VZ] +
        mChestp->getScale().mV[VZ] * mNeckp->getPosition().mV[VZ] +
        mNeckp->getScale().mV[VZ] * mHeadp->getPosition().mV[VZ] +
        mHeadp->getScale().mV[VZ] * mSkullp->getPosition().mV[VZ] * 2;
    return result;
}

F32 LLAvatarAppearance::computePelvisToFoot()
{
    F32 result =
        // all these relative positions usually are negative
        mPelvisp->getScale().mV[VZ] * mHipLeftp->getPosition().mV[VZ] +
        mHipLeftp->getScale().mV[VZ] * mKneeLeftp->getPosition().mV[VZ] +
        mKneeLeftp->getScale().mV[VZ] * mAnkleLeftp->getPosition().mV[VZ] +
        mAnkleLeftp->getScale().mV[VZ] * mFootLeftp->getPosition().mV[VZ] / 2;
    return -result;
>>>>>>> bb3c36f5
}

//-----------------------------------------------------------------------------
// parseSkeletonFile()
//-----------------------------------------------------------------------------
BOOL LLAvatarAppearance::parseSkeletonFile(const std::string& filename, LLXmlTree& skeleton_xml_tree)
{
    //-------------------------------------------------------------------------
    // parse the file
    //-------------------------------------------------------------------------
    BOOL parsesuccess = skeleton_xml_tree.parseFile( filename, FALSE );

    if (!parsesuccess)
    {
        LL_ERRS() << "Can't parse skeleton file: " << filename << LL_ENDL;
        return FALSE;
    }

    // now sanity check xml file
    LLXmlTreeNode* root = skeleton_xml_tree.getRoot();
    if (!root)
    {
        LL_ERRS() << "No root node found in avatar skeleton file: " << filename << LL_ENDL;
        return FALSE;
    }

    if( !root->hasName( "linden_skeleton" ) )
    {
        LL_ERRS() << "Invalid avatar skeleton file header: " << filename << LL_ENDL;
        return FALSE;
    }

    std::string version;
    static LLStdStringHandle version_string = LLXmlTree::addAttributeString("version");
    if( !root->getFastAttributeString( version_string, version ) || ((version != "1.0") && (version != "2.0")))
    {
        LL_ERRS() << "Invalid avatar skeleton file version: " << version << " in file: " << filename << LL_ENDL;
        return FALSE;
    }

    return TRUE;
}

//-----------------------------------------------------------------------------
// setupBone()
//-----------------------------------------------------------------------------
BOOL LLAvatarAppearance::setupBone(const LLAvatarBoneInfo* info, LLJoint* parent, S32 &volume_num, S32 &joint_num)
{
    LLJoint* joint = NULL;

    LL_DEBUGS("BVH") << "bone info: name " << info->mName
                     << " isJoint " << info->mIsJoint
                     << " volume_num " << volume_num
                     << " joint_num " << joint_num
                     << LL_ENDL;

    if (info->mIsJoint)
    {
        joint = getCharacterJoint(joint_num);
        if (!joint)
        {
            LL_WARNS() << "Too many bones" << LL_ENDL;
            return FALSE;
        }
        joint->setName( info->mName );
    }
    else // collision volume
    {
        if (volume_num >= (S32)mNumCollisionVolumes)
        {
            LL_WARNS() << "Too many collision volumes" << LL_ENDL;
            return FALSE;
        }
        joint = (&mCollisionVolumes[volume_num]);
        joint->setName( info->mName );
    }

    // add to parent
    if (parent && (joint->getParent()!=parent))
    {
        parent->addChild( joint );
    }

    // SL-315
    joint->setPosition(info->mPos);
    joint->setDefaultPosition(info->mPos);
    joint->setRotation(mayaQ(info->mRot.mV[VX], info->mRot.mV[VY],
                             info->mRot.mV[VZ], LLQuaternion::XYZ));
    joint->setScale(info->mScale);
    joint->setDefaultScale(info->mScale);
    joint->setSupport(info->mSupport);
    joint->setEnd(info->mEnd);

    if (info->mIsJoint)
    {
        joint->setSkinOffset( info->mPivot );
        joint->setJointNum(joint_num);
        joint_num++;
    }
    else // collision volume
    {
        joint->setJointNum(mNumBones+volume_num);
        volume_num++;
    }


    // setup children
    for (LLAvatarBoneInfo* child_info : info->mChildren)
    {
        if (!setupBone(child_info, joint, volume_num, joint_num))
        {
            return FALSE;
        }
    }

    return TRUE;
}

//-----------------------------------------------------------------------------
// allocateCharacterJoints()
//-----------------------------------------------------------------------------
BOOL LLAvatarAppearance::allocateCharacterJoints( U32 num )
{
    if (mSkeleton.size() != num)
    {
        clearSkeleton();
        mSkeleton = avatar_joint_list_t(num,NULL);
        mNumBones = num;
    }

    return TRUE;
}


//-----------------------------------------------------------------------------
// buildSkeleton()
//-----------------------------------------------------------------------------
BOOL LLAvatarAppearance::buildSkeleton(const LLAvatarSkeletonInfo *info)
{
    LL_DEBUGS("BVH") << "numBones " << info->mNumBones << " numCollisionVolumes " << info->mNumCollisionVolumes << LL_ENDL;

    // allocate joints
    if (!allocateCharacterJoints(info->mNumBones))
    {
        LL_ERRS() << "Can't allocate " << info->mNumBones << " joints" << LL_ENDL;
        return FALSE;
    }

    // allocate volumes
    if (info->mNumCollisionVolumes)
    {
        if (!allocateCollisionVolumes(info->mNumCollisionVolumes))
        {
            LL_ERRS() << "Can't allocate " << info->mNumCollisionVolumes << " collision volumes" << LL_ENDL;
            return FALSE;
        }
    }

    S32 current_joint_num = 0;
    S32 current_volume_num = 0;
    for (LLAvatarBoneInfo* bone_info : info->mBoneInfoList)
    {
        if (!setupBone(bone_info, NULL, current_volume_num, current_joint_num))
        {
            LL_ERRS() << "Error parsing bone in skeleton file" << LL_ENDL;
            return FALSE;
        }
    }

    return TRUE;
}

//-----------------------------------------------------------------------------
// clearSkeleton()
//-----------------------------------------------------------------------------
void LLAvatarAppearance::clearSkeleton()
{
    std::for_each(mSkeleton.begin(), mSkeleton.end(), DeletePointer());
    mSkeleton.clear();
}

//------------------------------------------------------------------------
// addPelvisFixup
//------------------------------------------------------------------------
void LLAvatarAppearance::addPelvisFixup( F32 fixup, const LLUUID& mesh_id )
{
    LLVector3 pos(0.0,0.0,fixup);
    mPelvisFixups.add(mesh_id,pos);
}

//------------------------------------------------------------------------
// addPelvisFixup
//------------------------------------------------------------------------
void LLAvatarAppearance::removePelvisFixup( const LLUUID& mesh_id )
{
    mPelvisFixups.remove(mesh_id);
}

//------------------------------------------------------------------------
// hasPelvisFixup
//------------------------------------------------------------------------
bool LLAvatarAppearance::hasPelvisFixup( F32& fixup, LLUUID& mesh_id ) const
{
    LLVector3 pos;
    if (mPelvisFixups.findActiveOverride(mesh_id,pos))
    {
        fixup = pos[2];
        return true;
    }
    return false;
}

bool LLAvatarAppearance::hasPelvisFixup( F32& fixup ) const
{
    LLUUID mesh_id;
    return hasPelvisFixup( fixup, mesh_id );
}
//-----------------------------------------------------------------------------
// LLAvatarAppearance::buildCharacter()
// Deferred initialization and rebuild of the avatar.
//-----------------------------------------------------------------------------
void LLAvatarAppearance::buildCharacter()
{
    //-------------------------------------------------------------------------
    // remove all references to our existing skeleton
    // so we can rebuild it
    //-------------------------------------------------------------------------
    flushAllMotions();

    //-------------------------------------------------------------------------
    // remove all of mRoot's children
    //-------------------------------------------------------------------------
    mRoot->removeAllChildren();
    mJointMap.clear();
    mIsBuilt = FALSE;

    //-------------------------------------------------------------------------
    // clear mesh data
    //-------------------------------------------------------------------------
    for (LLAvatarJoint* joint : mMeshLOD)
<<<<<<< HEAD
    {
        for (LLAvatarJointMesh* mesh : joint->mMeshParts)
        {
            mesh->setMesh(NULL);
        }
    }

    //-------------------------------------------------------------------------
    // (re)load our skeleton and meshes
    //-------------------------------------------------------------------------
    LLTimer timer;

    BOOL status = loadAvatar();
    stop_glerror();

//  gPrintMessagesThisFrame = TRUE;
    LL_DEBUGS() << "Avatar load took " << timer.getElapsedTimeF32() << " seconds." << LL_ENDL;

    if (!status)
    {
        if (isSelf())
        {
            LL_ERRS() << "Unable to load user's avatar" << LL_ENDL;
        }
        else
        {
            LL_WARNS() << "Unable to load other's avatar" << LL_ENDL;
        }
        return;
    }

    //-------------------------------------------------------------------------
    // initialize "well known" joint pointers
    //-------------------------------------------------------------------------
    mPelvisp        = mRoot->findJoint("mPelvis");
    mTorsop         = mRoot->findJoint("mTorso");
    mChestp         = mRoot->findJoint("mChest");
    mNeckp          = mRoot->findJoint("mNeck");
    mHeadp          = mRoot->findJoint("mHead");
    mSkullp         = mRoot->findJoint("mSkull");
    mHipLeftp       = mRoot->findJoint("mHipLeft");
    mHipRightp      = mRoot->findJoint("mHipRight");
    mKneeLeftp      = mRoot->findJoint("mKneeLeft");
    mKneeRightp     = mRoot->findJoint("mKneeRight");
    mAnkleLeftp     = mRoot->findJoint("mAnkleLeft");
    mAnkleRightp    = mRoot->findJoint("mAnkleRight");
    mFootLeftp      = mRoot->findJoint("mFootLeft");
    mFootRightp     = mRoot->findJoint("mFootRight");
    mWristLeftp     = mRoot->findJoint("mWristLeft");
    mWristRightp    = mRoot->findJoint("mWristRight");
    mEyeLeftp       = mRoot->findJoint("mEyeLeft");
    mEyeRightp      = mRoot->findJoint("mEyeRight");

    //-------------------------------------------------------------------------
    // Make sure "well known" pointers exist
    //-------------------------------------------------------------------------
    if (!(mPelvisp &&
          mTorsop &&
          mChestp &&
          mNeckp &&
          mHeadp &&
          mSkullp &&
          mHipLeftp &&
          mHipRightp &&
          mKneeLeftp &&
          mKneeRightp &&
          mAnkleLeftp &&
          mAnkleRightp &&
          mFootLeftp &&
          mFootRightp &&
          mWristLeftp &&
          mWristRightp &&
          mEyeLeftp &&
          mEyeRightp))
    {
        LL_ERRS() << "Failed to create avatar." << LL_ENDL;
        return;
    }

    //-------------------------------------------------------------------------
    // initialize the pelvis
    //-------------------------------------------------------------------------
    // SL-315
    mPelvisp->setPosition( LLVector3(0.0f, 0.0f, 0.0f) );

    mIsBuilt = TRUE;
    stop_glerror();

}

BOOL LLAvatarAppearance::loadAvatar()
{
//  LL_RECORD_BLOCK_TIME(FTM_LOAD_AVATAR);

    // avatar_skeleton.xml
    if( !buildSkeleton(sAvatarSkeletonInfo) )
    {
        LL_ERRS() << "avatar file: buildSkeleton() failed" << LL_ENDL;
        return FALSE;
    }

    // initialize mJointAliasMap
    getJointAliases();

    // avatar_lad.xml : <skeleton>
    if( !loadSkeletonNode() )
    {
        LL_ERRS() << "avatar file: loadNodeSkeleton() failed" << LL_ENDL;
        return FALSE;
    }

    // avatar_lad.xml : <mesh>
    if( !loadMeshNodes() )
    {
        LL_ERRS() << "avatar file: loadNodeMesh() failed" << LL_ENDL;
        return FALSE;
    }

    // avatar_lad.xml : <global_color>
    if( sAvatarXmlInfo->mTexSkinColorInfo )
    {
        mTexSkinColor = new LLTexGlobalColor( this );
        if( !mTexSkinColor->setInfo( sAvatarXmlInfo->mTexSkinColorInfo ) )
        {
            LL_ERRS() << "avatar file: mTexSkinColor->setInfo() failed" << LL_ENDL;
            return FALSE;
        }
    }
    else
    {
        LL_ERRS() << "<global_color> name=\"skin_color\" not found" << LL_ENDL;
        return FALSE;
    }
    if( sAvatarXmlInfo->mTexHairColorInfo )
    {
        mTexHairColor = new LLTexGlobalColor( this );
        if( !mTexHairColor->setInfo( sAvatarXmlInfo->mTexHairColorInfo ) )
        {
            LL_ERRS() << "avatar file: mTexHairColor->setInfo() failed" << LL_ENDL;
            return FALSE;
        }
    }
    else
    {
        LL_ERRS() << "<global_color> name=\"hair_color\" not found" << LL_ENDL;
        return FALSE;
    }
    if( sAvatarXmlInfo->mTexEyeColorInfo )
    {
        mTexEyeColor = new LLTexGlobalColor( this );
        if( !mTexEyeColor->setInfo( sAvatarXmlInfo->mTexEyeColorInfo ) )
        {
            LL_ERRS() << "avatar file: mTexEyeColor->setInfo() failed" << LL_ENDL;
            return FALSE;
        }
    }
    else
    {
        LL_ERRS() << "<global_color> name=\"eye_color\" not found" << LL_ENDL;
        return FALSE;
    }

    // avatar_lad.xml : <layer_set>
    if (sAvatarXmlInfo->mLayerInfoList.empty())
    {
        LL_ERRS() << "avatar file: missing <layer_set> node" << LL_ENDL;
        return FALSE;
    }

    if (sAvatarXmlInfo->mMorphMaskInfoList.empty())
    {
        LL_ERRS() << "avatar file: missing <morph_masks> node" << LL_ENDL;
        return FALSE;
    }

    // avatar_lad.xml : <morph_masks>
    for (LLAvatarXmlInfo::LLAvatarMorphInfo* info : sAvatarXmlInfo->mMorphMaskInfoList)
    {
        EBakedTextureIndex baked = sAvatarDictionary->findBakedByRegionName(info->mRegion);
        if (baked != BAKED_NUM_INDICES)
        {
            LLVisualParam* morph_param;
            const std::string *name = &info->mName;
            morph_param = getVisualParam(name->c_str());
            if (morph_param)
            {
                BOOL invert = info->mInvert;
                addMaskedMorph(baked, morph_param, invert, info->mLayer);
            }
        }

    }

    loadLayersets();

    // avatar_lad.xml : <driver_parameters>
    for (LLDriverParamInfo* info : sAvatarXmlInfo->mDriverInfoList)
    {
        LLDriverParam* driver_param = new LLDriverParam( this );
        if (driver_param->setInfo(info))
        {
            addVisualParam( driver_param );
            driver_param->setParamLocation(isSelf() ? LOC_AV_SELF : LOC_AV_OTHER);
            LLVisualParam*(LLAvatarAppearance::*avatar_function)(S32)const = &LLAvatarAppearance::getVisualParam;
            if( !driver_param->linkDrivenParams(boost::bind(avatar_function,(LLAvatarAppearance*)this,_1 ), false))
            {
                LL_WARNS() << "could not link driven params for avatar " << getID().asString() << " param id: " << driver_param->getID() << LL_ENDL;
                continue;
            }
        }
        else
        {
            delete driver_param;
            LL_WARNS() << "avatar file: driver_param->parseData() failed" << LL_ENDL;
            return FALSE;
        }
    }

    return TRUE;
}

//-----------------------------------------------------------------------------
// loadSkeletonNode(): loads <skeleton> node from XML tree
//-----------------------------------------------------------------------------
BOOL LLAvatarAppearance::loadSkeletonNode ()
{
    mRoot->addChild( mSkeleton[0] );

    // make meshes children before calling parent version of the function
    for (LLAvatarJoint* joint : mMeshLOD)
    {
        joint->mUpdateXform = FALSE;
        joint->setMeshesToChildren();
    }

    mRoot->addChild(mMeshLOD[MESH_ID_HEAD]);
    mRoot->addChild(mMeshLOD[MESH_ID_EYELASH]);
    mRoot->addChild(mMeshLOD[MESH_ID_UPPER_BODY]);
    mRoot->addChild(mMeshLOD[MESH_ID_LOWER_BODY]);
    mRoot->addChild(mMeshLOD[MESH_ID_SKIRT]);

    LLAvatarJoint *skull = (LLAvatarJoint*)mRoot->findJoint("mSkull");
    if (skull)
    {
        skull->addChild(mMeshLOD[MESH_ID_HAIR] );
    }

    LLAvatarJoint *eyeL = (LLAvatarJoint*)mRoot->findJoint("mEyeLeft");
    if (eyeL)
    {
        eyeL->addChild( mMeshLOD[MESH_ID_EYEBALL_LEFT] );
    }

    LLAvatarJoint *eyeR = (LLAvatarJoint*)mRoot->findJoint("mEyeRight");
    if (eyeR)
    {
        eyeR->addChild( mMeshLOD[MESH_ID_EYEBALL_RIGHT] );
    }

    // SKELETAL DISTORTIONS
    {
        for (LLViewerVisualParamInfo* visual_param_info : sAvatarXmlInfo->mSkeletalDistortionInfoList)
        {
            LLPolySkeletalDistortionInfo *info = (LLPolySkeletalDistortionInfo*)visual_param_info;
            LLPolySkeletalDistortion *param = new LLPolySkeletalDistortion(this);
            if (!param->setInfo(info))
            {
                delete param;
                return FALSE;
            }
            else
            {
                addVisualParam(param);
                param->setParamLocation(isSelf() ? LOC_AV_SELF : LOC_AV_OTHER);
            }
        }
    }


    return TRUE;
}

//-----------------------------------------------------------------------------
// loadMeshNodes(): loads <mesh> nodes from XML tree
//-----------------------------------------------------------------------------
BOOL LLAvatarAppearance::loadMeshNodes()
{
    for (const LLAvatarXmlInfo::LLAvatarMeshInfo* info : sAvatarXmlInfo->mMeshInfoList)
    {
        const std::string &type = info->mType;
        S32 lod = info->mLOD;

        LLAvatarJointMesh* mesh = NULL;
        U8 mesh_id = 0;
        BOOL found_mesh_id = FALSE;

        /* if (type == "hairMesh")
            switch(lod)
              case 0:
                mesh = &mHairMesh0; */
        for (const LLAvatarAppearanceDictionary::MeshEntries::value_type& mesh_pair : sAvatarDictionary->getMeshEntries())
        {
            const EMeshIndex mesh_index = mesh_pair.first;
            const LLAvatarAppearanceDictionary::MeshEntry *mesh_dict = mesh_pair.second;
            if (type.compare(mesh_dict->mName) == 0)
            {
                mesh_id = mesh_index;
                found_mesh_id = TRUE;
                break;
            }
        }

        if (found_mesh_id)
        {
            if (lod < (S32)mMeshLOD[mesh_id]->mMeshParts.size())
            {
                mesh = mMeshLOD[mesh_id]->mMeshParts[lod];
            }
            else
            {
                LL_WARNS() << "Avatar file: <mesh> has invalid lod setting " << lod << LL_ENDL;
                return FALSE;
            }
        }
        else
        {
            LL_WARNS() << "Ignoring unrecognized mesh type: " << type << LL_ENDL;
            return FALSE;
        }

        //  LL_INFOS() << "Parsing mesh data for " << type << "..." << LL_ENDL;

        // If this isn't set to white (1.0), avatars will *ALWAYS* be darker than their surroundings.
        // Do not touch!!!
        mesh->setColor( LLColor4::white );

        LLPolyMesh *poly_mesh = NULL;

        if (!info->mReferenceMeshName.empty())
        {
            polymesh_map_t::const_iterator polymesh_iter = mPolyMeshes.find(info->mReferenceMeshName);
            if (polymesh_iter != mPolyMeshes.end())
            {
                poly_mesh = LLPolyMesh::getMesh(info->mMeshFileName, polymesh_iter->second);
                poly_mesh->setAvatar(this);
            }
            else
            {
                // This should never happen
                LL_WARNS("Avatar") << "Could not find avatar mesh: " << info->mReferenceMeshName << LL_ENDL;
                return FALSE;
            }
        }
        else
        {
            poly_mesh = LLPolyMesh::getMesh(info->mMeshFileName);
            poly_mesh->setAvatar(this);
        }

        if( !poly_mesh )
        {
            LL_WARNS() << "Failed to load mesh of type " << type << LL_ENDL;
            return FALSE;
        }

        // Multimap insert
        mPolyMeshes.insert(std::make_pair(info->mMeshFileName, poly_mesh));

        mesh->setMesh( poly_mesh );
        mesh->setLOD( info->mMinPixelArea );

        for (const LLAvatarXmlInfo::LLAvatarMeshInfo::morph_info_pair_t& info_pair : info->mPolyMorphTargetInfoList)
        {
            LLPolyMorphTarget *param = new LLPolyMorphTarget(mesh->getMesh());
            if (!param->setInfo((LLPolyMorphTargetInfo*)info_pair.first))
            {
                delete param;
                return FALSE;
            }
            else
            {
                if (info_pair.second)
                {
                    addSharedVisualParam(param);
                    param->setParamLocation(isSelf() ? LOC_AV_SELF : LOC_AV_OTHER);
                }
                else
                {
                    addVisualParam(param);
                    param->setParamLocation(isSelf() ? LOC_AV_SELF : LOC_AV_OTHER);
                }
            }
        }
    }

    return TRUE;
}

//-----------------------------------------------------------------------------
// loadLayerSets()
//-----------------------------------------------------------------------------
BOOL LLAvatarAppearance::loadLayersets()
{
    BOOL success = TRUE;
    for (LLTexLayerSetInfo* layerset_info : sAvatarXmlInfo->mLayerInfoList)
    {
        if (isSelf())
        {
            // Construct a layerset for each one specified in avatar_lad.xml and initialize it as such.
            LLTexLayerSet* layer_set = createTexLayerSet();

            if (!layer_set->setInfo(layerset_info))
            {
                stop_glerror();
                delete layer_set;
                LL_WARNS() << "avatar file: layer_set->setInfo() failed" << LL_ENDL;
                return FALSE;
            }

            // scan baked textures and associate the layerset with the appropriate one
            EBakedTextureIndex baked_index = BAKED_NUM_INDICES;
            for (const LLAvatarAppearanceDictionary::BakedTextures::value_type& baked_pair : sAvatarDictionary->getBakedTextures())
            {
                const LLAvatarAppearanceDictionary::BakedEntry *baked_dict = baked_pair.second;
                if (layer_set->isBodyRegion(baked_dict->mName))
                {
                    baked_index = baked_pair.first;
                    // ensure both structures are aware of each other
                    mBakedTextureDatas[baked_index].mTexLayerSet = layer_set;
                    layer_set->setBakedTexIndex(baked_index);
                    break;
                }
            }
            // if no baked texture was found, warn and cleanup
            if (baked_index == BAKED_NUM_INDICES)
            {
                LL_WARNS() << "<layer_set> has invalid body_region attribute" << LL_ENDL;
                delete layer_set;
                return FALSE;
            }

            // scan morph masks and let any affected layers know they have an associated morph
            for (LLMaskedMorph* morph : mBakedTextureDatas[baked_index].mMaskedMorphs)
            {
                LLTexLayerInterface* layer = layer_set->findLayerByName(morph->mLayer);
                if (layer)
                {
                    layer->setHasMorph(TRUE);
                }
                else
                {
                    LL_WARNS() << "Could not find layer named " << morph->mLayer << " to set morph flag" << LL_ENDL;
                    success = FALSE;
                }
            }
        }
        else // !isSelf()
        {
            // Construct a layerset for each one specified in avatar_lad.xml and initialize it as such.
            layerset_info->createVisualParams(this);
        }
    }
    return success;
}

//-----------------------------------------------------------------------------
// getCharacterJoint()
//-----------------------------------------------------------------------------
LLJoint *LLAvatarAppearance::getCharacterJoint( U32 num )
{
    if ((S32)num >= mSkeleton.size()
        || (S32)num < 0)
    {
        return NULL;
    }
    if (!mSkeleton[num])
=======
>>>>>>> bb3c36f5
    {
        for (LLAvatarJointMesh* mesh : joint->mMeshParts)
        {
            mesh->setMesh(NULL);
        }
    }
<<<<<<< HEAD
    return mSkeleton[num];
}
=======
>>>>>>> bb3c36f5

    //-------------------------------------------------------------------------
    // (re)load our skeleton and meshes
    //-------------------------------------------------------------------------
    LLTimer timer;

<<<<<<< HEAD
//-----------------------------------------------------------------------------
// getVolumePos()
//-----------------------------------------------------------------------------
LLVector3 LLAvatarAppearance::getVolumePos(S32 joint_index, LLVector3& volume_offset)
{
    if (joint_index > mNumCollisionVolumes)
    {
        return LLVector3::zero;
    }

    return mCollisionVolumes[joint_index].getVolumePos(volume_offset);
}

//-----------------------------------------------------------------------------
// findCollisionVolume()
//-----------------------------------------------------------------------------
LLJoint* LLAvatarAppearance::findCollisionVolume(S32 volume_id)
{
    if ((volume_id < 0) || (volume_id >= mNumCollisionVolumes))
    {
        return NULL;
    }

    return &mCollisionVolumes[volume_id];
}

//-----------------------------------------------------------------------------
// findCollisionVolume()
//-----------------------------------------------------------------------------
S32 LLAvatarAppearance::getCollisionVolumeID(std::string &name)
{
    for (S32 i = 0; i < mNumCollisionVolumes; i++)
    {
        if (mCollisionVolumes[i].getName() == name)
        {
            return i;
        }
    }

    return -1;
}

//-----------------------------------------------------------------------------
// LLAvatarAppearance::getHeadMesh()
//-----------------------------------------------------------------------------
LLPolyMesh* LLAvatarAppearance::getHeadMesh()
{
    return mMeshLOD[MESH_ID_HEAD]->mMeshParts[0]->getMesh();
}
=======
    BOOL status = loadAvatar();
    stop_glerror();

//  gPrintMessagesThisFrame = TRUE;
    LL_DEBUGS() << "Avatar load took " << timer.getElapsedTimeF32() << " seconds." << LL_ENDL;

    if (!status)
    {
        if (isSelf())
        {
            LL_ERRS() << "Unable to load user's avatar" << LL_ENDL;
        }
        else
        {
            LL_WARNS() << "Unable to load other's avatar" << LL_ENDL;
        }
        return;
    }

    //-------------------------------------------------------------------------
    // initialize "well known" joint pointers
    //-------------------------------------------------------------------------
    mPelvisp        = mRoot->findJoint("mPelvis");
    mTorsop         = mRoot->findJoint("mTorso");
    mChestp         = mRoot->findJoint("mChest");
    mNeckp          = mRoot->findJoint("mNeck");
    mHeadp          = mRoot->findJoint("mHead");
    mSkullp         = mRoot->findJoint("mSkull");
    mHipLeftp       = mRoot->findJoint("mHipLeft");
    mHipRightp      = mRoot->findJoint("mHipRight");
    mKneeLeftp      = mRoot->findJoint("mKneeLeft");
    mKneeRightp     = mRoot->findJoint("mKneeRight");
    mAnkleLeftp     = mRoot->findJoint("mAnkleLeft");
    mAnkleRightp    = mRoot->findJoint("mAnkleRight");
    mFootLeftp      = mRoot->findJoint("mFootLeft");
    mFootRightp     = mRoot->findJoint("mFootRight");
    mWristLeftp     = mRoot->findJoint("mWristLeft");
    mWristRightp    = mRoot->findJoint("mWristRight");
    mEyeLeftp       = mRoot->findJoint("mEyeLeft");
    mEyeRightp      = mRoot->findJoint("mEyeRight");

    //-------------------------------------------------------------------------
    // Make sure "well known" pointers exist
    //-------------------------------------------------------------------------
    if (!(mPelvisp &&
          mTorsop &&
          mChestp &&
          mNeckp &&
          mHeadp &&
          mSkullp &&
          mHipLeftp &&
          mHipRightp &&
          mKneeLeftp &&
          mKneeRightp &&
          mAnkleLeftp &&
          mAnkleRightp &&
          mFootLeftp &&
          mFootRightp &&
          mWristLeftp &&
          mWristRightp &&
          mEyeLeftp &&
          mEyeRightp))
    {
        LL_ERRS() << "Failed to create avatar." << LL_ENDL;
        return;
    }

    //-------------------------------------------------------------------------
    // initialize the pelvis
    //-------------------------------------------------------------------------
    // SL-315
    mPelvisp->setPosition( LLVector3(0.0f, 0.0f, 0.0f) );
>>>>>>> bb3c36f5

    mIsBuilt = TRUE;
    stop_glerror();

<<<<<<< HEAD
//-----------------------------------------------------------------------------
// LLAvatarAppearance::getUpperBodyMesh()
//-----------------------------------------------------------------------------
LLPolyMesh* LLAvatarAppearance::getUpperBodyMesh()
{
    return mMeshLOD[MESH_ID_UPPER_BODY]->mMeshParts[0]->getMesh();
=======
>>>>>>> bb3c36f5
}

BOOL LLAvatarAppearance::loadAvatar()
{
<<<<<<< HEAD
    // This should only be called on ourself.
    if (!isSelf())
    {
        LL_ERRS() << "Called LLAvatarAppearance::isValid() on when isSelf() == false" << LL_ENDL;
    }
    return TRUE;
}
=======
//  LL_RECORD_BLOCK_TIME(FTM_LOAD_AVATAR);
>>>>>>> bb3c36f5

    // avatar_skeleton.xml
    if( !buildSkeleton(sAvatarSkeletonInfo) )
    {
        LL_ERRS() << "avatar file: buildSkeleton() failed" << LL_ENDL;
        return FALSE;
    }

<<<<<<< HEAD
// adds a morph mask to the appropriate baked texture structure
void LLAvatarAppearance::addMaskedMorph(EBakedTextureIndex index, LLVisualParam* morph_target, BOOL invert, std::string layer)
{
    if (index < BAKED_NUM_INDICES)
    {
        LLMaskedMorph *morph = new LLMaskedMorph(morph_target, invert, layer);
        mBakedTextureDatas[index].mMaskedMorphs.push_front(morph);
    }
}


//static
BOOL LLAvatarAppearance::teToColorParams( ETextureIndex te, U32 *param_name )
{
    switch( te )
    {
        case TEX_UPPER_SHIRT:
            param_name[0] = 803; //"shirt_red";
            param_name[1] = 804; //"shirt_green";
            param_name[2] = 805; //"shirt_blue";
            break;

        case TEX_LOWER_PANTS:
            param_name[0] = 806; //"pants_red";
            param_name[1] = 807; //"pants_green";
            param_name[2] = 808; //"pants_blue";
            break;

        case TEX_LOWER_SHOES:
            param_name[0] = 812; //"shoes_red";
            param_name[1] = 813; //"shoes_green";
            param_name[2] = 817; //"shoes_blue";
            break;

        case TEX_LOWER_SOCKS:
            param_name[0] = 818; //"socks_red";
            param_name[1] = 819; //"socks_green";
            param_name[2] = 820; //"socks_blue";
            break;

        case TEX_UPPER_JACKET:
        case TEX_LOWER_JACKET:
            param_name[0] = 834; //"jacket_red";
            param_name[1] = 835; //"jacket_green";
            param_name[2] = 836; //"jacket_blue";
            break;

        case TEX_UPPER_GLOVES:
            param_name[0] = 827; //"gloves_red";
            param_name[1] = 829; //"gloves_green";
            param_name[2] = 830; //"gloves_blue";
            break;

        case TEX_UPPER_UNDERSHIRT:
            param_name[0] = 821; //"undershirt_red";
            param_name[1] = 822; //"undershirt_green";
            param_name[2] = 823; //"undershirt_blue";
            break;

        case TEX_LOWER_UNDERPANTS:
            param_name[0] = 824; //"underpants_red";
            param_name[1] = 825; //"underpants_green";
            param_name[2] = 826; //"underpants_blue";
            break;

        case TEX_SKIRT:
            param_name[0] = 921; //"skirt_red";
            param_name[1] = 922; //"skirt_green";
            param_name[2] = 923; //"skirt_blue";
            break;

        case TEX_HEAD_TATTOO:
        case TEX_LOWER_TATTOO:
        case TEX_UPPER_TATTOO:
            param_name[0] = 1071; //"tattoo_red";
            param_name[1] = 1072; //"tattoo_green";
            param_name[2] = 1073; //"tattoo_blue";
            break;
        case TEX_HEAD_UNIVERSAL_TATTOO:
        case TEX_UPPER_UNIVERSAL_TATTOO:
        case TEX_LOWER_UNIVERSAL_TATTOO:
        case TEX_SKIRT_TATTOO:
        case TEX_HAIR_TATTOO:
        case TEX_EYES_TATTOO:
        case TEX_LEFT_ARM_TATTOO:
        case TEX_LEFT_LEG_TATTOO:
        case TEX_AUX1_TATTOO:
        case TEX_AUX2_TATTOO:
        case TEX_AUX3_TATTOO:
            param_name[0] = 1238; //"tattoo_universal_red";
            param_name[1] = 1239; //"tattoo_universal_green";
            param_name[2] = 1240; //"tattoo_universal_blue";
            break;

        default:
            llassert(0);
            return FALSE;
    }

    return TRUE;
}

=======
    // initialize mJointAliasMap
    getJointAliases();

    // avatar_lad.xml : <skeleton>
    if( !loadSkeletonNode() )
    {
        LL_ERRS() << "avatar file: loadNodeSkeleton() failed" << LL_ENDL;
        return FALSE;
    }

    // avatar_lad.xml : <mesh>
    if( !loadMeshNodes() )
    {
        LL_ERRS() << "avatar file: loadNodeMesh() failed" << LL_ENDL;
        return FALSE;
    }

    // avatar_lad.xml : <global_color>
    if( sAvatarXmlInfo->mTexSkinColorInfo )
    {
        mTexSkinColor = new LLTexGlobalColor( this );
        if( !mTexSkinColor->setInfo( sAvatarXmlInfo->mTexSkinColorInfo ) )
        {
            LL_ERRS() << "avatar file: mTexSkinColor->setInfo() failed" << LL_ENDL;
            return FALSE;
        }
    }
    else
    {
        LL_ERRS() << "<global_color> name=\"skin_color\" not found" << LL_ENDL;
        return FALSE;
    }
    if( sAvatarXmlInfo->mTexHairColorInfo )
    {
        mTexHairColor = new LLTexGlobalColor( this );
        if( !mTexHairColor->setInfo( sAvatarXmlInfo->mTexHairColorInfo ) )
        {
            LL_ERRS() << "avatar file: mTexHairColor->setInfo() failed" << LL_ENDL;
            return FALSE;
        }
    }
    else
    {
        LL_ERRS() << "<global_color> name=\"hair_color\" not found" << LL_ENDL;
        return FALSE;
    }
    if( sAvatarXmlInfo->mTexEyeColorInfo )
    {
        mTexEyeColor = new LLTexGlobalColor( this );
        if( !mTexEyeColor->setInfo( sAvatarXmlInfo->mTexEyeColorInfo ) )
        {
            LL_ERRS() << "avatar file: mTexEyeColor->setInfo() failed" << LL_ENDL;
            return FALSE;
        }
    }
    else
    {
        LL_ERRS() << "<global_color> name=\"eye_color\" not found" << LL_ENDL;
        return FALSE;
    }

    // avatar_lad.xml : <layer_set>
    if (sAvatarXmlInfo->mLayerInfoList.empty())
    {
        LL_ERRS() << "avatar file: missing <layer_set> node" << LL_ENDL;
        return FALSE;
    }

    if (sAvatarXmlInfo->mMorphMaskInfoList.empty())
    {
        LL_ERRS() << "avatar file: missing <morph_masks> node" << LL_ENDL;
        return FALSE;
    }

    // avatar_lad.xml : <morph_masks>
    for (LLAvatarXmlInfo::LLAvatarMorphInfo* info : sAvatarXmlInfo->mMorphMaskInfoList)
    {
        EBakedTextureIndex baked = sAvatarDictionary->findBakedByRegionName(info->mRegion);
        if (baked != BAKED_NUM_INDICES)
        {
            LLVisualParam* morph_param;
            const std::string *name = &info->mName;
            morph_param = getVisualParam(name->c_str());
            if (morph_param)
            {
                BOOL invert = info->mInvert;
                addMaskedMorph(baked, morph_param, invert, info->mLayer);
            }
        }

    }

    loadLayersets();

    // avatar_lad.xml : <driver_parameters>
    for (LLDriverParamInfo* info : sAvatarXmlInfo->mDriverInfoList)
    {
        LLDriverParam* driver_param = new LLDriverParam( this );
        if (driver_param->setInfo(info))
        {
            addVisualParam( driver_param );
            driver_param->setParamLocation(isSelf() ? LOC_AV_SELF : LOC_AV_OTHER);
            LLVisualParam*(LLAvatarAppearance::*avatar_function)(S32)const = &LLAvatarAppearance::getVisualParam;
            if( !driver_param->linkDrivenParams(boost::bind(avatar_function,(LLAvatarAppearance*)this,_1 ), false))
            {
                LL_WARNS() << "could not link driven params for avatar " << getID().asString() << " param id: " << driver_param->getID() << LL_ENDL;
                continue;
            }
        }
        else
        {
            delete driver_param;
            LL_WARNS() << "avatar file: driver_param->parseData() failed" << LL_ENDL;
            return FALSE;
        }
    }

    return TRUE;
}

//-----------------------------------------------------------------------------
// loadSkeletonNode(): loads <skeleton> node from XML tree
//-----------------------------------------------------------------------------
BOOL LLAvatarAppearance::loadSkeletonNode ()
{
    mRoot->addChild( mSkeleton[0] );

    // make meshes children before calling parent version of the function
    for (LLAvatarJoint* joint : mMeshLOD)
    {
        joint->mUpdateXform = FALSE;
        joint->setMeshesToChildren();
    }

    mRoot->addChild(mMeshLOD[MESH_ID_HEAD]);
    mRoot->addChild(mMeshLOD[MESH_ID_EYELASH]);
    mRoot->addChild(mMeshLOD[MESH_ID_UPPER_BODY]);
    mRoot->addChild(mMeshLOD[MESH_ID_LOWER_BODY]);
    mRoot->addChild(mMeshLOD[MESH_ID_SKIRT]);

    LLAvatarJoint *skull = (LLAvatarJoint*)mRoot->findJoint("mSkull");
    if (skull)
    {
        skull->addChild(mMeshLOD[MESH_ID_HAIR] );
    }

    LLAvatarJoint *eyeL = (LLAvatarJoint*)mRoot->findJoint("mEyeLeft");
    if (eyeL)
    {
        eyeL->addChild( mMeshLOD[MESH_ID_EYEBALL_LEFT] );
    }

    LLAvatarJoint *eyeR = (LLAvatarJoint*)mRoot->findJoint("mEyeRight");
    if (eyeR)
    {
        eyeR->addChild( mMeshLOD[MESH_ID_EYEBALL_RIGHT] );
    }

    // SKELETAL DISTORTIONS
    {
        for (LLViewerVisualParamInfo* visual_param_info : sAvatarXmlInfo->mSkeletalDistortionInfoList)
        {
            LLPolySkeletalDistortionInfo *info = (LLPolySkeletalDistortionInfo*)visual_param_info;
            LLPolySkeletalDistortion *param = new LLPolySkeletalDistortion(this);
            if (!param->setInfo(info))
            {
                delete param;
                return FALSE;
            }
            else
            {
                addVisualParam(param);
                param->setParamLocation(isSelf() ? LOC_AV_SELF : LOC_AV_OTHER);
            }
        }
    }


    return TRUE;
}

//-----------------------------------------------------------------------------
// loadMeshNodes(): loads <mesh> nodes from XML tree
//-----------------------------------------------------------------------------
BOOL LLAvatarAppearance::loadMeshNodes()
{
    for (const LLAvatarXmlInfo::LLAvatarMeshInfo* info : sAvatarXmlInfo->mMeshInfoList)
    {
        const std::string &type = info->mType;
        S32 lod = info->mLOD;

        LLAvatarJointMesh* mesh = NULL;
        U8 mesh_id = 0;
        BOOL found_mesh_id = FALSE;

        /* if (type == "hairMesh")
            switch(lod)
              case 0:
                mesh = &mHairMesh0; */
        for (const LLAvatarAppearanceDictionary::MeshEntries::value_type& mesh_pair : sAvatarDictionary->getMeshEntries())
        {
            const EMeshIndex mesh_index = mesh_pair.first;
            const LLAvatarAppearanceDictionary::MeshEntry *mesh_dict = mesh_pair.second;
            if (type.compare(mesh_dict->mName) == 0)
            {
                mesh_id = mesh_index;
                found_mesh_id = TRUE;
                break;
            }
        }

        if (found_mesh_id)
        {
            if (lod < (S32)mMeshLOD[mesh_id]->mMeshParts.size())
            {
                mesh = mMeshLOD[mesh_id]->mMeshParts[lod];
            }
            else
            {
                LL_WARNS() << "Avatar file: <mesh> has invalid lod setting " << lod << LL_ENDL;
                return FALSE;
            }
        }
        else
        {
            LL_WARNS() << "Ignoring unrecognized mesh type: " << type << LL_ENDL;
            return FALSE;
        }

        //  LL_INFOS() << "Parsing mesh data for " << type << "..." << LL_ENDL;

        // If this isn't set to white (1.0), avatars will *ALWAYS* be darker than their surroundings.
        // Do not touch!!!
        mesh->setColor( LLColor4::white );

        LLPolyMesh *poly_mesh = NULL;

        if (!info->mReferenceMeshName.empty())
        {
            polymesh_map_t::const_iterator polymesh_iter = mPolyMeshes.find(info->mReferenceMeshName);
            if (polymesh_iter != mPolyMeshes.end())
            {
                poly_mesh = LLPolyMesh::getMesh(info->mMeshFileName, polymesh_iter->second);
                poly_mesh->setAvatar(this);
            }
            else
            {
                // This should never happen
                LL_WARNS("Avatar") << "Could not find avatar mesh: " << info->mReferenceMeshName << LL_ENDL;
                return FALSE;
            }
        }
        else
        {
            poly_mesh = LLPolyMesh::getMesh(info->mMeshFileName);
            poly_mesh->setAvatar(this);
        }

        if( !poly_mesh )
        {
            LL_WARNS() << "Failed to load mesh of type " << type << LL_ENDL;
            return FALSE;
        }

        // Multimap insert
        mPolyMeshes.insert(std::make_pair(info->mMeshFileName, poly_mesh));

        mesh->setMesh( poly_mesh );
        mesh->setLOD( info->mMinPixelArea );

        for (const LLAvatarXmlInfo::LLAvatarMeshInfo::morph_info_pair_t& info_pair : info->mPolyMorphTargetInfoList)
        {
            LLPolyMorphTarget *param = new LLPolyMorphTarget(mesh->getMesh());
            if (!param->setInfo((LLPolyMorphTargetInfo*)info_pair.first))
            {
                delete param;
                return FALSE;
            }
            else
            {
                if (info_pair.second)
                {
                    addSharedVisualParam(param);
                    param->setParamLocation(isSelf() ? LOC_AV_SELF : LOC_AV_OTHER);
                }
                else
                {
                    addVisualParam(param);
                    param->setParamLocation(isSelf() ? LOC_AV_SELF : LOC_AV_OTHER);
                }
            }
        }
    }

    return TRUE;
}

//-----------------------------------------------------------------------------
// loadLayerSets()
//-----------------------------------------------------------------------------
BOOL LLAvatarAppearance::loadLayersets()
{
    BOOL success = TRUE;
    for (LLTexLayerSetInfo* layerset_info : sAvatarXmlInfo->mLayerInfoList)
    {
        if (isSelf())
        {
            // Construct a layerset for each one specified in avatar_lad.xml and initialize it as such.
            LLTexLayerSet* layer_set = createTexLayerSet();

            if (!layer_set->setInfo(layerset_info))
            {
                stop_glerror();
                delete layer_set;
                LL_WARNS() << "avatar file: layer_set->setInfo() failed" << LL_ENDL;
                return FALSE;
            }

            // scan baked textures and associate the layerset with the appropriate one
            EBakedTextureIndex baked_index = BAKED_NUM_INDICES;
            for (const LLAvatarAppearanceDictionary::BakedTextures::value_type& baked_pair : sAvatarDictionary->getBakedTextures())
            {
                const LLAvatarAppearanceDictionary::BakedEntry *baked_dict = baked_pair.second;
                if (layer_set->isBodyRegion(baked_dict->mName))
                {
                    baked_index = baked_pair.first;
                    // ensure both structures are aware of each other
                    mBakedTextureDatas[baked_index].mTexLayerSet = layer_set;
                    layer_set->setBakedTexIndex(baked_index);
                    break;
                }
            }
            // if no baked texture was found, warn and cleanup
            if (baked_index == BAKED_NUM_INDICES)
            {
                LL_WARNS() << "<layer_set> has invalid body_region attribute" << LL_ENDL;
                delete layer_set;
                return FALSE;
            }

            // scan morph masks and let any affected layers know they have an associated morph
            for (LLMaskedMorph* morph : mBakedTextureDatas[baked_index].mMaskedMorphs)
            {
                LLTexLayerInterface* layer = layer_set->findLayerByName(morph->mLayer);
                if (layer)
                {
                    layer->setHasMorph(TRUE);
                }
                else
                {
                    LL_WARNS() << "Could not find layer named " << morph->mLayer << " to set morph flag" << LL_ENDL;
                    success = FALSE;
                }
            }
        }
        else // !isSelf()
        {
            // Construct a layerset for each one specified in avatar_lad.xml and initialize it as such.
            layerset_info->createVisualParams(this);
        }
    }
    return success;
}

//-----------------------------------------------------------------------------
// getCharacterJoint()
//-----------------------------------------------------------------------------
LLJoint *LLAvatarAppearance::getCharacterJoint( U32 num )
{
    if ((S32)num >= mSkeleton.size()
        || (S32)num < 0)
    {
        return NULL;
    }
    if (!mSkeleton[num])
    {
        mSkeleton[num] = createAvatarJoint();
    }
    return mSkeleton[num];
}


//-----------------------------------------------------------------------------
// getVolumePos()
//-----------------------------------------------------------------------------
LLVector3 LLAvatarAppearance::getVolumePos(S32 joint_index, LLVector3& volume_offset)
{
    if (joint_index > mNumCollisionVolumes)
    {
        return LLVector3::zero;
    }

    return mCollisionVolumes[joint_index].getVolumePos(volume_offset);
}

//-----------------------------------------------------------------------------
// findCollisionVolume()
//-----------------------------------------------------------------------------
LLJoint* LLAvatarAppearance::findCollisionVolume(S32 volume_id)
{
    if ((volume_id < 0) || (volume_id >= mNumCollisionVolumes))
    {
        return NULL;
    }

    return &mCollisionVolumes[volume_id];
}

//-----------------------------------------------------------------------------
// findCollisionVolume()
//-----------------------------------------------------------------------------
S32 LLAvatarAppearance::getCollisionVolumeID(std::string &name)
{
    for (S32 i = 0; i < mNumCollisionVolumes; i++)
    {
        if (mCollisionVolumes[i].getName() == name)
        {
            return i;
        }
    }

    return -1;
}

//-----------------------------------------------------------------------------
// LLAvatarAppearance::getHeadMesh()
//-----------------------------------------------------------------------------
LLPolyMesh* LLAvatarAppearance::getHeadMesh()
{
    return mMeshLOD[MESH_ID_HEAD]->mMeshParts[0]->getMesh();
}


//-----------------------------------------------------------------------------
// LLAvatarAppearance::getUpperBodyMesh()
//-----------------------------------------------------------------------------
LLPolyMesh* LLAvatarAppearance::getUpperBodyMesh()
{
    return mMeshLOD[MESH_ID_UPPER_BODY]->mMeshParts[0]->getMesh();
}



// virtual
BOOL LLAvatarAppearance::isValid() const
{
    // This should only be called on ourself.
    if (!isSelf())
    {
        LL_ERRS() << "Called LLAvatarAppearance::isValid() on when isSelf() == false" << LL_ENDL;
    }
    return TRUE;
}


// adds a morph mask to the appropriate baked texture structure
void LLAvatarAppearance::addMaskedMorph(EBakedTextureIndex index, LLVisualParam* morph_target, BOOL invert, std::string layer)
{
    if (index < BAKED_NUM_INDICES)
    {
        LLMaskedMorph *morph = new LLMaskedMorph(morph_target, invert, layer);
        mBakedTextureDatas[index].mMaskedMorphs.push_front(morph);
    }
}


//static
BOOL LLAvatarAppearance::teToColorParams( ETextureIndex te, U32 *param_name )
{
    switch( te )
    {
        case TEX_UPPER_SHIRT:
            param_name[0] = 803; //"shirt_red";
            param_name[1] = 804; //"shirt_green";
            param_name[2] = 805; //"shirt_blue";
            break;

        case TEX_LOWER_PANTS:
            param_name[0] = 806; //"pants_red";
            param_name[1] = 807; //"pants_green";
            param_name[2] = 808; //"pants_blue";
            break;

        case TEX_LOWER_SHOES:
            param_name[0] = 812; //"shoes_red";
            param_name[1] = 813; //"shoes_green";
            param_name[2] = 817; //"shoes_blue";
            break;

        case TEX_LOWER_SOCKS:
            param_name[0] = 818; //"socks_red";
            param_name[1] = 819; //"socks_green";
            param_name[2] = 820; //"socks_blue";
            break;

        case TEX_UPPER_JACKET:
        case TEX_LOWER_JACKET:
            param_name[0] = 834; //"jacket_red";
            param_name[1] = 835; //"jacket_green";
            param_name[2] = 836; //"jacket_blue";
            break;

        case TEX_UPPER_GLOVES:
            param_name[0] = 827; //"gloves_red";
            param_name[1] = 829; //"gloves_green";
            param_name[2] = 830; //"gloves_blue";
            break;

        case TEX_UPPER_UNDERSHIRT:
            param_name[0] = 821; //"undershirt_red";
            param_name[1] = 822; //"undershirt_green";
            param_name[2] = 823; //"undershirt_blue";
            break;

        case TEX_LOWER_UNDERPANTS:
            param_name[0] = 824; //"underpants_red";
            param_name[1] = 825; //"underpants_green";
            param_name[2] = 826; //"underpants_blue";
            break;

        case TEX_SKIRT:
            param_name[0] = 921; //"skirt_red";
            param_name[1] = 922; //"skirt_green";
            param_name[2] = 923; //"skirt_blue";
            break;

        case TEX_HEAD_TATTOO:
        case TEX_LOWER_TATTOO:
        case TEX_UPPER_TATTOO:
            param_name[0] = 1071; //"tattoo_red";
            param_name[1] = 1072; //"tattoo_green";
            param_name[2] = 1073; //"tattoo_blue";
            break;
        case TEX_HEAD_UNIVERSAL_TATTOO:
        case TEX_UPPER_UNIVERSAL_TATTOO:
        case TEX_LOWER_UNIVERSAL_TATTOO:
        case TEX_SKIRT_TATTOO:
        case TEX_HAIR_TATTOO:
        case TEX_EYES_TATTOO:
        case TEX_LEFT_ARM_TATTOO:
        case TEX_LEFT_LEG_TATTOO:
        case TEX_AUX1_TATTOO:
        case TEX_AUX2_TATTOO:
        case TEX_AUX3_TATTOO:
            param_name[0] = 1238; //"tattoo_universal_red";
            param_name[1] = 1239; //"tattoo_universal_green";
            param_name[2] = 1240; //"tattoo_universal_blue";
            break;

        default:
            llassert(0);
            return FALSE;
    }

    return TRUE;
}

>>>>>>> bb3c36f5
void LLAvatarAppearance::setClothesColor( ETextureIndex te, const LLColor4& new_color)
{
    U32 param_name[3];
    if( teToColorParams( te, param_name ) )
    {
        setVisualParamWeight( param_name[0], new_color.mV[VX]);
        setVisualParamWeight( param_name[1], new_color.mV[VY]);
        setVisualParamWeight( param_name[2], new_color.mV[VZ]);
    }
}

LLColor4 LLAvatarAppearance::getClothesColor( ETextureIndex te )
{
    LLColor4 color;
    U32 param_name[3];
    if( teToColorParams( te, param_name ) )
    {
        color.mV[VX] = getVisualParamWeight( param_name[0] );
        color.mV[VY] = getVisualParamWeight( param_name[1] );
        color.mV[VZ] = getVisualParamWeight( param_name[2] );
    }
    return color;
}

// static
LLColor4 LLAvatarAppearance::getDummyColor()
{
    return DUMMY_COLOR;
}

LLColor4 LLAvatarAppearance::getGlobalColor( const std::string& color_name ) const
{
    if (color_name=="skin_color" && mTexSkinColor)
    {
        return mTexSkinColor->getColor();
    }
    else if(color_name=="hair_color" && mTexHairColor)
    {
        return mTexHairColor->getColor();
    }
    if(color_name=="eye_color" && mTexEyeColor)
    {
        return mTexEyeColor->getColor();
    }
    else
    {
//      return LLColor4( .5f, .5f, .5f, .5f );
        return LLColor4( 0.f, 1.f, 1.f, 1.f ); // good debugging color
    }
}

// Unlike most wearable functions, this works for both self and other.
// virtual
BOOL LLAvatarAppearance::isWearingWearableType(LLWearableType::EType type) const
{
    return mWearableData->getWearableCount(type) > 0;
}

LLTexLayerSet* LLAvatarAppearance::getAvatarLayerSet(EBakedTextureIndex baked_index) const
{
    /* switch(index)
        case TEX_HEAD_BAKED:
        case TEX_HEAD_BODYPAINT:
            return mHeadLayerSet; */
    return mBakedTextureDatas[baked_index].mTexLayerSet;
}

//-----------------------------------------------------------------------------
// allocateCollisionVolumes()
//-----------------------------------------------------------------------------
BOOL LLAvatarAppearance::allocateCollisionVolumes( U32 num )
{
    if (mNumCollisionVolumes !=num)
    {
        delete_and_clear_array(mCollisionVolumes);
        mNumCollisionVolumes = 0;

        mCollisionVolumes = new LLAvatarJointCollisionVolume[num];
        if (!mCollisionVolumes)
        {
            LL_WARNS() << "Failed to allocate collision volumes" << LL_ENDL;
            return FALSE;
        }

        mNumCollisionVolumes = num;
    }
    return TRUE;
}

//-----------------------------------------------------------------------------
// LLAvatarBoneInfo::parseXml()
//-----------------------------------------------------------------------------
BOOL LLAvatarBoneInfo::parseXml(LLXmlTreeNode* node)
{
    if (node->hasName("bone"))
    {
        mIsJoint = TRUE;
        static LLStdStringHandle name_string = LLXmlTree::addAttributeString("name");
        if (!node->getFastAttributeString(name_string, mName))
        {
            LL_WARNS() << "Bone without name" << LL_ENDL;
            return FALSE;
        }

        static LLStdStringHandle aliases_string = LLXmlTree::addAttributeString("aliases");
        node->getFastAttributeString(aliases_string, mAliases ); //Aliases are not required.
    }
    else if (node->hasName("collision_volume"))
    {
        mIsJoint = FALSE;
        static LLStdStringHandle name_string = LLXmlTree::addAttributeString("name");
        if (!node->getFastAttributeString(name_string, mName))
        {
            mName = "Collision Volume";
        }
    }
    else
    {
        LL_WARNS() << "Invalid node " << node->getName() << LL_ENDL;
        return FALSE;
    }

    static LLStdStringHandle pos_string = LLXmlTree::addAttributeString("pos");
    if (!node->getFastAttributeVector3(pos_string, mPos))
    {
        LL_WARNS() << "Bone without position" << LL_ENDL;
        return FALSE;
    }

    static LLStdStringHandle rot_string = LLXmlTree::addAttributeString("rot");
    if (!node->getFastAttributeVector3(rot_string, mRot))
    {
        LL_WARNS() << "Bone without rotation" << LL_ENDL;
        return FALSE;
    }

    static LLStdStringHandle scale_string = LLXmlTree::addAttributeString("scale");
    if (!node->getFastAttributeVector3(scale_string, mScale))
    {
        LL_WARNS() << "Bone without scale" << LL_ENDL;
        return FALSE;
    }

    static LLStdStringHandle end_string = LLXmlTree::addAttributeString("end");
    if (!node->getFastAttributeVector3(end_string, mEnd))
    {
        LL_WARNS() << "Bone without end " << mName << LL_ENDL;
        mEnd = LLVector3(0.0f, 0.0f, 0.0f);
    }

    static LLStdStringHandle support_string = LLXmlTree::addAttributeString("support");
    if (!node->getFastAttributeString(support_string,mSupport))
    {
        LL_WARNS() << "Bone without support " << mName << LL_ENDL;
        mSupport = "base";
    }

    if (mIsJoint)
    {
        static LLStdStringHandle pivot_string = LLXmlTree::addAttributeString("pivot");
        if (!node->getFastAttributeVector3(pivot_string, mPivot))
        {
            LL_WARNS() << "Bone without pivot" << LL_ENDL;
            return FALSE;
        }
    }

    // parse children
    LLXmlTreeNode* child;
    for( child = node->getFirstChild(); child; child = node->getNextChild() )
    {
        LLAvatarBoneInfo *child_info = new LLAvatarBoneInfo;
        if (!child_info->parseXml(child))
        {
            delete child_info;
            return FALSE;
        }
        mChildren.push_back(child_info);
    }
    return TRUE;
}

//-----------------------------------------------------------------------------
// LLAvatarSkeletonInfo::parseXml()
//-----------------------------------------------------------------------------
BOOL LLAvatarSkeletonInfo::parseXml(LLXmlTreeNode* node)
{
    static LLStdStringHandle num_bones_string = LLXmlTree::addAttributeString("num_bones");
    if (!node->getFastAttributeS32(num_bones_string, mNumBones))
    {
        LL_WARNS() << "Couldn't find number of bones." << LL_ENDL;
        return FALSE;
    }

    static LLStdStringHandle num_collision_volumes_string = LLXmlTree::addAttributeString("num_collision_volumes");
    node->getFastAttributeS32(num_collision_volumes_string, mNumCollisionVolumes);

    LLXmlTreeNode* child;
    for( child = node->getFirstChild(); child; child = node->getNextChild() )
    {
        LLAvatarBoneInfo *info = new LLAvatarBoneInfo;
        if (!info->parseXml(child))
        {
            delete info;
            LL_WARNS() << "Error parsing bone in skeleton file" << LL_ENDL;
            return FALSE;
        }
        mBoneInfoList.push_back(info);
    }
    return TRUE;
}

//Make aliases for joint and push to map.
void LLAvatarAppearance::makeJointAliases(LLAvatarBoneInfo *bone_info)
{
    if (! bone_info->mIsJoint )
    {
        return;
    }

    std::string bone_name = bone_info->mName;
    mJointAliasMap[bone_name] = bone_name; //Actual name is a valid alias.

    std::string aliases = bone_info->mAliases;

    boost::char_separator<char> sep(" ");
    boost::tokenizer<boost::char_separator<char> > tok(aliases, sep);
    for(const std::string& i : tok)
    {
        if ( mJointAliasMap.find(i) != mJointAliasMap.end() )
        {
            LL_WARNS() << "avatar skeleton:  Joint alias \"" << i << "\" remapped from " << mJointAliasMap[i] << " to " << bone_name << LL_ENDL;
        }
        mJointAliasMap[i] = bone_name;
    }

    for (LLAvatarBoneInfo* bone : bone_info->mChildren)
    {
        makeJointAliases(bone);
    }
}

const LLAvatarAppearance::joint_alias_map_t& LLAvatarAppearance::getJointAliases ()
{
    LLAvatarAppearance::joint_alias_map_t alias_map;
    if (mJointAliasMap.empty())
    {

        for (LLAvatarBoneInfo* bone_info : sAvatarSkeletonInfo->mBoneInfoList)
        {
            //LLAvatarBoneInfo *bone_info = *iter;
            makeJointAliases(bone_info);
        }

        for (LLAvatarXmlInfo::LLAvatarAttachmentInfo* info : sAvatarXmlInfo->mAttachmentInfoList)
        {
            std::string bone_name = info->mName;

            // Also accept the name with spaces substituted with
            // underscores. This gives a mechanism for referencing such joints
            // in daes, which don't allow spaces.
            std::string sub_space_to_underscore = bone_name;
            LLStringUtil::replaceChar(sub_space_to_underscore, ' ', '_');
            if (sub_space_to_underscore != bone_name)
            {
                mJointAliasMap[sub_space_to_underscore] = bone_name;
            }
        }
    }

    return mJointAliasMap;
}


//-----------------------------------------------------------------------------
// parseXmlSkeletonNode(): parses <skeleton> nodes from XML tree
//-----------------------------------------------------------------------------
BOOL LLAvatarAppearance::LLAvatarXmlInfo::parseXmlSkeletonNode(LLXmlTreeNode* root)
{
    LLXmlTreeNode* node = root->getChildByName( "skeleton" );
    if( !node )
    {
        LL_WARNS() << "avatar file: missing <skeleton>" << LL_ENDL;
        return FALSE;
    }

    LLXmlTreeNode* child;

    // SKELETON DISTORTIONS
    for (child = node->getChildByName( "param" );
         child;
         child = node->getNextNamedChild())
    {
        if (!child->getChildByName("param_skeleton"))
        {
            if (child->getChildByName("param_morph"))
            {
                LL_WARNS() << "Can't specify morph param in skeleton definition." << LL_ENDL;
            }
            else
            {
                LL_WARNS() << "Unknown param type." << LL_ENDL;
            }
<<<<<<< HEAD
            return FALSE;
        }

        LLPolySkeletalDistortionInfo *info = new LLPolySkeletalDistortionInfo;
        if (!info->parseXml(child))
        {
            delete info;
            return FALSE;
        }

        mSkeletalDistortionInfoList.push_back(info);
    }

    // ATTACHMENT POINTS
    for (child = node->getChildByName( "attachment_point" );
         child;
         child = node->getNextNamedChild())
    {
        LLAvatarAttachmentInfo* info = new LLAvatarAttachmentInfo();

        static LLStdStringHandle name_string = LLXmlTree::addAttributeString("name");
        if (!child->getFastAttributeString(name_string, info->mName))
        {
            LL_WARNS() << "No name supplied for attachment point." << LL_ENDL;
=======
            return FALSE;
        }

        LLPolySkeletalDistortionInfo *info = new LLPolySkeletalDistortionInfo;
        if (!info->parseXml(child))
        {
            delete info;
            return FALSE;
        }

        mSkeletalDistortionInfoList.push_back(info);
    }

    // ATTACHMENT POINTS
    for (child = node->getChildByName( "attachment_point" );
         child;
         child = node->getNextNamedChild())
    {
        LLAvatarAttachmentInfo* info = new LLAvatarAttachmentInfo();

        static LLStdStringHandle name_string = LLXmlTree::addAttributeString("name");
        if (!child->getFastAttributeString(name_string, info->mName))
        {
            LL_WARNS() << "No name supplied for attachment point." << LL_ENDL;
            delete info;
            return FALSE;
        }

        static LLStdStringHandle joint_string = LLXmlTree::addAttributeString("joint");
        if (!child->getFastAttributeString(joint_string, info->mJointName))
        {
            LL_WARNS() << "No bone declared in attachment point " << info->mName << LL_ENDL;
>>>>>>> bb3c36f5
            delete info;
            return FALSE;
        }

<<<<<<< HEAD
        static LLStdStringHandle joint_string = LLXmlTree::addAttributeString("joint");
        if (!child->getFastAttributeString(joint_string, info->mJointName))
        {
            LL_WARNS() << "No bone declared in attachment point " << info->mName << LL_ENDL;
            delete info;
            return FALSE;
        }

        static LLStdStringHandle position_string = LLXmlTree::addAttributeString("position");
        if (child->getFastAttributeVector3(position_string, info->mPosition))
        {
            info->mHasPosition = TRUE;
        }

        static LLStdStringHandle rotation_string = LLXmlTree::addAttributeString("rotation");
        if (child->getFastAttributeVector3(rotation_string, info->mRotationEuler))
        {
            info->mHasRotation = TRUE;
        }
         static LLStdStringHandle group_string = LLXmlTree::addAttributeString("group");
        if (child->getFastAttributeS32(group_string, info->mGroup))
        {
            if (info->mGroup == -1)
                info->mGroup = -1111; // -1 = none parsed, < -1 = bad value
        }

        static LLStdStringHandle id_string = LLXmlTree::addAttributeString("id");
        if (!child->getFastAttributeS32(id_string, info->mAttachmentID))
        {
            LL_WARNS() << "No id supplied for attachment point " << info->mName << LL_ENDL;
            delete info;
            return FALSE;
        }

        static LLStdStringHandle slot_string = LLXmlTree::addAttributeString("pie_slice");
        child->getFastAttributeS32(slot_string, info->mPieMenuSlice);

        static LLStdStringHandle visible_in_first_person_string = LLXmlTree::addAttributeString("visible_in_first_person");
        child->getFastAttributeBOOL(visible_in_first_person_string, info->mVisibleFirstPerson);

        static LLStdStringHandle hud_attachment_string = LLXmlTree::addAttributeString("hud");
        child->getFastAttributeBOOL(hud_attachment_string, info->mIsHUDAttachment);

        mAttachmentInfoList.push_back(info);
    }

=======
        static LLStdStringHandle position_string = LLXmlTree::addAttributeString("position");
        if (child->getFastAttributeVector3(position_string, info->mPosition))
        {
            info->mHasPosition = TRUE;
        }

        static LLStdStringHandle rotation_string = LLXmlTree::addAttributeString("rotation");
        if (child->getFastAttributeVector3(rotation_string, info->mRotationEuler))
        {
            info->mHasRotation = TRUE;
        }
         static LLStdStringHandle group_string = LLXmlTree::addAttributeString("group");
        if (child->getFastAttributeS32(group_string, info->mGroup))
        {
            if (info->mGroup == -1)
                info->mGroup = -1111; // -1 = none parsed, < -1 = bad value
        }

        static LLStdStringHandle id_string = LLXmlTree::addAttributeString("id");
        if (!child->getFastAttributeS32(id_string, info->mAttachmentID))
        {
            LL_WARNS() << "No id supplied for attachment point " << info->mName << LL_ENDL;
            delete info;
            return FALSE;
        }

        static LLStdStringHandle slot_string = LLXmlTree::addAttributeString("pie_slice");
        child->getFastAttributeS32(slot_string, info->mPieMenuSlice);

        static LLStdStringHandle visible_in_first_person_string = LLXmlTree::addAttributeString("visible_in_first_person");
        child->getFastAttributeBOOL(visible_in_first_person_string, info->mVisibleFirstPerson);

        static LLStdStringHandle hud_attachment_string = LLXmlTree::addAttributeString("hud");
        child->getFastAttributeBOOL(hud_attachment_string, info->mIsHUDAttachment);

        mAttachmentInfoList.push_back(info);
    }

>>>>>>> bb3c36f5
    return TRUE;
}

//-----------------------------------------------------------------------------
// parseXmlMeshNodes(): parses <mesh> nodes from XML tree
//-----------------------------------------------------------------------------
BOOL LLAvatarAppearance::LLAvatarXmlInfo::parseXmlMeshNodes(LLXmlTreeNode* root)
{
    for (LLXmlTreeNode* node = root->getChildByName( "mesh" );
         node;
         node = root->getNextNamedChild())
    {
        LLAvatarMeshInfo *info = new LLAvatarMeshInfo;

        // attribute: type
        static LLStdStringHandle type_string = LLXmlTree::addAttributeString("type");
        if( !node->getFastAttributeString( type_string, info->mType ) )
        {
            LL_WARNS() << "Avatar file: <mesh> is missing type attribute.  Ignoring element. " << LL_ENDL;
            delete info;
            return FALSE;  // Ignore this element
        }

        static LLStdStringHandle lod_string = LLXmlTree::addAttributeString("lod");
        if (!node->getFastAttributeS32( lod_string, info->mLOD ))
        {
            LL_WARNS() << "Avatar file: <mesh> is missing lod attribute.  Ignoring element. " << LL_ENDL;
            delete info;
            return FALSE;  // Ignore this element
        }

        static LLStdStringHandle file_name_string = LLXmlTree::addAttributeString("file_name");
        if( !node->getFastAttributeString( file_name_string, info->mMeshFileName ) )
        {
            LL_WARNS() << "Avatar file: <mesh> is missing file_name attribute.  Ignoring: " << info->mType << LL_ENDL;
            delete info;
            return FALSE;  // Ignore this element
        }

        static LLStdStringHandle reference_string = LLXmlTree::addAttributeString("reference");
        node->getFastAttributeString( reference_string, info->mReferenceMeshName );

        // attribute: min_pixel_area
        static LLStdStringHandle min_pixel_area_string = LLXmlTree::addAttributeString("min_pixel_area");
        static LLStdStringHandle min_pixel_width_string = LLXmlTree::addAttributeString("min_pixel_width");
        if (!node->getFastAttributeF32( min_pixel_area_string, info->mMinPixelArea ))
        {
            F32 min_pixel_area = 0.1f;
            if (node->getFastAttributeF32( min_pixel_width_string, min_pixel_area ))
            {
                // this is square root of pixel area (sensible to use linear space in defining lods)
                min_pixel_area = min_pixel_area * min_pixel_area;
            }
            info->mMinPixelArea = min_pixel_area;
        }

        // Parse visual params for this node only if we haven't already
        for (LLXmlTreeNode* child = node->getChildByName( "param" );
             child;
             child = node->getNextNamedChild())
        {
            if (!child->getChildByName("param_morph"))
            {
                if (child->getChildByName("param_skeleton"))
                {
                    LL_WARNS() << "Can't specify skeleton param in a mesh definition." << LL_ENDL;
                }
                else
                {
                    LL_WARNS() << "Unknown param type." << LL_ENDL;
                }
                return FALSE;
            }

            LLPolyMorphTargetInfo *morphinfo = new LLPolyMorphTargetInfo();
            if (!morphinfo->parseXml(child))
            {
                delete morphinfo;
                delete info;
                return -1;
            }
            BOOL shared = FALSE;
            static LLStdStringHandle shared_string = LLXmlTree::addAttributeString("shared");
            child->getFastAttributeBOOL(shared_string, shared);

            info->mPolyMorphTargetInfoList.push_back(LLAvatarMeshInfo::morph_info_pair_t(morphinfo, shared));
        }

        mMeshInfoList.push_back(info);
    }
    return TRUE;
}

//-----------------------------------------------------------------------------
// parseXmlColorNodes(): parses <global_color> nodes from XML tree
//-----------------------------------------------------------------------------
BOOL LLAvatarAppearance::LLAvatarXmlInfo::parseXmlColorNodes(LLXmlTreeNode* root)
{
    for (LLXmlTreeNode* color_node = root->getChildByName( "global_color" );
         color_node;
         color_node = root->getNextNamedChild())
    {
        std::string global_color_name;
        static LLStdStringHandle name_string = LLXmlTree::addAttributeString("name");
        if (color_node->getFastAttributeString( name_string, global_color_name ) )
        {
            if( global_color_name == "skin_color" )
            {
                if (mTexSkinColorInfo)
                {
                    LL_WARNS() << "avatar file: multiple instances of skin_color" << LL_ENDL;
                    return FALSE;
                }
                mTexSkinColorInfo = new LLTexGlobalColorInfo;
                if( !mTexSkinColorInfo->parseXml( color_node ) )
                {
                    delete_and_clear(mTexSkinColorInfo);
                    LL_WARNS() << "avatar file: mTexSkinColor->parseXml() failed" << LL_ENDL;
                    return FALSE;
                }
            }
            else if( global_color_name == "hair_color" )
            {
                if (mTexHairColorInfo)
                {
                    LL_WARNS() << "avatar file: multiple instances of hair_color" << LL_ENDL;
                    return FALSE;
                }
                mTexHairColorInfo = new LLTexGlobalColorInfo;
                if( !mTexHairColorInfo->parseXml( color_node ) )
                {
                    delete_and_clear(mTexHairColorInfo);
                    LL_WARNS() << "avatar file: mTexHairColor->parseXml() failed" << LL_ENDL;
                    return FALSE;
                }
            }
            else if( global_color_name == "eye_color" )
            {
                if (mTexEyeColorInfo)
                {
                    LL_WARNS() << "avatar file: multiple instances of eye_color" << LL_ENDL;
                    return FALSE;
                }
                mTexEyeColorInfo = new LLTexGlobalColorInfo;
                if( !mTexEyeColorInfo->parseXml( color_node ) )
                {
                    LL_WARNS() << "avatar file: mTexEyeColor->parseXml() failed" << LL_ENDL;
                    return FALSE;
                }
            }
        }
    }
    return TRUE;
}

//-----------------------------------------------------------------------------
// parseXmlLayerNodes(): parses <layer_set> nodes from XML tree
//-----------------------------------------------------------------------------
BOOL LLAvatarAppearance::LLAvatarXmlInfo::parseXmlLayerNodes(LLXmlTreeNode* root)
{
    for (LLXmlTreeNode* layer_node = root->getChildByName( "layer_set" );
         layer_node;
         layer_node = root->getNextNamedChild())
    {
        LLTexLayerSetInfo* layer_info = new LLTexLayerSetInfo();
        if( layer_info->parseXml( layer_node ) )
        {
            mLayerInfoList.push_back(layer_info);
        }
        else
        {
            delete layer_info;
            LL_WARNS() << "avatar file: layer_set->parseXml() failed" << LL_ENDL;
            return FALSE;
        }
    }
    return TRUE;
}

//-----------------------------------------------------------------------------
// parseXmlDriverNodes(): parses <driver_parameters> nodes from XML tree
//-----------------------------------------------------------------------------
BOOL LLAvatarAppearance::LLAvatarXmlInfo::parseXmlDriverNodes(LLXmlTreeNode* root)
{
    LLXmlTreeNode* driver = root->getChildByName( "driver_parameters" );
    if( driver )
    {
        for (LLXmlTreeNode* grand_child = driver->getChildByName( "param" );
             grand_child;
             grand_child = driver->getNextNamedChild())
        {
            if( grand_child->getChildByName( "param_driver" ) )
            {
                LLDriverParamInfo* driver_info = new LLDriverParamInfo();
                if( driver_info->parseXml( grand_child ) )
                {
                    mDriverInfoList.push_back(driver_info);
                }
                else
                {
                    delete driver_info;
                    LL_WARNS() << "avatar file: driver_param->parseXml() failed" << LL_ENDL;
                    return FALSE;
                }
            }
        }
    }
    return TRUE;
}

//-----------------------------------------------------------------------------
// parseXmlDriverNodes(): parses <driver_parameters> nodes from XML tree
//-----------------------------------------------------------------------------
BOOL LLAvatarAppearance::LLAvatarXmlInfo::parseXmlMorphNodes(LLXmlTreeNode* root)
{
    LLXmlTreeNode* masks = root->getChildByName( "morph_masks" );
    if( !masks )
    {
        return FALSE;
    }

    for (LLXmlTreeNode* grand_child = masks->getChildByName( "mask" );
         grand_child;
         grand_child = masks->getNextNamedChild())
    {
        LLAvatarMorphInfo* info = new LLAvatarMorphInfo();

        static LLStdStringHandle name_string = LLXmlTree::addAttributeString("morph_name");
        if (!grand_child->getFastAttributeString(name_string, info->mName))
        {
            LL_WARNS() << "No name supplied for morph mask." << LL_ENDL;
            delete info;
            return FALSE;
        }

        static LLStdStringHandle region_string = LLXmlTree::addAttributeString("body_region");
        if (!grand_child->getFastAttributeString(region_string, info->mRegion))
        {
            LL_WARNS() << "No region supplied for morph mask." << LL_ENDL;
            delete info;
            return FALSE;
        }

        static LLStdStringHandle layer_string = LLXmlTree::addAttributeString("layer");
        if (!grand_child->getFastAttributeString(layer_string, info->mLayer))
        {
            LL_WARNS() << "No layer supplied for morph mask." << LL_ENDL;
            delete info;
            return FALSE;
        }

        // optional parameter. don't throw a warning if not present.
        static LLStdStringHandle invert_string = LLXmlTree::addAttributeString("invert");
        grand_child->getFastAttributeBOOL(invert_string, info->mInvert);

        mMorphMaskInfoList.push_back(info);
    }

    return TRUE;
}

//virtual
LLAvatarAppearance::LLMaskedMorph::LLMaskedMorph(LLVisualParam *morph_target, BOOL invert, std::string layer) :
            mMorphTarget(morph_target),
            mInvert(invert),
            mLayer(layer)
{
    LLPolyMorphTarget *target = dynamic_cast<LLPolyMorphTarget*>(morph_target);
    if (target)
    {
        target->addPendingMorphMask();
    }
}<|MERGE_RESOLUTION|>--- conflicted
+++ resolved
@@ -494,70 +494,6 @@
     mCurrBodySizeState["mAnkleLeft scale"] = mAnkleLeftp->getScale();
     mCurrBodySizeState["mFootLeft pos"] = mFootLeftp->getPosition();
 
-<<<<<<< HEAD
-    LLVector3 pelvis_scale = mPelvisp->getScale();
-
-    // some of the joints have not been cached
-    LLVector3 skull = mSkullp->getPosition();
-    //LLVector3 skull_scale = mSkullp->getScale();
-
-    LLVector3 neck = mNeckp->getPosition();
-    LLVector3 neck_scale = mNeckp->getScale();
-
-    LLVector3 chest = mChestp->getPosition();
-    LLVector3 chest_scale = mChestp->getScale();
-
-    // the rest of the joints have been cached
-    LLVector3 head = mHeadp->getPosition();
-    LLVector3 head_scale = mHeadp->getScale();
-
-    LLVector3 torso = mTorsop->getPosition();
-    LLVector3 torso_scale = mTorsop->getScale();
-
-    LLVector3 hip = mHipLeftp->getPosition();
-    LLVector3 hip_scale = mHipLeftp->getScale();
-
-    LLVector3 knee = mKneeLeftp->getPosition();
-    LLVector3 knee_scale = mKneeLeftp->getScale();
-
-    LLVector3 ankle = mAnkleLeftp->getPosition();
-    LLVector3 ankle_scale = mAnkleLeftp->getScale();
-
-    LLVector3 foot  = mFootLeftp->getPosition();
-
-    F32 old_offset = mAvatarOffset.mV[VZ];
-
-    mAvatarOffset.mV[VZ] = getVisualParamWeight(AVATAR_HOVER);
-
-    mPelvisToFoot = hip.mV[VZ] * pelvis_scale.mV[VZ] -
-                    knee.mV[VZ] * hip_scale.mV[VZ] -
-                    ankle.mV[VZ] * knee_scale.mV[VZ] -
-                    foot.mV[VZ] * ankle_scale.mV[VZ];
-
-    LLVector3 new_body_size;
-    new_body_size.mV[VZ] = mPelvisToFoot +
-                       // the sqrt(2) correction below is an approximate
-                       // correction to get to the top of the head
-                       F_SQRT2 * (skull.mV[VZ] * head_scale.mV[VZ]) +
-                       head.mV[VZ] * neck_scale.mV[VZ] +
-                       neck.mV[VZ] * chest_scale.mV[VZ] +
-                       chest.mV[VZ] * torso_scale.mV[VZ] +
-                       torso.mV[VZ] * pelvis_scale.mV[VZ];
-
-    // TODO -- measure the real depth and width
-    new_body_size.mV[VX] = DEFAULT_AGENT_DEPTH;
-    new_body_size.mV[VY] = DEFAULT_AGENT_WIDTH;
-
-    mAvatarOffset.mV[VX] = 0.0f;
-    mAvatarOffset.mV[VY] = 0.0f;
-
-    if (new_body_size != mBodySize || old_offset != mAvatarOffset.mV[VZ])
-    {
-        mBodySize = new_body_size;
-
-        compareJointStateMaps(mLastBodySizeState, mCurrBodySizeState);
-    }
-=======
     F32 old_height = mBodySize.mV[VZ];
     F32 old_offset = mAvatarOffset.mV[VZ];
 
@@ -595,7 +531,6 @@
         mKneeLeftp->getScale().mV[VZ] * mAnkleLeftp->getPosition().mV[VZ] +
         mAnkleLeftp->getScale().mV[VZ] * mFootLeftp->getPosition().mV[VZ] / 2;
     return -result;
->>>>>>> bb3c36f5
 }
 
 //-----------------------------------------------------------------------------
@@ -836,7 +771,6 @@
     // clear mesh data
     //-------------------------------------------------------------------------
     for (LLAvatarJoint* joint : mMeshLOD)
-<<<<<<< HEAD
     {
         for (LLAvatarJointMesh* mesh : joint->mMeshParts)
         {
@@ -1313,26 +1247,13 @@
         return NULL;
     }
     if (!mSkeleton[num])
-=======
->>>>>>> bb3c36f5
-    {
-        for (LLAvatarJointMesh* mesh : joint->mMeshParts)
-        {
-            mesh->setMesh(NULL);
-        }
-    }
-<<<<<<< HEAD
+    {
+        mSkeleton[num] = createAvatarJoint();
+    }
     return mSkeleton[num];
 }
-=======
->>>>>>> bb3c36f5
-
-    //-------------------------------------------------------------------------
-    // (re)load our skeleton and meshes
-    //-------------------------------------------------------------------------
-    LLTimer timer;
-
-<<<<<<< HEAD
+
+
 //-----------------------------------------------------------------------------
 // getVolumePos()
 //-----------------------------------------------------------------------------
@@ -1382,98 +1303,21 @@
 {
     return mMeshLOD[MESH_ID_HEAD]->mMeshParts[0]->getMesh();
 }
-=======
-    BOOL status = loadAvatar();
-    stop_glerror();
-
-//  gPrintMessagesThisFrame = TRUE;
-    LL_DEBUGS() << "Avatar load took " << timer.getElapsedTimeF32() << " seconds." << LL_ENDL;
-
-    if (!status)
-    {
-        if (isSelf())
-        {
-            LL_ERRS() << "Unable to load user's avatar" << LL_ENDL;
-        }
-        else
-        {
-            LL_WARNS() << "Unable to load other's avatar" << LL_ENDL;
-        }
-        return;
-    }
-
-    //-------------------------------------------------------------------------
-    // initialize "well known" joint pointers
-    //-------------------------------------------------------------------------
-    mPelvisp        = mRoot->findJoint("mPelvis");
-    mTorsop         = mRoot->findJoint("mTorso");
-    mChestp         = mRoot->findJoint("mChest");
-    mNeckp          = mRoot->findJoint("mNeck");
-    mHeadp          = mRoot->findJoint("mHead");
-    mSkullp         = mRoot->findJoint("mSkull");
-    mHipLeftp       = mRoot->findJoint("mHipLeft");
-    mHipRightp      = mRoot->findJoint("mHipRight");
-    mKneeLeftp      = mRoot->findJoint("mKneeLeft");
-    mKneeRightp     = mRoot->findJoint("mKneeRight");
-    mAnkleLeftp     = mRoot->findJoint("mAnkleLeft");
-    mAnkleRightp    = mRoot->findJoint("mAnkleRight");
-    mFootLeftp      = mRoot->findJoint("mFootLeft");
-    mFootRightp     = mRoot->findJoint("mFootRight");
-    mWristLeftp     = mRoot->findJoint("mWristLeft");
-    mWristRightp    = mRoot->findJoint("mWristRight");
-    mEyeLeftp       = mRoot->findJoint("mEyeLeft");
-    mEyeRightp      = mRoot->findJoint("mEyeRight");
-
-    //-------------------------------------------------------------------------
-    // Make sure "well known" pointers exist
-    //-------------------------------------------------------------------------
-    if (!(mPelvisp &&
-          mTorsop &&
-          mChestp &&
-          mNeckp &&
-          mHeadp &&
-          mSkullp &&
-          mHipLeftp &&
-          mHipRightp &&
-          mKneeLeftp &&
-          mKneeRightp &&
-          mAnkleLeftp &&
-          mAnkleRightp &&
-          mFootLeftp &&
-          mFootRightp &&
-          mWristLeftp &&
-          mWristRightp &&
-          mEyeLeftp &&
-          mEyeRightp))
-    {
-        LL_ERRS() << "Failed to create avatar." << LL_ENDL;
-        return;
-    }
-
-    //-------------------------------------------------------------------------
-    // initialize the pelvis
-    //-------------------------------------------------------------------------
-    // SL-315
-    mPelvisp->setPosition( LLVector3(0.0f, 0.0f, 0.0f) );
->>>>>>> bb3c36f5
-
-    mIsBuilt = TRUE;
-    stop_glerror();
-
-<<<<<<< HEAD
+
+
 //-----------------------------------------------------------------------------
 // LLAvatarAppearance::getUpperBodyMesh()
 //-----------------------------------------------------------------------------
 LLPolyMesh* LLAvatarAppearance::getUpperBodyMesh()
 {
     return mMeshLOD[MESH_ID_UPPER_BODY]->mMeshParts[0]->getMesh();
-=======
->>>>>>> bb3c36f5
-}
-
-BOOL LLAvatarAppearance::loadAvatar()
-{
-<<<<<<< HEAD
+}
+
+
+
+// virtual
+BOOL LLAvatarAppearance::isValid() const
+{
     // This should only be called on ourself.
     if (!isSelf())
     {
@@ -1481,18 +1325,8 @@
     }
     return TRUE;
 }
-=======
-//  LL_RECORD_BLOCK_TIME(FTM_LOAD_AVATAR);
->>>>>>> bb3c36f5
-
-    // avatar_skeleton.xml
-    if( !buildSkeleton(sAvatarSkeletonInfo) )
-    {
-        LL_ERRS() << "avatar file: buildSkeleton() failed" << LL_ENDL;
-        return FALSE;
-    }
-
-<<<<<<< HEAD
+
+
 // adds a morph mask to the appropriate baked texture structure
 void LLAvatarAppearance::addMaskedMorph(EBakedTextureIndex index, LLVisualParam* morph_target, BOOL invert, std::string layer)
 {
@@ -1595,565 +1429,6 @@
     return TRUE;
 }
 
-=======
-    // initialize mJointAliasMap
-    getJointAliases();
-
-    // avatar_lad.xml : <skeleton>
-    if( !loadSkeletonNode() )
-    {
-        LL_ERRS() << "avatar file: loadNodeSkeleton() failed" << LL_ENDL;
-        return FALSE;
-    }
-
-    // avatar_lad.xml : <mesh>
-    if( !loadMeshNodes() )
-    {
-        LL_ERRS() << "avatar file: loadNodeMesh() failed" << LL_ENDL;
-        return FALSE;
-    }
-
-    // avatar_lad.xml : <global_color>
-    if( sAvatarXmlInfo->mTexSkinColorInfo )
-    {
-        mTexSkinColor = new LLTexGlobalColor( this );
-        if( !mTexSkinColor->setInfo( sAvatarXmlInfo->mTexSkinColorInfo ) )
-        {
-            LL_ERRS() << "avatar file: mTexSkinColor->setInfo() failed" << LL_ENDL;
-            return FALSE;
-        }
-    }
-    else
-    {
-        LL_ERRS() << "<global_color> name=\"skin_color\" not found" << LL_ENDL;
-        return FALSE;
-    }
-    if( sAvatarXmlInfo->mTexHairColorInfo )
-    {
-        mTexHairColor = new LLTexGlobalColor( this );
-        if( !mTexHairColor->setInfo( sAvatarXmlInfo->mTexHairColorInfo ) )
-        {
-            LL_ERRS() << "avatar file: mTexHairColor->setInfo() failed" << LL_ENDL;
-            return FALSE;
-        }
-    }
-    else
-    {
-        LL_ERRS() << "<global_color> name=\"hair_color\" not found" << LL_ENDL;
-        return FALSE;
-    }
-    if( sAvatarXmlInfo->mTexEyeColorInfo )
-    {
-        mTexEyeColor = new LLTexGlobalColor( this );
-        if( !mTexEyeColor->setInfo( sAvatarXmlInfo->mTexEyeColorInfo ) )
-        {
-            LL_ERRS() << "avatar file: mTexEyeColor->setInfo() failed" << LL_ENDL;
-            return FALSE;
-        }
-    }
-    else
-    {
-        LL_ERRS() << "<global_color> name=\"eye_color\" not found" << LL_ENDL;
-        return FALSE;
-    }
-
-    // avatar_lad.xml : <layer_set>
-    if (sAvatarXmlInfo->mLayerInfoList.empty())
-    {
-        LL_ERRS() << "avatar file: missing <layer_set> node" << LL_ENDL;
-        return FALSE;
-    }
-
-    if (sAvatarXmlInfo->mMorphMaskInfoList.empty())
-    {
-        LL_ERRS() << "avatar file: missing <morph_masks> node" << LL_ENDL;
-        return FALSE;
-    }
-
-    // avatar_lad.xml : <morph_masks>
-    for (LLAvatarXmlInfo::LLAvatarMorphInfo* info : sAvatarXmlInfo->mMorphMaskInfoList)
-    {
-        EBakedTextureIndex baked = sAvatarDictionary->findBakedByRegionName(info->mRegion);
-        if (baked != BAKED_NUM_INDICES)
-        {
-            LLVisualParam* morph_param;
-            const std::string *name = &info->mName;
-            morph_param = getVisualParam(name->c_str());
-            if (morph_param)
-            {
-                BOOL invert = info->mInvert;
-                addMaskedMorph(baked, morph_param, invert, info->mLayer);
-            }
-        }
-
-    }
-
-    loadLayersets();
-
-    // avatar_lad.xml : <driver_parameters>
-    for (LLDriverParamInfo* info : sAvatarXmlInfo->mDriverInfoList)
-    {
-        LLDriverParam* driver_param = new LLDriverParam( this );
-        if (driver_param->setInfo(info))
-        {
-            addVisualParam( driver_param );
-            driver_param->setParamLocation(isSelf() ? LOC_AV_SELF : LOC_AV_OTHER);
-            LLVisualParam*(LLAvatarAppearance::*avatar_function)(S32)const = &LLAvatarAppearance::getVisualParam;
-            if( !driver_param->linkDrivenParams(boost::bind(avatar_function,(LLAvatarAppearance*)this,_1 ), false))
-            {
-                LL_WARNS() << "could not link driven params for avatar " << getID().asString() << " param id: " << driver_param->getID() << LL_ENDL;
-                continue;
-            }
-        }
-        else
-        {
-            delete driver_param;
-            LL_WARNS() << "avatar file: driver_param->parseData() failed" << LL_ENDL;
-            return FALSE;
-        }
-    }
-
-    return TRUE;
-}
-
-//-----------------------------------------------------------------------------
-// loadSkeletonNode(): loads <skeleton> node from XML tree
-//-----------------------------------------------------------------------------
-BOOL LLAvatarAppearance::loadSkeletonNode ()
-{
-    mRoot->addChild( mSkeleton[0] );
-
-    // make meshes children before calling parent version of the function
-    for (LLAvatarJoint* joint : mMeshLOD)
-    {
-        joint->mUpdateXform = FALSE;
-        joint->setMeshesToChildren();
-    }
-
-    mRoot->addChild(mMeshLOD[MESH_ID_HEAD]);
-    mRoot->addChild(mMeshLOD[MESH_ID_EYELASH]);
-    mRoot->addChild(mMeshLOD[MESH_ID_UPPER_BODY]);
-    mRoot->addChild(mMeshLOD[MESH_ID_LOWER_BODY]);
-    mRoot->addChild(mMeshLOD[MESH_ID_SKIRT]);
-
-    LLAvatarJoint *skull = (LLAvatarJoint*)mRoot->findJoint("mSkull");
-    if (skull)
-    {
-        skull->addChild(mMeshLOD[MESH_ID_HAIR] );
-    }
-
-    LLAvatarJoint *eyeL = (LLAvatarJoint*)mRoot->findJoint("mEyeLeft");
-    if (eyeL)
-    {
-        eyeL->addChild( mMeshLOD[MESH_ID_EYEBALL_LEFT] );
-    }
-
-    LLAvatarJoint *eyeR = (LLAvatarJoint*)mRoot->findJoint("mEyeRight");
-    if (eyeR)
-    {
-        eyeR->addChild( mMeshLOD[MESH_ID_EYEBALL_RIGHT] );
-    }
-
-    // SKELETAL DISTORTIONS
-    {
-        for (LLViewerVisualParamInfo* visual_param_info : sAvatarXmlInfo->mSkeletalDistortionInfoList)
-        {
-            LLPolySkeletalDistortionInfo *info = (LLPolySkeletalDistortionInfo*)visual_param_info;
-            LLPolySkeletalDistortion *param = new LLPolySkeletalDistortion(this);
-            if (!param->setInfo(info))
-            {
-                delete param;
-                return FALSE;
-            }
-            else
-            {
-                addVisualParam(param);
-                param->setParamLocation(isSelf() ? LOC_AV_SELF : LOC_AV_OTHER);
-            }
-        }
-    }
-
-
-    return TRUE;
-}
-
-//-----------------------------------------------------------------------------
-// loadMeshNodes(): loads <mesh> nodes from XML tree
-//-----------------------------------------------------------------------------
-BOOL LLAvatarAppearance::loadMeshNodes()
-{
-    for (const LLAvatarXmlInfo::LLAvatarMeshInfo* info : sAvatarXmlInfo->mMeshInfoList)
-    {
-        const std::string &type = info->mType;
-        S32 lod = info->mLOD;
-
-        LLAvatarJointMesh* mesh = NULL;
-        U8 mesh_id = 0;
-        BOOL found_mesh_id = FALSE;
-
-        /* if (type == "hairMesh")
-            switch(lod)
-              case 0:
-                mesh = &mHairMesh0; */
-        for (const LLAvatarAppearanceDictionary::MeshEntries::value_type& mesh_pair : sAvatarDictionary->getMeshEntries())
-        {
-            const EMeshIndex mesh_index = mesh_pair.first;
-            const LLAvatarAppearanceDictionary::MeshEntry *mesh_dict = mesh_pair.second;
-            if (type.compare(mesh_dict->mName) == 0)
-            {
-                mesh_id = mesh_index;
-                found_mesh_id = TRUE;
-                break;
-            }
-        }
-
-        if (found_mesh_id)
-        {
-            if (lod < (S32)mMeshLOD[mesh_id]->mMeshParts.size())
-            {
-                mesh = mMeshLOD[mesh_id]->mMeshParts[lod];
-            }
-            else
-            {
-                LL_WARNS() << "Avatar file: <mesh> has invalid lod setting " << lod << LL_ENDL;
-                return FALSE;
-            }
-        }
-        else
-        {
-            LL_WARNS() << "Ignoring unrecognized mesh type: " << type << LL_ENDL;
-            return FALSE;
-        }
-
-        //  LL_INFOS() << "Parsing mesh data for " << type << "..." << LL_ENDL;
-
-        // If this isn't set to white (1.0), avatars will *ALWAYS* be darker than their surroundings.
-        // Do not touch!!!
-        mesh->setColor( LLColor4::white );
-
-        LLPolyMesh *poly_mesh = NULL;
-
-        if (!info->mReferenceMeshName.empty())
-        {
-            polymesh_map_t::const_iterator polymesh_iter = mPolyMeshes.find(info->mReferenceMeshName);
-            if (polymesh_iter != mPolyMeshes.end())
-            {
-                poly_mesh = LLPolyMesh::getMesh(info->mMeshFileName, polymesh_iter->second);
-                poly_mesh->setAvatar(this);
-            }
-            else
-            {
-                // This should never happen
-                LL_WARNS("Avatar") << "Could not find avatar mesh: " << info->mReferenceMeshName << LL_ENDL;
-                return FALSE;
-            }
-        }
-        else
-        {
-            poly_mesh = LLPolyMesh::getMesh(info->mMeshFileName);
-            poly_mesh->setAvatar(this);
-        }
-
-        if( !poly_mesh )
-        {
-            LL_WARNS() << "Failed to load mesh of type " << type << LL_ENDL;
-            return FALSE;
-        }
-
-        // Multimap insert
-        mPolyMeshes.insert(std::make_pair(info->mMeshFileName, poly_mesh));
-
-        mesh->setMesh( poly_mesh );
-        mesh->setLOD( info->mMinPixelArea );
-
-        for (const LLAvatarXmlInfo::LLAvatarMeshInfo::morph_info_pair_t& info_pair : info->mPolyMorphTargetInfoList)
-        {
-            LLPolyMorphTarget *param = new LLPolyMorphTarget(mesh->getMesh());
-            if (!param->setInfo((LLPolyMorphTargetInfo*)info_pair.first))
-            {
-                delete param;
-                return FALSE;
-            }
-            else
-            {
-                if (info_pair.second)
-                {
-                    addSharedVisualParam(param);
-                    param->setParamLocation(isSelf() ? LOC_AV_SELF : LOC_AV_OTHER);
-                }
-                else
-                {
-                    addVisualParam(param);
-                    param->setParamLocation(isSelf() ? LOC_AV_SELF : LOC_AV_OTHER);
-                }
-            }
-        }
-    }
-
-    return TRUE;
-}
-
-//-----------------------------------------------------------------------------
-// loadLayerSets()
-//-----------------------------------------------------------------------------
-BOOL LLAvatarAppearance::loadLayersets()
-{
-    BOOL success = TRUE;
-    for (LLTexLayerSetInfo* layerset_info : sAvatarXmlInfo->mLayerInfoList)
-    {
-        if (isSelf())
-        {
-            // Construct a layerset for each one specified in avatar_lad.xml and initialize it as such.
-            LLTexLayerSet* layer_set = createTexLayerSet();
-
-            if (!layer_set->setInfo(layerset_info))
-            {
-                stop_glerror();
-                delete layer_set;
-                LL_WARNS() << "avatar file: layer_set->setInfo() failed" << LL_ENDL;
-                return FALSE;
-            }
-
-            // scan baked textures and associate the layerset with the appropriate one
-            EBakedTextureIndex baked_index = BAKED_NUM_INDICES;
-            for (const LLAvatarAppearanceDictionary::BakedTextures::value_type& baked_pair : sAvatarDictionary->getBakedTextures())
-            {
-                const LLAvatarAppearanceDictionary::BakedEntry *baked_dict = baked_pair.second;
-                if (layer_set->isBodyRegion(baked_dict->mName))
-                {
-                    baked_index = baked_pair.first;
-                    // ensure both structures are aware of each other
-                    mBakedTextureDatas[baked_index].mTexLayerSet = layer_set;
-                    layer_set->setBakedTexIndex(baked_index);
-                    break;
-                }
-            }
-            // if no baked texture was found, warn and cleanup
-            if (baked_index == BAKED_NUM_INDICES)
-            {
-                LL_WARNS() << "<layer_set> has invalid body_region attribute" << LL_ENDL;
-                delete layer_set;
-                return FALSE;
-            }
-
-            // scan morph masks and let any affected layers know they have an associated morph
-            for (LLMaskedMorph* morph : mBakedTextureDatas[baked_index].mMaskedMorphs)
-            {
-                LLTexLayerInterface* layer = layer_set->findLayerByName(morph->mLayer);
-                if (layer)
-                {
-                    layer->setHasMorph(TRUE);
-                }
-                else
-                {
-                    LL_WARNS() << "Could not find layer named " << morph->mLayer << " to set morph flag" << LL_ENDL;
-                    success = FALSE;
-                }
-            }
-        }
-        else // !isSelf()
-        {
-            // Construct a layerset for each one specified in avatar_lad.xml and initialize it as such.
-            layerset_info->createVisualParams(this);
-        }
-    }
-    return success;
-}
-
-//-----------------------------------------------------------------------------
-// getCharacterJoint()
-//-----------------------------------------------------------------------------
-LLJoint *LLAvatarAppearance::getCharacterJoint( U32 num )
-{
-    if ((S32)num >= mSkeleton.size()
-        || (S32)num < 0)
-    {
-        return NULL;
-    }
-    if (!mSkeleton[num])
-    {
-        mSkeleton[num] = createAvatarJoint();
-    }
-    return mSkeleton[num];
-}
-
-
-//-----------------------------------------------------------------------------
-// getVolumePos()
-//-----------------------------------------------------------------------------
-LLVector3 LLAvatarAppearance::getVolumePos(S32 joint_index, LLVector3& volume_offset)
-{
-    if (joint_index > mNumCollisionVolumes)
-    {
-        return LLVector3::zero;
-    }
-
-    return mCollisionVolumes[joint_index].getVolumePos(volume_offset);
-}
-
-//-----------------------------------------------------------------------------
-// findCollisionVolume()
-//-----------------------------------------------------------------------------
-LLJoint* LLAvatarAppearance::findCollisionVolume(S32 volume_id)
-{
-    if ((volume_id < 0) || (volume_id >= mNumCollisionVolumes))
-    {
-        return NULL;
-    }
-
-    return &mCollisionVolumes[volume_id];
-}
-
-//-----------------------------------------------------------------------------
-// findCollisionVolume()
-//-----------------------------------------------------------------------------
-S32 LLAvatarAppearance::getCollisionVolumeID(std::string &name)
-{
-    for (S32 i = 0; i < mNumCollisionVolumes; i++)
-    {
-        if (mCollisionVolumes[i].getName() == name)
-        {
-            return i;
-        }
-    }
-
-    return -1;
-}
-
-//-----------------------------------------------------------------------------
-// LLAvatarAppearance::getHeadMesh()
-//-----------------------------------------------------------------------------
-LLPolyMesh* LLAvatarAppearance::getHeadMesh()
-{
-    return mMeshLOD[MESH_ID_HEAD]->mMeshParts[0]->getMesh();
-}
-
-
-//-----------------------------------------------------------------------------
-// LLAvatarAppearance::getUpperBodyMesh()
-//-----------------------------------------------------------------------------
-LLPolyMesh* LLAvatarAppearance::getUpperBodyMesh()
-{
-    return mMeshLOD[MESH_ID_UPPER_BODY]->mMeshParts[0]->getMesh();
-}
-
-
-
-// virtual
-BOOL LLAvatarAppearance::isValid() const
-{
-    // This should only be called on ourself.
-    if (!isSelf())
-    {
-        LL_ERRS() << "Called LLAvatarAppearance::isValid() on when isSelf() == false" << LL_ENDL;
-    }
-    return TRUE;
-}
-
-
-// adds a morph mask to the appropriate baked texture structure
-void LLAvatarAppearance::addMaskedMorph(EBakedTextureIndex index, LLVisualParam* morph_target, BOOL invert, std::string layer)
-{
-    if (index < BAKED_NUM_INDICES)
-    {
-        LLMaskedMorph *morph = new LLMaskedMorph(morph_target, invert, layer);
-        mBakedTextureDatas[index].mMaskedMorphs.push_front(morph);
-    }
-}
-
-
-//static
-BOOL LLAvatarAppearance::teToColorParams( ETextureIndex te, U32 *param_name )
-{
-    switch( te )
-    {
-        case TEX_UPPER_SHIRT:
-            param_name[0] = 803; //"shirt_red";
-            param_name[1] = 804; //"shirt_green";
-            param_name[2] = 805; //"shirt_blue";
-            break;
-
-        case TEX_LOWER_PANTS:
-            param_name[0] = 806; //"pants_red";
-            param_name[1] = 807; //"pants_green";
-            param_name[2] = 808; //"pants_blue";
-            break;
-
-        case TEX_LOWER_SHOES:
-            param_name[0] = 812; //"shoes_red";
-            param_name[1] = 813; //"shoes_green";
-            param_name[2] = 817; //"shoes_blue";
-            break;
-
-        case TEX_LOWER_SOCKS:
-            param_name[0] = 818; //"socks_red";
-            param_name[1] = 819; //"socks_green";
-            param_name[2] = 820; //"socks_blue";
-            break;
-
-        case TEX_UPPER_JACKET:
-        case TEX_LOWER_JACKET:
-            param_name[0] = 834; //"jacket_red";
-            param_name[1] = 835; //"jacket_green";
-            param_name[2] = 836; //"jacket_blue";
-            break;
-
-        case TEX_UPPER_GLOVES:
-            param_name[0] = 827; //"gloves_red";
-            param_name[1] = 829; //"gloves_green";
-            param_name[2] = 830; //"gloves_blue";
-            break;
-
-        case TEX_UPPER_UNDERSHIRT:
-            param_name[0] = 821; //"undershirt_red";
-            param_name[1] = 822; //"undershirt_green";
-            param_name[2] = 823; //"undershirt_blue";
-            break;
-
-        case TEX_LOWER_UNDERPANTS:
-            param_name[0] = 824; //"underpants_red";
-            param_name[1] = 825; //"underpants_green";
-            param_name[2] = 826; //"underpants_blue";
-            break;
-
-        case TEX_SKIRT:
-            param_name[0] = 921; //"skirt_red";
-            param_name[1] = 922; //"skirt_green";
-            param_name[2] = 923; //"skirt_blue";
-            break;
-
-        case TEX_HEAD_TATTOO:
-        case TEX_LOWER_TATTOO:
-        case TEX_UPPER_TATTOO:
-            param_name[0] = 1071; //"tattoo_red";
-            param_name[1] = 1072; //"tattoo_green";
-            param_name[2] = 1073; //"tattoo_blue";
-            break;
-        case TEX_HEAD_UNIVERSAL_TATTOO:
-        case TEX_UPPER_UNIVERSAL_TATTOO:
-        case TEX_LOWER_UNIVERSAL_TATTOO:
-        case TEX_SKIRT_TATTOO:
-        case TEX_HAIR_TATTOO:
-        case TEX_EYES_TATTOO:
-        case TEX_LEFT_ARM_TATTOO:
-        case TEX_LEFT_LEG_TATTOO:
-        case TEX_AUX1_TATTOO:
-        case TEX_AUX2_TATTOO:
-        case TEX_AUX3_TATTOO:
-            param_name[0] = 1238; //"tattoo_universal_red";
-            param_name[1] = 1239; //"tattoo_universal_green";
-            param_name[2] = 1240; //"tattoo_universal_blue";
-            break;
-
-        default:
-            llassert(0);
-            return FALSE;
-    }
-
-    return TRUE;
-}
-
->>>>>>> bb3c36f5
 void LLAvatarAppearance::setClothesColor( ETextureIndex te, const LLColor4& new_color)
 {
     U32 param_name[3];
@@ -2457,7 +1732,6 @@
             {
                 LL_WARNS() << "Unknown param type." << LL_ENDL;
             }
-<<<<<<< HEAD
             return FALSE;
         }
 
@@ -2482,31 +1756,6 @@
         if (!child->getFastAttributeString(name_string, info->mName))
         {
             LL_WARNS() << "No name supplied for attachment point." << LL_ENDL;
-=======
-            return FALSE;
-        }
-
-        LLPolySkeletalDistortionInfo *info = new LLPolySkeletalDistortionInfo;
-        if (!info->parseXml(child))
-        {
-            delete info;
-            return FALSE;
-        }
-
-        mSkeletalDistortionInfoList.push_back(info);
-    }
-
-    // ATTACHMENT POINTS
-    for (child = node->getChildByName( "attachment_point" );
-         child;
-         child = node->getNextNamedChild())
-    {
-        LLAvatarAttachmentInfo* info = new LLAvatarAttachmentInfo();
-
-        static LLStdStringHandle name_string = LLXmlTree::addAttributeString("name");
-        if (!child->getFastAttributeString(name_string, info->mName))
-        {
-            LL_WARNS() << "No name supplied for attachment point." << LL_ENDL;
             delete info;
             return FALSE;
         }
@@ -2515,16 +1764,6 @@
         if (!child->getFastAttributeString(joint_string, info->mJointName))
         {
             LL_WARNS() << "No bone declared in attachment point " << info->mName << LL_ENDL;
->>>>>>> bb3c36f5
-            delete info;
-            return FALSE;
-        }
-
-<<<<<<< HEAD
-        static LLStdStringHandle joint_string = LLXmlTree::addAttributeString("joint");
-        if (!child->getFastAttributeString(joint_string, info->mJointName))
-        {
-            LL_WARNS() << "No bone declared in attachment point " << info->mName << LL_ENDL;
             delete info;
             return FALSE;
         }
@@ -2567,46 +1806,6 @@
         mAttachmentInfoList.push_back(info);
     }
 
-=======
-        static LLStdStringHandle position_string = LLXmlTree::addAttributeString("position");
-        if (child->getFastAttributeVector3(position_string, info->mPosition))
-        {
-            info->mHasPosition = TRUE;
-        }
-
-        static LLStdStringHandle rotation_string = LLXmlTree::addAttributeString("rotation");
-        if (child->getFastAttributeVector3(rotation_string, info->mRotationEuler))
-        {
-            info->mHasRotation = TRUE;
-        }
-         static LLStdStringHandle group_string = LLXmlTree::addAttributeString("group");
-        if (child->getFastAttributeS32(group_string, info->mGroup))
-        {
-            if (info->mGroup == -1)
-                info->mGroup = -1111; // -1 = none parsed, < -1 = bad value
-        }
-
-        static LLStdStringHandle id_string = LLXmlTree::addAttributeString("id");
-        if (!child->getFastAttributeS32(id_string, info->mAttachmentID))
-        {
-            LL_WARNS() << "No id supplied for attachment point " << info->mName << LL_ENDL;
-            delete info;
-            return FALSE;
-        }
-
-        static LLStdStringHandle slot_string = LLXmlTree::addAttributeString("pie_slice");
-        child->getFastAttributeS32(slot_string, info->mPieMenuSlice);
-
-        static LLStdStringHandle visible_in_first_person_string = LLXmlTree::addAttributeString("visible_in_first_person");
-        child->getFastAttributeBOOL(visible_in_first_person_string, info->mVisibleFirstPerson);
-
-        static LLStdStringHandle hud_attachment_string = LLXmlTree::addAttributeString("hud");
-        child->getFastAttributeBOOL(hud_attachment_string, info->mIsHUDAttachment);
-
-        mAttachmentInfoList.push_back(info);
-    }
-
->>>>>>> bb3c36f5
     return TRUE;
 }
 
