/** 
 * @File llavatarappearance.cpp
 * @brief Implementation of LLAvatarAppearance class
 *
 * $LicenseInfo:firstyear=2012&license=viewerlgpl$
 * Second Life Viewer Source Code
 * Copyright (C) 2010, Linden Research, Inc.
 * 
 * This library is free software; you can redistribute it and/or
 * modify it under the terms of the GNU Lesser General Public
 * License as published by the Free Software Foundation;
 * version 2.1 of the License only.
 * 
 * This library is distributed in the hope that it will be useful,
 * but WITHOUT ANY WARRANTY; without even the implied warranty of
 * MERCHANTABILITY or FITNESS FOR A PARTICULAR PURPOSE.  See the GNU
 * Lesser General Public License for more details.
 * 
 * You should have received a copy of the GNU Lesser General Public
 * License along with this library; if not, write to the Free Software
 * Foundation, Inc., 51 Franklin Street, Fifth Floor, Boston, MA  02110-1301  USA
 * 
 * Linden Research, Inc., 945 Battery Street, San Francisco, CA  94111  USA
 * $/LicenseInfo$
 */

#if LL_MSVC
// disable warning about boost::lexical_cast returning uninitialized data
// when it fails to parse the string
#pragma warning (disable:4701)
#endif

#include "linden_common.h"

#include "llavatarappearance.h"
#include "llavatarappearancedefines.h"
#include "llavatarjointmesh.h"
#include "llstl.h"
#include "lldir.h"
#include "llpolymorph.h"
#include "llpolymesh.h"
#include "llpolyskeletaldistortion.h"
#include "llstl.h"
#include "lltexglobalcolor.h"
#include "llwearabledata.h"
#include "boost/bind.hpp"


#if LL_MSVC
// disable boost::lexical_cast warning
#pragma warning (disable:4702)
#endif

#include <boost/lexical_cast.hpp>

using namespace LLAvatarAppearanceDefines;

//-----------------------------------------------------------------------------
// Constants
//-----------------------------------------------------------------------------

const std::string AVATAR_DEFAULT_CHAR = "avatar";
const LLColor4 DUMMY_COLOR = LLColor4(0.5,0.5,0.5,1.0);

/*********************************************************************************
 **                                                                             **
 ** Begin private LLAvatarAppearance Support classes
 **
 **/

//------------------------------------------------------------------------
// LLAvatarBoneInfo
// Trans/Scale/Rot etc. info about each avatar bone.  Used by LLVOAvatarSkeleton.
//------------------------------------------------------------------------
class LLAvatarBoneInfo
{
	friend class LLAvatarAppearance;
	friend class LLAvatarSkeletonInfo;
public:
	LLAvatarBoneInfo() : mIsJoint(FALSE) {}
	~LLAvatarBoneInfo()
	{
		std::for_each(mChildList.begin(), mChildList.end(), DeletePointer());
		mChildList.clear();
	}
	BOOL parseXml(LLXmlTreeNode* node);
	
private:
	std::string mName;
	BOOL mIsJoint;
	LLVector3 mPos;
	LLVector3 mRot;
	LLVector3 mScale;
	LLVector3 mPivot;
	typedef std::vector<LLAvatarBoneInfo*> child_list_t;
	child_list_t mChildList;
};

//------------------------------------------------------------------------
// LLAvatarSkeletonInfo
// Overall avatar skeleton
//------------------------------------------------------------------------
class LLAvatarSkeletonInfo
{
	friend class LLAvatarAppearance;
public:
	LLAvatarSkeletonInfo() :
		mNumBones(0), mNumCollisionVolumes(0) {}
	~LLAvatarSkeletonInfo()
	{
		std::for_each(mBoneInfoList.begin(), mBoneInfoList.end(), DeletePointer());
		mBoneInfoList.clear();
	}
	BOOL parseXml(LLXmlTreeNode* node);
	S32 getNumBones() const { return mNumBones; }
	S32 getNumCollisionVolumes() const { return mNumCollisionVolumes; }
	
private:
	S32 mNumBones;
	S32 mNumCollisionVolumes;
	typedef std::vector<LLAvatarBoneInfo*> bone_info_list_t;
	bone_info_list_t mBoneInfoList;
};

//-----------------------------------------------------------------------------
// LLAvatarXmlInfo
//-----------------------------------------------------------------------------

LLAvatarAppearance::LLAvatarXmlInfo::LLAvatarXmlInfo()
	: mTexSkinColorInfo(0), mTexHairColorInfo(0), mTexEyeColorInfo(0)
{
}

LLAvatarAppearance::LLAvatarXmlInfo::~LLAvatarXmlInfo()
{
	std::for_each(mMeshInfoList.begin(), mMeshInfoList.end(), DeletePointer());
	mMeshInfoList.clear();

	std::for_each(mSkeletalDistortionInfoList.begin(), mSkeletalDistortionInfoList.end(), DeletePointer());		
	mSkeletalDistortionInfoList.clear();

	std::for_each(mAttachmentInfoList.begin(), mAttachmentInfoList.end(), DeletePointer());
	mAttachmentInfoList.clear();

	delete_and_clear(mTexSkinColorInfo);
	delete_and_clear(mTexHairColorInfo);
	delete_and_clear(mTexEyeColorInfo);

	std::for_each(mLayerInfoList.begin(), mLayerInfoList.end(), DeletePointer());		
	mLayerInfoList.clear();

	std::for_each(mDriverInfoList.begin(), mDriverInfoList.end(), DeletePointer());
	mDriverInfoList.clear();

	std::for_each(mMorphMaskInfoList.begin(), mMorphMaskInfoList.end(), DeletePointer());
	mMorphMaskInfoList.clear();
}


/**
 **
 ** End LLAvatarAppearance Support classes
 **                                                                             **
 *********************************************************************************/

//-----------------------------------------------------------------------------
// Static Data
//-----------------------------------------------------------------------------
LLXmlTree LLAvatarAppearance::sXMLTree;
LLXmlTree LLAvatarAppearance::sSkeletonXMLTree;
LLAvatarSkeletonInfo* LLAvatarAppearance::sAvatarSkeletonInfo = NULL;
LLAvatarAppearance::LLAvatarXmlInfo* LLAvatarAppearance::sAvatarXmlInfo = NULL;


LLAvatarAppearance::LLAvatarAppearance(LLWearableData* wearable_data) :
	LLCharacter(),
	mIsDummy(FALSE),
	mTexSkinColor( NULL ),
	mTexHairColor( NULL ),
	mTexEyeColor( NULL ),
	mPelvisToFoot(0.f),
	mHeadOffset(),
	mRoot(NULL),
	mWearableData(wearable_data)
{
	llassert_always(mWearableData);
	mBakedTextureDatas.resize(LLAvatarAppearanceDefines::BAKED_NUM_INDICES);
	for (U32 i = 0; i < mBakedTextureDatas.size(); i++ )
	{
		mBakedTextureDatas[i].mLastTextureID = IMG_DEFAULT_AVATAR;
		mBakedTextureDatas[i].mTexLayerSet = NULL;
		mBakedTextureDatas[i].mIsLoaded = false;
		mBakedTextureDatas[i].mIsUsed = false;
		mBakedTextureDatas[i].mMaskTexName = 0;
		mBakedTextureDatas[i].mTextureIndex = LLAvatarAppearanceDefines::LLAvatarAppearanceDictionary::bakedToLocalTextureIndex((LLAvatarAppearanceDefines::EBakedTextureIndex)i);
	}

	mIsBuilt = FALSE;

	mNumCollisionVolumes = 0;
	mCollisionVolumes = NULL;
}

// virtual
void LLAvatarAppearance::initInstance()
{
	//-------------------------------------------------------------------------
	// initialize joint, mesh and shape members
	//-------------------------------------------------------------------------
	mRoot = createAvatarJoint();
	mRoot->setName( "mRoot" );

	for (LLAvatarAppearanceDictionary::MeshEntries::const_iterator iter = LLAvatarAppearanceDictionary::getInstance()->getMeshEntries().begin();
		 iter != LLAvatarAppearanceDictionary::getInstance()->getMeshEntries().end();
		 ++iter)
	{
		const EMeshIndex mesh_index = iter->first;
		const LLAvatarAppearanceDictionary::MeshEntry *mesh_dict = iter->second;
		LLAvatarJoint* joint = createAvatarJoint();
		joint->setName(mesh_dict->mName);
		joint->setMeshID(mesh_index);
		mMeshLOD.push_back(joint);
		
		/* mHairLOD.setName("mHairLOD");
		   mHairMesh0.setName("mHairMesh0");
		   mHairMesh0.setMeshID(MESH_ID_HAIR);
		   mHairMesh1.setName("mHairMesh1"); */
		for (U32 lod = 0; lod < mesh_dict->mLOD; lod++)
		{
			LLAvatarJointMesh* mesh = createAvatarJointMesh();
			std::string mesh_name = "m" + mesh_dict->mName + boost::lexical_cast<std::string>(lod);
			// We pre-pended an m - need to capitalize first character for camelCase
			mesh_name[1] = toupper(mesh_name[1]);
			mesh->setName(mesh_name);
			mesh->setMeshID(mesh_index);
			mesh->setPickName(mesh_dict->mPickName);
			mesh->setIsTransparent(FALSE);
			switch((S32)mesh_index)
			{
				case MESH_ID_HAIR:
					mesh->setIsTransparent(TRUE);
					break;
				case MESH_ID_SKIRT:
					mesh->setIsTransparent(TRUE);
					break;
				case MESH_ID_EYEBALL_LEFT:
				case MESH_ID_EYEBALL_RIGHT:
					mesh->setSpecular( LLColor4( 1.0f, 1.0f, 1.0f, 1.0f ), 1.f );
					break;
			}
			
			joint->mMeshParts.push_back(mesh);
		}
	}

	//-------------------------------------------------------------------------
	// associate baked textures with meshes
	//-------------------------------------------------------------------------
	for (LLAvatarAppearanceDictionary::MeshEntries::const_iterator iter = LLAvatarAppearanceDictionary::getInstance()->getMeshEntries().begin();
		 iter != LLAvatarAppearanceDictionary::getInstance()->getMeshEntries().end();
		 ++iter)
	{
		const EMeshIndex mesh_index = iter->first;
		const LLAvatarAppearanceDictionary::MeshEntry *mesh_dict = iter->second;
		const EBakedTextureIndex baked_texture_index = mesh_dict->mBakedID;
		// Skip it if there's no associated baked texture.
		if (baked_texture_index == BAKED_NUM_INDICES) continue;
		
		// <FS:Ansariel> FIRE-11915: Variable redefinition
		//for (avatar_joint_mesh_list_t::iterator iter = mMeshLOD[mesh_index]->mMeshParts.begin();
		//	 iter != mMeshLOD[mesh_index]->mMeshParts.end(); 
		//	 ++iter)
		//{
		//	LLAvatarJointMesh* mesh = (*iter);
		//	mBakedTextureDatas[(int)baked_texture_index].mJointMeshes.push_back(mesh);
		for (avatar_joint_mesh_list_t::iterator ajm_iter = mMeshLOD[mesh_index]->mMeshParts.begin();
			 ajm_iter != mMeshLOD[mesh_index]->mMeshParts.end(); 
			 ++ajm_iter)
		{
<<<<<<< HEAD
			LLAvatarJointMesh* mesh = (*ajm_iter);
			mBakedTextureDatas[(S32)baked_texture_index].mJointMeshes.push_back(mesh);
		// </FS:Ansariel> FIRE-11915: Variable redefinition
=======
			LLAvatarJointMesh* mesh = (*iter);
			mBakedTextureDatas[(S32)baked_texture_index].mJointMeshes.push_back(mesh);
>>>>>>> d0ef02c2
		}
	}

	buildCharacter();

}

// virtual
LLAvatarAppearance::~LLAvatarAppearance()
{
	delete_and_clear(mTexSkinColor);
	delete_and_clear(mTexHairColor);
	delete_and_clear(mTexEyeColor);

	for (U32 i = 0; i < mBakedTextureDatas.size(); i++)
	{
		delete_and_clear(mBakedTextureDatas[i].mTexLayerSet);
		mBakedTextureDatas[i].mJointMeshes.clear();

		for (morph_list_t::iterator iter2 = mBakedTextureDatas[i].mMaskedMorphs.begin();
			 iter2 != mBakedTextureDatas[i].mMaskedMorphs.end(); iter2++)
		{
			LLMaskedMorph* masked_morph = (*iter2);
			delete masked_morph;
		}
	}

	if (mRoot) mRoot->removeAllChildren();
	mJointMap.clear();

	clearSkeleton();
	delete_and_clear_array(mCollisionVolumes);

	std::for_each(mPolyMeshes.begin(), mPolyMeshes.end(), DeletePairedPointer());
	mPolyMeshes.clear();

	for (avatar_joint_list_t::iterator jointIter = mMeshLOD.begin();
		 jointIter != mMeshLOD.end(); 
		 ++jointIter)
	{
		LLAvatarJoint* joint = *jointIter;
		std::for_each(joint->mMeshParts.begin(), joint->mMeshParts.end(), DeletePointer());
		joint->mMeshParts.clear();
	}
	std::for_each(mMeshLOD.begin(), mMeshLOD.end(), DeletePointer());
	mMeshLOD.clear();

	delete mRoot;
}

//static
void LLAvatarAppearance::initClass()
{
	std::string xmlFile;

	xmlFile = gDirUtilp->getExpandedFilename(LL_PATH_CHARACTER,AVATAR_DEFAULT_CHAR) + "_lad.xml";
	BOOL success = sXMLTree.parseFile( xmlFile, FALSE );
	if (!success)
	{
		LL_ERRS() << "Problem reading avatar configuration file:" << xmlFile << LL_ENDL;
	}

	// now sanity check xml file
	LLXmlTreeNode* root = sXMLTree.getRoot();
	if (!root) 
	{
		LL_ERRS() << "No root node found in avatar configuration file: " << xmlFile << LL_ENDL;
		return;
	}

	//-------------------------------------------------------------------------
	// <linden_avatar version="1.0"> (root)
	//-------------------------------------------------------------------------
	if( !root->hasName( "linden_avatar" ) )
	{
		LL_ERRS() << "Invalid avatar file header: " << xmlFile << LL_ENDL;
	}
	
	std::string version;
	static LLStdStringHandle version_string = LLXmlTree::addAttributeString("version");
	if( !root->getFastAttributeString( version_string, version ) || (version != "1.0") )
	{
		LL_ERRS() << "Invalid avatar file version: " << version << " in file: " << xmlFile << LL_ENDL;
	}

	S32 wearable_def_version = 1;
	static LLStdStringHandle wearable_definition_version_string = LLXmlTree::addAttributeString("wearable_definition_version");
	root->getFastAttributeS32( wearable_definition_version_string, wearable_def_version );
	LLWearable::setCurrentDefinitionVersion( wearable_def_version );

	std::string mesh_file_name;

	LLXmlTreeNode* skeleton_node = root->getChildByName( "skeleton" );
	if (!skeleton_node)
	{
		LL_ERRS() << "No skeleton in avatar configuration file: " << xmlFile << LL_ENDL;
		return;
	}
	
	std::string skeleton_file_name;
	static LLStdStringHandle file_name_string = LLXmlTree::addAttributeString("file_name");
	if (!skeleton_node->getFastAttributeString(file_name_string, skeleton_file_name))
	{
		LL_ERRS() << "No file name in skeleton node in avatar config file: " << xmlFile << LL_ENDL;
	}
	
	std::string skeleton_path;
	skeleton_path = gDirUtilp->getExpandedFilename(LL_PATH_CHARACTER,skeleton_file_name);
	if (!parseSkeletonFile(skeleton_path))
	{
		LL_ERRS() << "Error parsing skeleton file: " << skeleton_path << LL_ENDL;
	}

	// Process XML data

	// avatar_skeleton.xml
	if (sAvatarSkeletonInfo)
	{ //this can happen if a login attempt failed
		delete sAvatarSkeletonInfo;
	}
	sAvatarSkeletonInfo = new LLAvatarSkeletonInfo;
	if (!sAvatarSkeletonInfo->parseXml(sSkeletonXMLTree.getRoot()))
	{
		LL_ERRS() << "Error parsing skeleton XML file: " << skeleton_path << LL_ENDL;
	}
	// parse avatar_lad.xml
	if (sAvatarXmlInfo)
	{ //this can happen if a login attempt failed
		delete_and_clear(sAvatarXmlInfo);
	}
	sAvatarXmlInfo = new LLAvatarXmlInfo;
	if (!sAvatarXmlInfo->parseXmlSkeletonNode(root))
	{
		LL_ERRS() << "Error parsing skeleton node in avatar XML file: " << skeleton_path << LL_ENDL;
	}
	if (!sAvatarXmlInfo->parseXmlMeshNodes(root))
	{
		LL_ERRS() << "Error parsing skeleton node in avatar XML file: " << skeleton_path << LL_ENDL;
	}
	if (!sAvatarXmlInfo->parseXmlColorNodes(root))
	{
		LL_ERRS() << "Error parsing skeleton node in avatar XML file: " << skeleton_path << LL_ENDL;
	}
	if (!sAvatarXmlInfo->parseXmlLayerNodes(root))
	{
		LL_ERRS() << "Error parsing skeleton node in avatar XML file: " << skeleton_path << LL_ENDL;
	}
	if (!sAvatarXmlInfo->parseXmlDriverNodes(root))
	{
		LL_ERRS() << "Error parsing skeleton node in avatar XML file: " << skeleton_path << LL_ENDL;
	}
	if (!sAvatarXmlInfo->parseXmlMorphNodes(root))
	{
		LL_ERRS() << "Error parsing skeleton node in avatar XML file: " << skeleton_path << LL_ENDL;
	}
}

void LLAvatarAppearance::cleanupClass()
{
	delete_and_clear(sAvatarXmlInfo);
	// *TODO: What about sAvatarSkeletonInfo ???
	sSkeletonXMLTree.cleanup();
	sXMLTree.cleanup();
}

using namespace LLAvatarAppearanceDefines;

//------------------------------------------------------------------------
// The viewer can only suggest a good size for the agent,
// the simulator will keep it inside a reasonable range.
void LLAvatarAppearance::computeBodySize() 
{
	LLVector3 pelvis_scale = mPelvisp->getScale();

	// some of the joints have not been cached
	LLVector3 skull = mSkullp->getPosition();
	//LLVector3 skull_scale = mSkullp->getScale();

	LLVector3 neck = mNeckp->getPosition();
	LLVector3 neck_scale = mNeckp->getScale();

	LLVector3 chest = mChestp->getPosition();
	LLVector3 chest_scale = mChestp->getScale();

	// the rest of the joints have been cached
	LLVector3 head = mHeadp->getPosition();
	LLVector3 head_scale = mHeadp->getScale();

	LLVector3 torso = mTorsop->getPosition();
	LLVector3 torso_scale = mTorsop->getScale();

	LLVector3 hip = mHipLeftp->getPosition();
	LLVector3 hip_scale = mHipLeftp->getScale();

	LLVector3 knee = mKneeLeftp->getPosition();
	LLVector3 knee_scale = mKneeLeftp->getScale();

	LLVector3 ankle = mAnkleLeftp->getPosition();
	LLVector3 ankle_scale = mAnkleLeftp->getScale();

	LLVector3 foot  = mFootLeftp->getPosition();

	F32 old_offset = mAvatarOffset.mV[VZ];

// [RLVa:KB] - Checked: 2013-03-03 (RLVa-1.4.8)
	mAvatarOffset.mV[VZ] = getAvatarOffset();
// [/RLVa:KB]
//	mAvatarOffset.mV[VZ] = getVisualParamWeight(AVATAR_HOVER);

	mPelvisToFoot = hip.mV[VZ] * pelvis_scale.mV[VZ] -
				 	knee.mV[VZ] * hip_scale.mV[VZ] -
				 	ankle.mV[VZ] * knee_scale.mV[VZ] -
				 	foot.mV[VZ] * ankle_scale.mV[VZ];

	LLVector3 new_body_size;
	new_body_size.mV[VZ] = mPelvisToFoot +
					   // the sqrt(2) correction below is an approximate
					   // correction to get to the top of the head
					   F_SQRT2 * (skull.mV[VZ] * head_scale.mV[VZ]) + 
					   head.mV[VZ] * neck_scale.mV[VZ] + 
					   neck.mV[VZ] * chest_scale.mV[VZ] + 
					   chest.mV[VZ] * torso_scale.mV[VZ] + 
					   torso.mV[VZ] * pelvis_scale.mV[VZ]; 

	// TODO -- measure the real depth and width
	new_body_size.mV[VX] = DEFAULT_AGENT_DEPTH;
	new_body_size.mV[VY] = DEFAULT_AGENT_WIDTH;

	mAvatarOffset.mV[VX] = 0.0f;
	mAvatarOffset.mV[VY] = 0.0f;

	// Certain configurations of avatars can force the overall height (with offset) to go negative.
	// Enforce a constraint to make sure we don't go below 0.1 meters.
	// Camera positioning and other things start to break down when your avatar is "walking" while being fully underground
// [FS:CR] This is a bad check and will force your head in the ground if the following is true.
#if 0
	if (new_body_size.mV[VZ] + mAvatarOffset.mV[VZ] < 0.1f)
	{
		mAvatarOffset.mV[VZ] = -(new_body_size.mV[VZ] - 0.11f); // avoid floating point rounding making the above check continue to fail.

		llassert(new_body_size.mV[VZ] + mAvatarOffset.mV[VZ] >= 0.1f);

		if (mWearableData && isSelf()) 
		{
			LLWearable* shape = mWearableData->getWearable(LLWearableType::WT_SHAPE, 0);
			if (shape) 
			{
				shape->setVisualParamWeight(AVATAR_HOVER, mAvatarOffset.mV[VZ], false);
			}
		}
	}
#endif // [/FS:CR]

	if (new_body_size != mBodySize || old_offset != mAvatarOffset.mV[VZ])
	{
		mBodySize = new_body_size;
		bodySizeChanged();
	}
}

// [RLVa:KB] - Checked: 2013-03-03 (RLVa-1.4.8)
F32 LLAvatarAppearance::getAvatarOffset() /*const*/
{
	return getVisualParamWeight(AVATAR_HOVER);
}
// [/RLVa:KB]

//-----------------------------------------------------------------------------
// parseSkeletonFile()
//-----------------------------------------------------------------------------
BOOL LLAvatarAppearance::parseSkeletonFile(const std::string& filename)
{
	//-------------------------------------------------------------------------
	// parse the file
	//-------------------------------------------------------------------------
	BOOL parsesuccess = sSkeletonXMLTree.parseFile( filename, FALSE );

	if (!parsesuccess)
	{
		LL_ERRS() << "Can't parse skeleton file: " << filename << LL_ENDL;
		return FALSE;
	}

	// now sanity check xml file
	LLXmlTreeNode* root = sSkeletonXMLTree.getRoot();
	if (!root) 
	{
		LL_ERRS() << "No root node found in avatar skeleton file: " << filename << LL_ENDL;
		return FALSE;
	}

	if( !root->hasName( "linden_skeleton" ) )
	{
		LL_ERRS() << "Invalid avatar skeleton file header: " << filename << LL_ENDL;
		return FALSE;
	}

	std::string version;
	static LLStdStringHandle version_string = LLXmlTree::addAttributeString("version");
	if( !root->getFastAttributeString( version_string, version ) || (version != "1.0") )
	{
		LL_ERRS() << "Invalid avatar skeleton file version: " << version << " in file: " << filename << LL_ENDL;
		return FALSE;
	}

	return TRUE;
}

//-----------------------------------------------------------------------------
// setupBone()
//-----------------------------------------------------------------------------
BOOL LLAvatarAppearance::setupBone(const LLAvatarBoneInfo* info, LLJoint* parent, S32 &volume_num, S32 &joint_num)
{
	LLJoint* joint = NULL;

	if (info->mIsJoint)
	{
		joint = getCharacterJoint(joint_num);
		if (!joint)
		{
			LL_WARNS() << "Too many bones" << LL_ENDL;
			return FALSE;
		}
		joint->setName( info->mName );
	}
	else // collision volume
	{
		if (volume_num >= (S32)mNumCollisionVolumes)
		{
			LL_WARNS() << "Too many bones" << LL_ENDL;
			return FALSE;
		}
		joint = (&mCollisionVolumes[volume_num]);
		joint->setName( info->mName );
	}

	// add to parent
	if (parent)
	{
		parent->addChild( joint );
	}

	joint->setPosition(info->mPos);
	joint->setRotation(mayaQ(info->mRot.mV[VX], info->mRot.mV[VY],
							 info->mRot.mV[VZ], LLQuaternion::XYZ));
	joint->setScale(info->mScale);

	joint->setDefaultFromCurrentXform();
	
	if (info->mIsJoint)
	{
		joint->setSkinOffset( info->mPivot );
		joint_num++;
	}
	else // collision volume
	{
		volume_num++;
	}

	// setup children
	LLAvatarBoneInfo::child_list_t::const_iterator iter;
	for (iter = info->mChildList.begin(); iter != info->mChildList.end(); ++iter)
	{
		LLAvatarBoneInfo *child_info = *iter;
		if (!setupBone(child_info, joint, volume_num, joint_num))
		{
			return FALSE;
		}
	}

	return TRUE;
}

//-----------------------------------------------------------------------------
// allocateCharacterJoints()
//-----------------------------------------------------------------------------
BOOL LLAvatarAppearance::allocateCharacterJoints( S32 num )
{
	clearSkeleton();

	for(S32 joint_num = 0; joint_num < num; joint_num++)
	{
		mSkeleton.push_back(createAvatarJoint(joint_num));
	}

	return TRUE;
}


//-----------------------------------------------------------------------------
// buildSkeleton()
//-----------------------------------------------------------------------------
BOOL LLAvatarAppearance::buildSkeleton(const LLAvatarSkeletonInfo *info)
{
	//-------------------------------------------------------------------------
	// allocate joints
	//-------------------------------------------------------------------------
	if (!allocateCharacterJoints(info->mNumBones))
	{
		LL_ERRS() << "Can't allocate " << info->mNumBones << " joints" << LL_ENDL;
		return FALSE;
	}
	
	//-------------------------------------------------------------------------
	// allocate volumes
	//-------------------------------------------------------------------------
	if (info->mNumCollisionVolumes)
	{
		if (!allocateCollisionVolumes(info->mNumCollisionVolumes))
		{
			LL_ERRS() << "Can't allocate " << info->mNumCollisionVolumes << " collision volumes" << LL_ENDL;
			return FALSE;
		}
	}

	S32 current_joint_num = 0;
	S32 current_volume_num = 0;
	LLAvatarSkeletonInfo::bone_info_list_t::const_iterator iter;
	for (iter = info->mBoneInfoList.begin(); iter != info->mBoneInfoList.end(); ++iter)
	{
		LLAvatarBoneInfo *info = *iter;
		if (!setupBone(info, NULL, current_volume_num, current_joint_num))
		{
			LL_ERRS() << "Error parsing bone in skeleton file" << LL_ENDL;
			return FALSE;
		}
	}

	return TRUE;
}

//-----------------------------------------------------------------------------
// clearSkeleton()
//-----------------------------------------------------------------------------
void LLAvatarAppearance::clearSkeleton()
{
	std::for_each(mSkeleton.begin(), mSkeleton.end(), DeletePointer());
	mSkeleton.clear();
}

//-----------------------------------------------------------------------------
// LLAvatarAppearance::buildCharacter()
// Deferred initialization and rebuild of the avatar.
//-----------------------------------------------------------------------------
void LLAvatarAppearance::buildCharacter()
{
	//-------------------------------------------------------------------------
	// remove all references to our existing skeleton
	// so we can rebuild it
	//-------------------------------------------------------------------------
	flushAllMotions();

	//-------------------------------------------------------------------------
	// remove all of mRoot's children
	//-------------------------------------------------------------------------
	mRoot->removeAllChildren();
	mJointMap.clear();
	mIsBuilt = FALSE;

	//-------------------------------------------------------------------------
	// clear mesh data
	//-------------------------------------------------------------------------
	for (avatar_joint_list_t::iterator jointIter = mMeshLOD.begin();
		 jointIter != mMeshLOD.end(); ++jointIter)
	{
		LLAvatarJoint* joint = *jointIter;
		for (avatar_joint_mesh_list_t::iterator meshIter = joint->mMeshParts.begin();
			 meshIter != joint->mMeshParts.end(); ++meshIter)
		{
			LLAvatarJointMesh * mesh = *meshIter;
			mesh->setMesh(NULL);
		}
	}

	//-------------------------------------------------------------------------
	// (re)load our skeleton and meshes
	//-------------------------------------------------------------------------
	LLTimer timer;

	BOOL status = loadAvatar();
	stop_glerror();

// 	gPrintMessagesThisFrame = TRUE;
	LL_DEBUGS() << "Avatar load took " << timer.getElapsedTimeF32() << " seconds." << LL_ENDL;

	if (!status)
	{
		if (isSelf())
		{
			LL_ERRS() << "Unable to load user's avatar" << LL_ENDL;
		}
		else
		{
			LL_WARNS() << "Unable to load other's avatar" << LL_ENDL;
		}
		return;
	}

	//-------------------------------------------------------------------------
	// initialize "well known" joint pointers
	//-------------------------------------------------------------------------
	mPelvisp		= mRoot->findJoint("mPelvis");
	mTorsop			= mRoot->findJoint("mTorso");
	mChestp			= mRoot->findJoint("mChest");
	mNeckp			= mRoot->findJoint("mNeck");
	mHeadp			= mRoot->findJoint("mHead");
	mSkullp			= mRoot->findJoint("mSkull");
	mHipLeftp		= mRoot->findJoint("mHipLeft");
	mHipRightp		= mRoot->findJoint("mHipRight");
	mKneeLeftp		= mRoot->findJoint("mKneeLeft");
	mKneeRightp		= mRoot->findJoint("mKneeRight");
	mAnkleLeftp		= mRoot->findJoint("mAnkleLeft");
	mAnkleRightp	= mRoot->findJoint("mAnkleRight");
	mFootLeftp		= mRoot->findJoint("mFootLeft");
	mFootRightp		= mRoot->findJoint("mFootRight");
	mWristLeftp		= mRoot->findJoint("mWristLeft");
	mWristRightp	= mRoot->findJoint("mWristRight");
	mEyeLeftp		= mRoot->findJoint("mEyeLeft");
	mEyeRightp		= mRoot->findJoint("mEyeRight");

	//-------------------------------------------------------------------------
	// Make sure "well known" pointers exist
	//-------------------------------------------------------------------------
	if (!(mPelvisp && 
		  mTorsop &&
		  mChestp &&
		  mNeckp &&
		  mHeadp &&
		  mSkullp &&
		  mHipLeftp &&
		  mHipRightp &&
		  mKneeLeftp &&
		  mKneeRightp &&
		  mAnkleLeftp &&
		  mAnkleRightp &&
		  mFootLeftp &&
		  mFootRightp &&
		  mWristLeftp &&
		  mWristRightp &&
		  mEyeLeftp &&
		  mEyeRightp))
	{
		LL_ERRS() << "Failed to create avatar." << LL_ENDL;
		return;
	}

	//-------------------------------------------------------------------------
	// initialize the pelvis
	//-------------------------------------------------------------------------
	mPelvisp->setPosition( LLVector3(0.0f, 0.0f, 0.0f) );

	mIsBuilt = TRUE;
	stop_glerror();

}

BOOL LLAvatarAppearance::loadAvatar()
{
// 	LL_RECORD_BLOCK_TIME(FTM_LOAD_AVATAR);
	
	// avatar_skeleton.xml
	if( !buildSkeleton(sAvatarSkeletonInfo) )
	{
		LL_WARNS() << "avatar file: buildSkeleton() failed" << LL_ENDL;
		return FALSE;
	}

	// avatar_lad.xml : <skeleton>
	if( !loadSkeletonNode() )
	{
		LL_WARNS() << "avatar file: loadNodeSkeleton() failed" << LL_ENDL;
		return FALSE;
	}
	
	// avatar_lad.xml : <mesh>
	if( !loadMeshNodes() )
	{
		LL_WARNS() << "avatar file: loadNodeMesh() failed" << LL_ENDL;
		return FALSE;
	}
	
	// avatar_lad.xml : <global_color>
	if( sAvatarXmlInfo->mTexSkinColorInfo )
	{
		mTexSkinColor = new LLTexGlobalColor( this );
		if( !mTexSkinColor->setInfo( sAvatarXmlInfo->mTexSkinColorInfo ) )
		{
			LL_WARNS() << "avatar file: mTexSkinColor->setInfo() failed" << LL_ENDL;
			return FALSE;
		}
	}
	else
	{
		LL_WARNS() << "<global_color> name=\"skin_color\" not found" << LL_ENDL;
		return FALSE;
	}
	if( sAvatarXmlInfo->mTexHairColorInfo )
	{
		mTexHairColor = new LLTexGlobalColor( this );
		if( !mTexHairColor->setInfo( sAvatarXmlInfo->mTexHairColorInfo ) )
		{
			LL_WARNS() << "avatar file: mTexHairColor->setInfo() failed" << LL_ENDL;
			return FALSE;
		}
	}
	else
	{
		LL_WARNS() << "<global_color> name=\"hair_color\" not found" << LL_ENDL;
		return FALSE;
	}
	if( sAvatarXmlInfo->mTexEyeColorInfo )
	{
		mTexEyeColor = new LLTexGlobalColor( this );
		if( !mTexEyeColor->setInfo( sAvatarXmlInfo->mTexEyeColorInfo ) )
		{
			LL_WARNS() << "avatar file: mTexEyeColor->setInfo() failed" << LL_ENDL;
			return FALSE;
		}
	}
	else
	{
		LL_WARNS() << "<global_color> name=\"eye_color\" not found" << LL_ENDL;
		return FALSE;
	}
	
	// avatar_lad.xml : <layer_set>
	if (sAvatarXmlInfo->mLayerInfoList.empty())
	{
		LL_WARNS() << "avatar file: missing <layer_set> node" << LL_ENDL;
		return FALSE;
	}

	if (sAvatarXmlInfo->mMorphMaskInfoList.empty())
	{
		LL_WARNS() << "avatar file: missing <morph_masks> node" << LL_ENDL;
		return FALSE;
	}

	// avatar_lad.xml : <morph_masks>
	for (LLAvatarXmlInfo::morph_info_list_t::iterator iter = sAvatarXmlInfo->mMorphMaskInfoList.begin();
		 iter != sAvatarXmlInfo->mMorphMaskInfoList.end();
		 ++iter)
	{
		LLAvatarXmlInfo::LLAvatarMorphInfo *info = *iter;

		EBakedTextureIndex baked = LLAvatarAppearanceDictionary::findBakedByRegionName(info->mRegion); 
		if (baked != BAKED_NUM_INDICES)
		{
			LLVisualParam* morph_param;
			const std::string *name = &info->mName;
			morph_param = getVisualParam(name->c_str());
			if (morph_param)
			{
				BOOL invert = info->mInvert;
				addMaskedMorph(baked, morph_param, invert, info->mLayer);
			}
		}

	}

	loadLayersets();
	
	// avatar_lad.xml : <driver_parameters>
	for (LLAvatarXmlInfo::driver_info_list_t::iterator iter = sAvatarXmlInfo->mDriverInfoList.begin();
		 iter != sAvatarXmlInfo->mDriverInfoList.end(); 
		 ++iter)
	{
		LLDriverParamInfo *info = *iter;
		LLDriverParam* driver_param = new LLDriverParam( this );
		if (driver_param->setInfo(info))
		{
			addVisualParam( driver_param );
			driver_param->setParamLocation(isSelf() ? LOC_AV_SELF : LOC_AV_OTHER);
			LLVisualParam*(LLAvatarAppearance::*avatar_function)(S32)const = &LLAvatarAppearance::getVisualParam; 
			if( !driver_param->linkDrivenParams(boost::bind(avatar_function,(LLAvatarAppearance*)this,_1 ), false))
			{
				LL_WARNS() << "could not link driven params for avatar " << getID().asString() << " param id: " << driver_param->getID() << LL_ENDL;
				continue;
			}
		}
		else
		{
			delete driver_param;
			LL_WARNS() << "avatar file: driver_param->parseData() failed" << LL_ENDL;
			return FALSE;
		}
	}

	
	return TRUE;
}

//-----------------------------------------------------------------------------
// loadSkeletonNode(): loads <skeleton> node from XML tree
//-----------------------------------------------------------------------------
BOOL LLAvatarAppearance::loadSkeletonNode ()
{
	mRoot->addChild( mSkeleton[0] );

	// make meshes children before calling parent version of the function
	for (avatar_joint_list_t::iterator iter = mMeshLOD.begin();
		 iter != mMeshLOD.end(); 
		 ++iter)
	{
		LLAvatarJoint *joint = *iter;
		joint->mUpdateXform = FALSE;
		joint->setMeshesToChildren();
	}

	mRoot->addChild(mMeshLOD[MESH_ID_HEAD]);
	mRoot->addChild(mMeshLOD[MESH_ID_EYELASH]);
	mRoot->addChild(mMeshLOD[MESH_ID_UPPER_BODY]);
	mRoot->addChild(mMeshLOD[MESH_ID_LOWER_BODY]);
	mRoot->addChild(mMeshLOD[MESH_ID_SKIRT]);
	mRoot->addChild(mMeshLOD[MESH_ID_HEAD]);

	LLAvatarJoint *skull = (LLAvatarJoint*)mRoot->findJoint("mSkull");
	if (skull)
	{
		skull->addChild(mMeshLOD[MESH_ID_HAIR] );
	}

	LLAvatarJoint *eyeL = (LLAvatarJoint*)mRoot->findJoint("mEyeLeft");
	if (eyeL)
	{
		eyeL->addChild( mMeshLOD[MESH_ID_EYEBALL_LEFT] );
	}

	LLAvatarJoint *eyeR = (LLAvatarJoint*)mRoot->findJoint("mEyeRight");
	if (eyeR)
	{
		eyeR->addChild( mMeshLOD[MESH_ID_EYEBALL_RIGHT] );
	}

	// SKELETAL DISTORTIONS
	{
		LLAvatarXmlInfo::skeletal_distortion_info_list_t::iterator iter;
		for (iter = sAvatarXmlInfo->mSkeletalDistortionInfoList.begin();
			 iter != sAvatarXmlInfo->mSkeletalDistortionInfoList.end(); 
			 ++iter)
		{
			LLPolySkeletalDistortionInfo *info = (LLPolySkeletalDistortionInfo*)*iter;
			LLPolySkeletalDistortion *param = new LLPolySkeletalDistortion(this);
			if (!param->setInfo(info))
			{
				delete param;
				return FALSE;
			}
			else
			{
				addVisualParam(param);
				param->setParamLocation(isSelf() ? LOC_AV_SELF : LOC_AV_OTHER);
			}				
		}
	}


	return TRUE;
}

//-----------------------------------------------------------------------------
// loadMeshNodes(): loads <mesh> nodes from XML tree
//-----------------------------------------------------------------------------
BOOL LLAvatarAppearance::loadMeshNodes()
{
	for (LLAvatarXmlInfo::mesh_info_list_t::const_iterator meshinfo_iter = sAvatarXmlInfo->mMeshInfoList.begin();
		 meshinfo_iter != sAvatarXmlInfo->mMeshInfoList.end(); 
		 ++meshinfo_iter)
	{
		const LLAvatarXmlInfo::LLAvatarMeshInfo *info = *meshinfo_iter;
		const std::string &type = info->mType;
		S32 lod = info->mLOD;

		LLAvatarJointMesh* mesh = NULL;
		U8 mesh_id = 0;
		BOOL found_mesh_id = FALSE;

		/* if (type == "hairMesh")
			switch(lod)
			  case 0:
				mesh = &mHairMesh0; */
		for (LLAvatarAppearanceDictionary::MeshEntries::const_iterator mesh_iter = LLAvatarAppearanceDictionary::getInstance()->getMeshEntries().begin();
			 mesh_iter != LLAvatarAppearanceDictionary::getInstance()->getMeshEntries().end();
			 ++mesh_iter)
		{
			const EMeshIndex mesh_index = mesh_iter->first;
			const LLAvatarAppearanceDictionary::MeshEntry *mesh_dict = mesh_iter->second;
			if (type.compare(mesh_dict->mName) == 0)
			{
				mesh_id = mesh_index;
				found_mesh_id = TRUE;
				break;
			}
		}

		if (found_mesh_id)
		{
			if (lod < (S32)mMeshLOD[mesh_id]->mMeshParts.size())
			{
				mesh = mMeshLOD[mesh_id]->mMeshParts[lod];
			}
			else
			{
				LL_WARNS() << "Avatar file: <mesh> has invalid lod setting " << lod << LL_ENDL;
				return FALSE;
			}
		}
		else 
		{
			LL_WARNS() << "Ignoring unrecognized mesh type: " << type << LL_ENDL;
			return FALSE;
		}

		//	LL_INFOS() << "Parsing mesh data for " << type << "..." << LL_ENDL;

		// If this isn't set to white (1.0), avatars will *ALWAYS* be darker than their surroundings.
		// Do not touch!!!
		mesh->setColor( LLColor4::white );

		LLPolyMesh *poly_mesh = NULL;

		if (!info->mReferenceMeshName.empty())
		{
			polymesh_map_t::const_iterator polymesh_iter = mPolyMeshes.find(info->mReferenceMeshName);
			if (polymesh_iter != mPolyMeshes.end())
			{
				poly_mesh = LLPolyMesh::getMesh(info->mMeshFileName, polymesh_iter->second);
				poly_mesh->setAvatar(this);
			}
			else
			{
				// This should never happen
				LL_WARNS("Avatar") << "Could not find avatar mesh: " << info->mReferenceMeshName << LL_ENDL;
			}
		}
		else
		{
			poly_mesh = LLPolyMesh::getMesh(info->mMeshFileName);
			poly_mesh->setAvatar(this);
		}

		if( !poly_mesh )
		{
			LL_WARNS() << "Failed to load mesh of type " << type << LL_ENDL;
			return FALSE;
		}

		// Multimap insert
		mPolyMeshes.insert(std::make_pair(info->mMeshFileName, poly_mesh));
	
		mesh->setMesh( poly_mesh );
		mesh->setLOD( info->mMinPixelArea );

		for (LLAvatarXmlInfo::LLAvatarMeshInfo::morph_info_list_t::const_iterator xmlinfo_iter = info->mPolyMorphTargetInfoList.begin();
			 xmlinfo_iter != info->mPolyMorphTargetInfoList.end(); 
			 ++xmlinfo_iter)
		{
			const LLAvatarXmlInfo::LLAvatarMeshInfo::morph_info_pair_t *info_pair = &(*xmlinfo_iter);
			LLPolyMorphTarget *param = new LLPolyMorphTarget(mesh->getMesh());
			if (!param->setInfo((LLPolyMorphTargetInfo*)info_pair->first))
			{
				delete param;
				return FALSE;
			}
			else
			{
				if (info_pair->second)
				{
					addSharedVisualParam(param);
					param->setParamLocation(isSelf() ? LOC_AV_SELF : LOC_AV_OTHER);
				}
				else
				{
					addVisualParam(param);
					param->setParamLocation(isSelf() ? LOC_AV_SELF : LOC_AV_OTHER);
				}
			}				
		}
	}

	return TRUE;
}

//-----------------------------------------------------------------------------
// loadLayerSets()
//-----------------------------------------------------------------------------
BOOL LLAvatarAppearance::loadLayersets()
{
	BOOL success = TRUE;
	for (LLAvatarXmlInfo::layer_info_list_t::const_iterator layerset_iter = sAvatarXmlInfo->mLayerInfoList.begin();
		 layerset_iter != sAvatarXmlInfo->mLayerInfoList.end(); 
		 ++layerset_iter)
	{
		LLTexLayerSetInfo *layerset_info = *layerset_iter;
		if (isSelf())
		{
			// Construct a layerset for each one specified in avatar_lad.xml and initialize it as such.
			LLTexLayerSet* layer_set = createTexLayerSet();
			
			if (!layer_set->setInfo(layerset_info))
			{
				stop_glerror();
				delete layer_set;
				LL_WARNS() << "avatar file: layer_set->setInfo() failed" << LL_ENDL;
				return FALSE;
			}

			// scan baked textures and associate the layerset with the appropriate one
			EBakedTextureIndex baked_index = BAKED_NUM_INDICES;
			for (LLAvatarAppearanceDictionary::BakedTextures::const_iterator baked_iter = LLAvatarAppearanceDictionary::getInstance()->getBakedTextures().begin();
				 baked_iter != LLAvatarAppearanceDictionary::getInstance()->getBakedTextures().end();
				 ++baked_iter)
			{
				const LLAvatarAppearanceDictionary::BakedEntry *baked_dict = baked_iter->second;
				if (layer_set->isBodyRegion(baked_dict->mName))
				{
					baked_index = baked_iter->first;
					// ensure both structures are aware of each other
					mBakedTextureDatas[baked_index].mTexLayerSet = layer_set;
					layer_set->setBakedTexIndex(baked_index);
					break;
				}
			}
			// if no baked texture was found, warn and cleanup
			if (baked_index == BAKED_NUM_INDICES)
			{
				LL_WARNS() << "<layer_set> has invalid body_region attribute" << LL_ENDL;
				delete layer_set;
				return FALSE;
			}

			// scan morph masks and let any affected layers know they have an associated morph
			for (LLAvatarAppearance::morph_list_t::const_iterator morph_iter = mBakedTextureDatas[baked_index].mMaskedMorphs.begin();
				morph_iter != mBakedTextureDatas[baked_index].mMaskedMorphs.end();
				 ++morph_iter)
			{
				LLMaskedMorph *morph = *morph_iter;
				LLTexLayerInterface* layer = layer_set->findLayerByName(morph->mLayer);
				if (layer)
				{
					layer->setHasMorph(TRUE);
				}
				else
				{
					LL_WARNS() << "Could not find layer named " << morph->mLayer << " to set morph flag" << LL_ENDL;
					success = FALSE;
				}
			}
		}
		else // !isSelf()
		{
			// Construct a layerset for each one specified in avatar_lad.xml and initialize it as such.
			LLTexLayerSetInfo *layerset_info = *layerset_iter;
			layerset_info->createVisualParams(this);
		}
	}
	return success;
}

//-----------------------------------------------------------------------------
// getCharacterJoint()
//-----------------------------------------------------------------------------
LLJoint *LLAvatarAppearance::getCharacterJoint( U32 num )
{
	if ((S32)num >= mSkeleton.size()
	    || (S32)num < 0)
	{
		return NULL;
	}
	return mSkeleton[num];
}


//-----------------------------------------------------------------------------
// getVolumePos()
//-----------------------------------------------------------------------------
LLVector3 LLAvatarAppearance::getVolumePos(S32 joint_index, LLVector3& volume_offset)
{
	if (joint_index > mNumCollisionVolumes)
	{
		return LLVector3::zero;
	}

	return mCollisionVolumes[joint_index].getVolumePos(volume_offset);
}

//-----------------------------------------------------------------------------
// findCollisionVolume()
//-----------------------------------------------------------------------------
LLJoint* LLAvatarAppearance::findCollisionVolume(U32 volume_id)
{
	if ((S32)volume_id > mNumCollisionVolumes)
	{
		return NULL;
	}
	
	return &mCollisionVolumes[volume_id];
}

//-----------------------------------------------------------------------------
// findCollisionVolume()
//-----------------------------------------------------------------------------
S32 LLAvatarAppearance::getCollisionVolumeID(std::string &name)
{
	for (S32 i = 0; i < mNumCollisionVolumes; i++)
	{
		if (mCollisionVolumes[i].getName() == name)
		{
			return i;
		}
	}

	return -1;
}

//-----------------------------------------------------------------------------
// LLAvatarAppearance::getHeadMesh()
//-----------------------------------------------------------------------------
LLPolyMesh*	LLAvatarAppearance::getHeadMesh()
{
	return mMeshLOD[MESH_ID_HEAD]->mMeshParts[0]->getMesh();
}


//-----------------------------------------------------------------------------
// LLAvatarAppearance::getUpperBodyMesh()
//-----------------------------------------------------------------------------
LLPolyMesh*	LLAvatarAppearance::getUpperBodyMesh()
{
	return mMeshLOD[MESH_ID_UPPER_BODY]->mMeshParts[0]->getMesh();
}



// virtual
BOOL LLAvatarAppearance::isValid() const
{
	// This should only be called on ourself.
	if (!isSelf())
	{
		LL_ERRS() << "Called LLAvatarAppearance::isValid() on when isSelf() == false" << LL_ENDL;
	}
	return TRUE;
}


// adds a morph mask to the appropriate baked texture structure
void LLAvatarAppearance::addMaskedMorph(EBakedTextureIndex index, LLVisualParam* morph_target, BOOL invert, std::string layer)
{
	if (index < BAKED_NUM_INDICES)
	{
		LLMaskedMorph *morph = new LLMaskedMorph(morph_target, invert, layer);
		mBakedTextureDatas[index].mMaskedMorphs.push_front(morph);
	}
}


//static
BOOL LLAvatarAppearance::teToColorParams( ETextureIndex te, U32 *param_name )
{
	switch( te )
	{
		case TEX_UPPER_SHIRT:
			param_name[0] = 803; //"shirt_red";
			param_name[1] = 804; //"shirt_green";
			param_name[2] = 805; //"shirt_blue";
			break;

		case TEX_LOWER_PANTS:
			param_name[0] = 806; //"pants_red";
			param_name[1] = 807; //"pants_green";
			param_name[2] = 808; //"pants_blue";
			break;

		case TEX_LOWER_SHOES:
			param_name[0] = 812; //"shoes_red";
			param_name[1] = 813; //"shoes_green";
			param_name[2] = 817; //"shoes_blue";
			break;

		case TEX_LOWER_SOCKS:
			param_name[0] = 818; //"socks_red";
			param_name[1] = 819; //"socks_green";
			param_name[2] = 820; //"socks_blue";
			break;

		case TEX_UPPER_JACKET:
		case TEX_LOWER_JACKET:
			param_name[0] = 834; //"jacket_red";
			param_name[1] = 835; //"jacket_green";
			param_name[2] = 836; //"jacket_blue";
			break;

		case TEX_UPPER_GLOVES:
			param_name[0] = 827; //"gloves_red";
			param_name[1] = 829; //"gloves_green";
			param_name[2] = 830; //"gloves_blue";
			break;

		case TEX_UPPER_UNDERSHIRT:
			param_name[0] = 821; //"undershirt_red";
			param_name[1] = 822; //"undershirt_green";
			param_name[2] = 823; //"undershirt_blue";
			break;
	
		case TEX_LOWER_UNDERPANTS:
			param_name[0] = 824; //"underpants_red";
			param_name[1] = 825; //"underpants_green";
			param_name[2] = 826; //"underpants_blue";
			break;

		case TEX_SKIRT:
			param_name[0] = 921; //"skirt_red";
			param_name[1] = 922; //"skirt_green";
			param_name[2] = 923; //"skirt_blue";
			break;

		case TEX_HEAD_TATTOO:
		case TEX_LOWER_TATTOO:
		case TEX_UPPER_TATTOO:
			param_name[0] = 1071; //"tattoo_red";
			param_name[1] = 1072; //"tattoo_green";
			param_name[2] = 1073; //"tattoo_blue";
			break;	

		default:
			llassert(0);
			return FALSE;
	}

	return TRUE;
}

void LLAvatarAppearance::setClothesColor( ETextureIndex te, const LLColor4& new_color, BOOL upload_bake )
{
	U32 param_name[3];
	if( teToColorParams( te, param_name ) )
	{
		setVisualParamWeight( param_name[0], new_color.mV[VX], upload_bake );
		setVisualParamWeight( param_name[1], new_color.mV[VY], upload_bake );
		setVisualParamWeight( param_name[2], new_color.mV[VZ], upload_bake );
	}
}

LLColor4 LLAvatarAppearance::getClothesColor( ETextureIndex te )
{
	LLColor4 color;
	U32 param_name[3];
	if( teToColorParams( te, param_name ) )
	{
		color.mV[VX] = getVisualParamWeight( param_name[0] );
		color.mV[VY] = getVisualParamWeight( param_name[1] );
		color.mV[VZ] = getVisualParamWeight( param_name[2] );
	}
	return color;
}

// static
LLColor4 LLAvatarAppearance::getDummyColor()
{
	return DUMMY_COLOR;
}

LLColor4 LLAvatarAppearance::getGlobalColor( const std::string& color_name ) const
{
	if (color_name=="skin_color" && mTexSkinColor)
	{
		return mTexSkinColor->getColor();
	}
	else if(color_name=="hair_color" && mTexHairColor)
	{
		return mTexHairColor->getColor();
	}
	if(color_name=="eye_color" && mTexEyeColor)
	{
		return mTexEyeColor->getColor();
	}
	else
	{
//		return LLColor4( .5f, .5f, .5f, .5f );
		return LLColor4( 0.f, 1.f, 1.f, 1.f ); // good debugging color
	}
}

// Unlike most wearable functions, this works for both self and other.
// virtual
BOOL LLAvatarAppearance::isWearingWearableType(LLWearableType::EType type) const
{
	return mWearableData->getWearableCount(type) > 0;
}

LLTexLayerSet* LLAvatarAppearance::getAvatarLayerSet(EBakedTextureIndex baked_index) const
{
	/* switch(index)
		case TEX_HEAD_BAKED:
		case TEX_HEAD_BODYPAINT:
			return mHeadLayerSet; */
	return mBakedTextureDatas[baked_index].mTexLayerSet;
}

//-----------------------------------------------------------------------------
// allocateCollisionVolumes()
//-----------------------------------------------------------------------------
BOOL LLAvatarAppearance::allocateCollisionVolumes( U32 num )
{
	delete_and_clear_array(mCollisionVolumes);
	mNumCollisionVolumes = 0;

	mCollisionVolumes = new LLAvatarJointCollisionVolume[num];
	if (!mCollisionVolumes)
	{
		return FALSE;
	}

	mNumCollisionVolumes = num;
	return TRUE;
}

//-----------------------------------------------------------------------------
// LLAvatarBoneInfo::parseXml()
//-----------------------------------------------------------------------------
BOOL LLAvatarBoneInfo::parseXml(LLXmlTreeNode* node)
{
	if (node->hasName("bone"))
	{
		mIsJoint = TRUE;
		static LLStdStringHandle name_string = LLXmlTree::addAttributeString("name");
		if (!node->getFastAttributeString(name_string, mName))
		{
			LL_WARNS() << "Bone without name" << LL_ENDL;
			return FALSE;
		}
	}
	else if (node->hasName("collision_volume"))
	{
		mIsJoint = FALSE;
		static LLStdStringHandle name_string = LLXmlTree::addAttributeString("name");
		if (!node->getFastAttributeString(name_string, mName))
		{
			mName = "Collision Volume";
		}
	}
	else
	{
		LL_WARNS() << "Invalid node " << node->getName() << LL_ENDL;
		return FALSE;
	}

	static LLStdStringHandle pos_string = LLXmlTree::addAttributeString("pos");
	if (!node->getFastAttributeVector3(pos_string, mPos))
	{
		LL_WARNS() << "Bone without position" << LL_ENDL;
		return FALSE;
	}

	static LLStdStringHandle rot_string = LLXmlTree::addAttributeString("rot");
	if (!node->getFastAttributeVector3(rot_string, mRot))
	{
		LL_WARNS() << "Bone without rotation" << LL_ENDL;
		return FALSE;
	}
	
	static LLStdStringHandle scale_string = LLXmlTree::addAttributeString("scale");
	if (!node->getFastAttributeVector3(scale_string, mScale))
	{
		LL_WARNS() << "Bone without scale" << LL_ENDL;
		return FALSE;
	}

	if (mIsJoint)
	{
		static LLStdStringHandle pivot_string = LLXmlTree::addAttributeString("pivot");
		if (!node->getFastAttributeVector3(pivot_string, mPivot))
		{
			LL_WARNS() << "Bone without pivot" << LL_ENDL;
			return FALSE;
		}
	}

	// parse children
	LLXmlTreeNode* child;
	for( child = node->getFirstChild(); child; child = node->getNextChild() )
	{
		LLAvatarBoneInfo *child_info = new LLAvatarBoneInfo;
		if (!child_info->parseXml(child))
		{
			delete child_info;
			return FALSE;
		}
		mChildList.push_back(child_info);
	}
	return TRUE;
}

//-----------------------------------------------------------------------------
// LLAvatarSkeletonInfo::parseXml()
//-----------------------------------------------------------------------------
BOOL LLAvatarSkeletonInfo::parseXml(LLXmlTreeNode* node)
{
	static LLStdStringHandle num_bones_string = LLXmlTree::addAttributeString("num_bones");
	if (!node->getFastAttributeS32(num_bones_string, mNumBones))
	{
		LL_WARNS() << "Couldn't find number of bones." << LL_ENDL;
		return FALSE;
	}

	static LLStdStringHandle num_collision_volumes_string = LLXmlTree::addAttributeString("num_collision_volumes");
	node->getFastAttributeS32(num_collision_volumes_string, mNumCollisionVolumes);

	LLXmlTreeNode* child;
	for( child = node->getFirstChild(); child; child = node->getNextChild() )
	{
		LLAvatarBoneInfo *info = new LLAvatarBoneInfo;
		if (!info->parseXml(child))
		{
			delete info;
			LL_WARNS() << "Error parsing bone in skeleton file" << LL_ENDL;
			return FALSE;
		}
		mBoneInfoList.push_back(info);
	}
	return TRUE;
}


//-----------------------------------------------------------------------------
// parseXmlSkeletonNode(): parses <skeleton> nodes from XML tree
//-----------------------------------------------------------------------------
BOOL LLAvatarAppearance::LLAvatarXmlInfo::parseXmlSkeletonNode(LLXmlTreeNode* root)
{
	LLXmlTreeNode* node = root->getChildByName( "skeleton" );
	if( !node )
	{
		LL_WARNS() << "avatar file: missing <skeleton>" << LL_ENDL;
		return FALSE;
	}

	LLXmlTreeNode* child;

	// SKELETON DISTORTIONS
	for (child = node->getChildByName( "param" );
		 child;
		 child = node->getNextNamedChild())
	{
		if (!child->getChildByName("param_skeleton"))
		{
			if (child->getChildByName("param_morph"))
			{
				LL_WARNS() << "Can't specify morph param in skeleton definition." << LL_ENDL;
			}
			else
			{
				LL_WARNS() << "Unknown param type." << LL_ENDL;
			}
			continue;
		}
		
		LLPolySkeletalDistortionInfo *info = new LLPolySkeletalDistortionInfo;
		if (!info->parseXml(child))
		{
			delete info;
			return FALSE;
		}

		mSkeletalDistortionInfoList.push_back(info);
	}

	// ATTACHMENT POINTS
	for (child = node->getChildByName( "attachment_point" );
		 child;
		 child = node->getNextNamedChild())
	{
		LLAvatarAttachmentInfo* info = new LLAvatarAttachmentInfo();

		static LLStdStringHandle name_string = LLXmlTree::addAttributeString("name");
		if (!child->getFastAttributeString(name_string, info->mName))
		{
			LL_WARNS() << "No name supplied for attachment point." << LL_ENDL;
			delete info;
			continue;
		}

		static LLStdStringHandle joint_string = LLXmlTree::addAttributeString("joint");
		if (!child->getFastAttributeString(joint_string, info->mJointName))
		{
			LL_WARNS() << "No bone declared in attachment point " << info->mName << LL_ENDL;
			delete info;
			continue;
		}

		static LLStdStringHandle position_string = LLXmlTree::addAttributeString("position");
		if (child->getFastAttributeVector3(position_string, info->mPosition))
		{
			info->mHasPosition = TRUE;
		}

		static LLStdStringHandle rotation_string = LLXmlTree::addAttributeString("rotation");
		if (child->getFastAttributeVector3(rotation_string, info->mRotationEuler))
		{
			info->mHasRotation = TRUE;
		}
		 static LLStdStringHandle group_string = LLXmlTree::addAttributeString("group");
		if (child->getFastAttributeS32(group_string, info->mGroup))
		{
			if (info->mGroup == -1)
				info->mGroup = -1111; // -1 = none parsed, < -1 = bad value
		}

		static LLStdStringHandle id_string = LLXmlTree::addAttributeString("id");
		if (!child->getFastAttributeS32(id_string, info->mAttachmentID))
		{
			LL_WARNS() << "No id supplied for attachment point " << info->mName << LL_ENDL;
			delete info;
			continue;
		}

		static LLStdStringHandle slot_string = LLXmlTree::addAttributeString("pie_slice");
		child->getFastAttributeS32(slot_string, info->mPieMenuSlice);
			
		static LLStdStringHandle visible_in_first_person_string = LLXmlTree::addAttributeString("visible_in_first_person");
		child->getFastAttributeBOOL(visible_in_first_person_string, info->mVisibleFirstPerson);

		static LLStdStringHandle hud_attachment_string = LLXmlTree::addAttributeString("hud");
		child->getFastAttributeBOOL(hud_attachment_string, info->mIsHUDAttachment);

		mAttachmentInfoList.push_back(info);
	}

	return TRUE;
}

//-----------------------------------------------------------------------------
// parseXmlMeshNodes(): parses <mesh> nodes from XML tree
//-----------------------------------------------------------------------------
BOOL LLAvatarAppearance::LLAvatarXmlInfo::parseXmlMeshNodes(LLXmlTreeNode* root)
{
	for (LLXmlTreeNode* node = root->getChildByName( "mesh" );
		 node;
		 node = root->getNextNamedChild())
	{
		LLAvatarMeshInfo *info = new LLAvatarMeshInfo;

		// attribute: type
		static LLStdStringHandle type_string = LLXmlTree::addAttributeString("type");
		if( !node->getFastAttributeString( type_string, info->mType ) )
		{
			LL_WARNS() << "Avatar file: <mesh> is missing type attribute.  Ignoring element. " << LL_ENDL;
			delete info;
			return FALSE;  // Ignore this element
		}
		
		static LLStdStringHandle lod_string = LLXmlTree::addAttributeString("lod");
		if (!node->getFastAttributeS32( lod_string, info->mLOD ))
		{
			LL_WARNS() << "Avatar file: <mesh> is missing lod attribute.  Ignoring element. " << LL_ENDL;
			delete info;
			return FALSE;  // Ignore this element
		}

		static LLStdStringHandle file_name_string = LLXmlTree::addAttributeString("file_name");
		if( !node->getFastAttributeString( file_name_string, info->mMeshFileName ) )
		{
			LL_WARNS() << "Avatar file: <mesh> is missing file_name attribute.  Ignoring: " << info->mType << LL_ENDL;
			delete info;
			return FALSE;  // Ignore this element
		}

		static LLStdStringHandle reference_string = LLXmlTree::addAttributeString("reference");
		node->getFastAttributeString( reference_string, info->mReferenceMeshName );
		
		// attribute: min_pixel_area
		static LLStdStringHandle min_pixel_area_string = LLXmlTree::addAttributeString("min_pixel_area");
		static LLStdStringHandle min_pixel_width_string = LLXmlTree::addAttributeString("min_pixel_width");
		if (!node->getFastAttributeF32( min_pixel_area_string, info->mMinPixelArea ))
		{
			F32 min_pixel_area = 0.1f;
			if (node->getFastAttributeF32( min_pixel_width_string, min_pixel_area ))
			{
				// this is square root of pixel area (sensible to use linear space in defining lods)
				min_pixel_area = min_pixel_area * min_pixel_area;
			}
			info->mMinPixelArea = min_pixel_area;
		}
		
		// Parse visual params for this node only if we haven't already
		for (LLXmlTreeNode* child = node->getChildByName( "param" );
			 child;
			 child = node->getNextNamedChild())
		{
			if (!child->getChildByName("param_morph"))
			{
				if (child->getChildByName("param_skeleton"))
				{
					LL_WARNS() << "Can't specify skeleton param in a mesh definition." << LL_ENDL;
				}
				else
				{
					LL_WARNS() << "Unknown param type." << LL_ENDL;
				}
				continue;
			}

			LLPolyMorphTargetInfo *morphinfo = new LLPolyMorphTargetInfo();
			if (!morphinfo->parseXml(child))
			{
				delete morphinfo;
				delete info;
				return -1;
			}
			BOOL shared = FALSE;
			static LLStdStringHandle shared_string = LLXmlTree::addAttributeString("shared");
			child->getFastAttributeBOOL(shared_string, shared);

			info->mPolyMorphTargetInfoList.push_back(LLAvatarMeshInfo::morph_info_pair_t(morphinfo, shared));
		}

		mMeshInfoList.push_back(info);
	}
	return TRUE;
}

//-----------------------------------------------------------------------------
// parseXmlColorNodes(): parses <global_color> nodes from XML tree
//-----------------------------------------------------------------------------
BOOL LLAvatarAppearance::LLAvatarXmlInfo::parseXmlColorNodes(LLXmlTreeNode* root)
{
	for (LLXmlTreeNode* color_node = root->getChildByName( "global_color" );
		 color_node;
		 color_node = root->getNextNamedChild())
	{
		std::string global_color_name;
		static LLStdStringHandle name_string = LLXmlTree::addAttributeString("name");
		if (color_node->getFastAttributeString( name_string, global_color_name ) )
		{
			if( global_color_name == "skin_color" )
			{
				if (mTexSkinColorInfo)
				{
					LL_WARNS() << "avatar file: multiple instances of skin_color" << LL_ENDL;
					return FALSE;
				}
				mTexSkinColorInfo = new LLTexGlobalColorInfo;
				if( !mTexSkinColorInfo->parseXml( color_node ) )
				{
					delete_and_clear(mTexSkinColorInfo);
					LL_WARNS() << "avatar file: mTexSkinColor->parseXml() failed" << LL_ENDL;
					return FALSE;
				}
			}
			else if( global_color_name == "hair_color" )
			{
				if (mTexHairColorInfo)
				{
					LL_WARNS() << "avatar file: multiple instances of hair_color" << LL_ENDL;
					return FALSE;
				}
				mTexHairColorInfo = new LLTexGlobalColorInfo;
				if( !mTexHairColorInfo->parseXml( color_node ) )
				{
					delete_and_clear(mTexHairColorInfo);
					LL_WARNS() << "avatar file: mTexHairColor->parseXml() failed" << LL_ENDL;
					return FALSE;
				}
			}
			else if( global_color_name == "eye_color" )
			{
				if (mTexEyeColorInfo)
				{
					LL_WARNS() << "avatar file: multiple instances of eye_color" << LL_ENDL;
					return FALSE;
				}
				mTexEyeColorInfo = new LLTexGlobalColorInfo;
				if( !mTexEyeColorInfo->parseXml( color_node ) )
				{
					LL_WARNS() << "avatar file: mTexEyeColor->parseXml() failed" << LL_ENDL;
					return FALSE;
				}
			}
		}
	}
	return TRUE;
}

//-----------------------------------------------------------------------------
// parseXmlLayerNodes(): parses <layer_set> nodes from XML tree
//-----------------------------------------------------------------------------
BOOL LLAvatarAppearance::LLAvatarXmlInfo::parseXmlLayerNodes(LLXmlTreeNode* root)
{
	for (LLXmlTreeNode* layer_node = root->getChildByName( "layer_set" );
		 layer_node;
		 layer_node = root->getNextNamedChild())
	{
		LLTexLayerSetInfo* layer_info = new LLTexLayerSetInfo();
		if( layer_info->parseXml( layer_node ) )
		{
			mLayerInfoList.push_back(layer_info);
		}
		else
		{
			delete layer_info;
			LL_WARNS() << "avatar file: layer_set->parseXml() failed" << LL_ENDL;
			return FALSE;
		}
	}
	return TRUE;
}

//-----------------------------------------------------------------------------
// parseXmlDriverNodes(): parses <driver_parameters> nodes from XML tree
//-----------------------------------------------------------------------------
BOOL LLAvatarAppearance::LLAvatarXmlInfo::parseXmlDriverNodes(LLXmlTreeNode* root)
{
	LLXmlTreeNode* driver = root->getChildByName( "driver_parameters" );
	if( driver )
	{
		for (LLXmlTreeNode* grand_child = driver->getChildByName( "param" );
			 grand_child;
			 grand_child = driver->getNextNamedChild())
		{
			if( grand_child->getChildByName( "param_driver" ) )
			{
				LLDriverParamInfo* driver_info = new LLDriverParamInfo();
				if( driver_info->parseXml( grand_child ) )
				{
					mDriverInfoList.push_back(driver_info);
				}
				else
				{
					delete driver_info;
					LL_WARNS() << "avatar file: driver_param->parseXml() failed" << LL_ENDL;
					return FALSE;
				}
			}
		}
	}
	return TRUE;
}

//-----------------------------------------------------------------------------
// parseXmlDriverNodes(): parses <driver_parameters> nodes from XML tree
//-----------------------------------------------------------------------------
BOOL LLAvatarAppearance::LLAvatarXmlInfo::parseXmlMorphNodes(LLXmlTreeNode* root)
{
	LLXmlTreeNode* masks = root->getChildByName( "morph_masks" );
	if( !masks )
	{
		return FALSE;
	}

	for (LLXmlTreeNode* grand_child = masks->getChildByName( "mask" );
		 grand_child;
		 grand_child = masks->getNextNamedChild())
	{
		LLAvatarMorphInfo* info = new LLAvatarMorphInfo();

		static LLStdStringHandle name_string = LLXmlTree::addAttributeString("morph_name");
		if (!grand_child->getFastAttributeString(name_string, info->mName))
		{
			LL_WARNS() << "No name supplied for morph mask." << LL_ENDL;
			delete info;
			continue;
		}

		static LLStdStringHandle region_string = LLXmlTree::addAttributeString("body_region");
		if (!grand_child->getFastAttributeString(region_string, info->mRegion))
		{
			LL_WARNS() << "No region supplied for morph mask." << LL_ENDL;
			delete info;
			continue;
		}

		static LLStdStringHandle layer_string = LLXmlTree::addAttributeString("layer");
		if (!grand_child->getFastAttributeString(layer_string, info->mLayer))
		{
			LL_WARNS() << "No layer supplied for morph mask." << LL_ENDL;
			delete info;
			continue;
		}

		// optional parameter. don't throw a warning if not present.
		static LLStdStringHandle invert_string = LLXmlTree::addAttributeString("invert");
		grand_child->getFastAttributeBOOL(invert_string, info->mInvert);

		mMorphMaskInfoList.push_back(info);
	}

	return TRUE;
}

//virtual 
LLAvatarAppearance::LLMaskedMorph::LLMaskedMorph(LLVisualParam *morph_target, BOOL invert, std::string layer) :
			mMorphTarget(morph_target), 
			mInvert(invert),
			mLayer(layer)
{
	LLPolyMorphTarget *target = dynamic_cast<LLPolyMorphTarget*>(morph_target);
	if (target)
	{
		target->addPendingMorphMask();
	}
}


<|MERGE_RESOLUTION|>--- conflicted
+++ resolved
@@ -277,14 +277,9 @@
 			 ajm_iter != mMeshLOD[mesh_index]->mMeshParts.end(); 
 			 ++ajm_iter)
 		{
-<<<<<<< HEAD
 			LLAvatarJointMesh* mesh = (*ajm_iter);
 			mBakedTextureDatas[(S32)baked_texture_index].mJointMeshes.push_back(mesh);
 		// </FS:Ansariel> FIRE-11915: Variable redefinition
-=======
-			LLAvatarJointMesh* mesh = (*iter);
-			mBakedTextureDatas[(S32)baked_texture_index].mJointMeshes.push_back(mesh);
->>>>>>> d0ef02c2
 		}
 	}
 
