/**
 * @File llavatarappearance.cpp
 * @brief Implementation of LLAvatarAppearance class
 *
 * $LicenseInfo:firstyear=2012&license=viewerlgpl$
 * Second Life Viewer Source Code
 * Copyright (C) 2010, Linden Research, Inc.
 *
 * This library is free software; you can redistribute it and/or
 * modify it under the terms of the GNU Lesser General Public
 * License as published by the Free Software Foundation;
 * version 2.1 of the License only.
 *
 * This library is distributed in the hope that it will be useful,
 * but WITHOUT ANY WARRANTY; without even the implied warranty of
 * MERCHANTABILITY or FITNESS FOR A PARTICULAR PURPOSE.  See the GNU
 * Lesser General Public License for more details.
 *
 * You should have received a copy of the GNU Lesser General Public
 * License along with this library; if not, write to the Free Software
 * Foundation, Inc., 51 Franklin Street, Fifth Floor, Boston, MA  02110-1301  USA
 *
 * Linden Research, Inc., 945 Battery Street, San Francisco, CA  94111  USA
 * $/LicenseInfo$
 */

#include "linden_common.h"

#include "llavatarappearance.h"
#include "llavatarappearancedefines.h"
#include "llavatarjointmesh.h"
#include "llstl.h"
#include "lldir.h"
#include "llpolymorph.h"
#include "llpolymesh.h"
#include "llpolyskeletaldistortion.h"
#include "llstl.h"
#include "lltexglobalcolor.h"
#include "llwearabledata.h"
#include "boost/bind.hpp"
#include "boost/tokenizer.hpp"

using namespace LLAvatarAppearanceDefines;

//-----------------------------------------------------------------------------
// Constants
//-----------------------------------------------------------------------------

const std::string AVATAR_DEFAULT_CHAR = "avatar";
const LLColor4 DUMMY_COLOR = LLColor4(0.5,0.5,0.5,1.0);

/*********************************************************************************
 **                                                                             **
 ** Begin private LLAvatarAppearance Support classes
 **
 **/

//------------------------------------------------------------------------
// LLAvatarBoneInfo
// Trans/Scale/Rot etc. info about each avatar bone.  Used by LLVOAvatarSkeleton.
//------------------------------------------------------------------------
class LLAvatarBoneInfo
{
    friend class LLAvatarAppearance;
    friend class LLAvatarSkeletonInfo;
public:
    LLAvatarBoneInfo() : mIsJoint(FALSE) {}
    ~LLAvatarBoneInfo()
    {
        std::for_each(mChildren.begin(), mChildren.end(), DeletePointer());
        mChildren.clear();
    }
    BOOL parseXml(LLXmlTreeNode* node);

private:
    std::string mName;
    std::string mSupport;
    std::string mAliases;
    BOOL mIsJoint;
    LLVector3 mPos;
    LLVector3 mEnd;
    LLVector3 mRot;
    LLVector3 mScale;
    LLVector3 mPivot;
    typedef std::vector<LLAvatarBoneInfo*> bones_t;
    bones_t mChildren;
};

//------------------------------------------------------------------------
// LLAvatarSkeletonInfo
// Overall avatar skeleton
//------------------------------------------------------------------------
class LLAvatarSkeletonInfo
{
    friend class LLAvatarAppearance;
public:
    LLAvatarSkeletonInfo() :
        mNumBones(0), mNumCollisionVolumes(0) {}
    ~LLAvatarSkeletonInfo()
    {
        std::for_each(mBoneInfoList.begin(), mBoneInfoList.end(), DeletePointer());
        mBoneInfoList.clear();
    }
    BOOL parseXml(LLXmlTreeNode* node);
    S32 getNumBones() const { return mNumBones; }
    S32 getNumCollisionVolumes() const { return mNumCollisionVolumes; }

private:
    S32 mNumBones;
    S32 mNumCollisionVolumes;
    LLAvatarAppearance::joint_alias_map_t mJointAliasMap;
    typedef std::vector<LLAvatarBoneInfo*> bone_info_list_t;
    bone_info_list_t mBoneInfoList;
};

//-----------------------------------------------------------------------------
// LLAvatarXmlInfo
//-----------------------------------------------------------------------------

LLAvatarAppearance::LLAvatarXmlInfo::LLAvatarXmlInfo()
    : mTexSkinColorInfo(0), mTexHairColorInfo(0), mTexEyeColorInfo(0)
{
}

LLAvatarAppearance::LLAvatarXmlInfo::~LLAvatarXmlInfo()
{
    std::for_each(mMeshInfoList.begin(), mMeshInfoList.end(), DeletePointer());
    mMeshInfoList.clear();

    std::for_each(mSkeletalDistortionInfoList.begin(), mSkeletalDistortionInfoList.end(), DeletePointer());
    mSkeletalDistortionInfoList.clear();

    std::for_each(mAttachmentInfoList.begin(), mAttachmentInfoList.end(), DeletePointer());
    mAttachmentInfoList.clear();

    delete_and_clear(mTexSkinColorInfo);
    delete_and_clear(mTexHairColorInfo);
    delete_and_clear(mTexEyeColorInfo);

    std::for_each(mLayerInfoList.begin(), mLayerInfoList.end(), DeletePointer());
    mLayerInfoList.clear();

    std::for_each(mDriverInfoList.begin(), mDriverInfoList.end(), DeletePointer());
    mDriverInfoList.clear();

    std::for_each(mMorphMaskInfoList.begin(), mMorphMaskInfoList.end(), DeletePointer());
    mMorphMaskInfoList.clear();
}


/**
 **
 ** End LLAvatarAppearance Support classes
 **                                                                             **
 *********************************************************************************/

//-----------------------------------------------------------------------------
// Static Data
//-----------------------------------------------------------------------------
LLAvatarSkeletonInfo* LLAvatarAppearance::sAvatarSkeletonInfo = NULL;
LLAvatarAppearance::LLAvatarXmlInfo* LLAvatarAppearance::sAvatarXmlInfo = NULL;
LLAvatarAppearanceDefines::LLAvatarAppearanceDictionary* LLAvatarAppearance::sAvatarDictionary = NULL;


LLAvatarAppearance::LLAvatarAppearance(LLWearableData* wearable_data) :
    LLCharacter(),
    mIsDummy(FALSE),
    mTexSkinColor( NULL ),
    mTexHairColor( NULL ),
    mTexEyeColor( NULL ),
    mPelvisToFoot(0.f),
    mHeadOffset(),
    mRoot(NULL),
    mWearableData(wearable_data),
    mNumBones(0),
    mNumCollisionVolumes(0),
    mCollisionVolumes(NULL),
    mIsBuilt(FALSE),
    mInitFlags(0)
{
    llassert_always(mWearableData);
    mBakedTextureDatas.resize(LLAvatarAppearanceDefines::BAKED_NUM_INDICES);
    for (U32 i = 0; i < mBakedTextureDatas.size(); i++ )
    {
        mBakedTextureDatas[i].mLastTextureID = IMG_DEFAULT_AVATAR;
        mBakedTextureDatas[i].mTexLayerSet = NULL;
        mBakedTextureDatas[i].mIsLoaded = false;
        mBakedTextureDatas[i].mIsUsed = false;
        mBakedTextureDatas[i].mMaskTexName = 0;
        mBakedTextureDatas[i].mTextureIndex = sAvatarDictionary->bakedToLocalTextureIndex((LLAvatarAppearanceDefines::EBakedTextureIndex)i);
    }
}

// virtual
void LLAvatarAppearance::initInstance()
{
    //-------------------------------------------------------------------------
    // initialize joint, mesh and shape members
    //-------------------------------------------------------------------------
    mRoot = createAvatarJoint();
    mRoot->setName( "mRoot" );

    for (const LLAvatarAppearanceDictionary::MeshEntries::value_type& mesh_pair : sAvatarDictionary->getMeshEntries())
    {
        const EMeshIndex mesh_index = mesh_pair.first;
        const LLAvatarAppearanceDictionary::MeshEntry *mesh_dict = mesh_pair.second;
        LLAvatarJoint* joint = createAvatarJoint();
        joint->setName(mesh_dict->mName);
        joint->setMeshID(mesh_index);
        mMeshLOD.push_back(joint);

        /* mHairLOD.setName("mHairLOD");
           mHairMesh0.setName("mHairMesh0");
           mHairMesh0.setMeshID(MESH_ID_HAIR);
           mHairMesh1.setName("mHairMesh1"); */
        for (U32 lod = 0; lod < mesh_dict->mLOD; lod++)
        {
            LLAvatarJointMesh* mesh = createAvatarJointMesh();
            std::string mesh_name = "m" + mesh_dict->mName + std::to_string(lod);
            // We pre-pended an m - need to capitalize first character for camelCase
            mesh_name[1] = toupper(mesh_name[1]);
            mesh->setName(mesh_name);
            mesh->setMeshID(mesh_index);
            mesh->setPickName(mesh_dict->mPickName);
            mesh->setIsTransparent(FALSE);
            switch((S32)mesh_index)
            {
                case MESH_ID_HAIR:
                    mesh->setIsTransparent(TRUE);
                    break;
                case MESH_ID_SKIRT:
                    mesh->setIsTransparent(TRUE);
                    break;
                case MESH_ID_EYEBALL_LEFT:
                case MESH_ID_EYEBALL_RIGHT:
                    mesh->setSpecular( LLColor4( 1.0f, 1.0f, 1.0f, 1.0f ), 1.f );
                    break;
            }

            joint->mMeshParts.push_back(mesh);
        }
    }

    //-------------------------------------------------------------------------
    // associate baked textures with meshes
    //-------------------------------------------------------------------------
    for (const LLAvatarAppearanceDictionary::MeshEntries::value_type& mesh_pair : sAvatarDictionary->getMeshEntries())
    {
        const EMeshIndex mesh_index = mesh_pair.first;
        const LLAvatarAppearanceDictionary::MeshEntry *mesh_dict = mesh_pair.second;
        const EBakedTextureIndex baked_texture_index = mesh_dict->mBakedID;
        // Skip it if there's no associated baked texture.
        if (baked_texture_index == BAKED_NUM_INDICES) continue;

        for (LLAvatarJointMesh* mesh : mMeshLOD[mesh_index]->mMeshParts)
        {
            mBakedTextureDatas[(S32)baked_texture_index].mJointMeshes.push_back(mesh);
        }
    }

    buildCharacter();

    mInitFlags |= 1<<0;

}

// virtual
LLAvatarAppearance::~LLAvatarAppearance()
{
    delete_and_clear(mTexSkinColor);
    delete_and_clear(mTexHairColor);
    delete_and_clear(mTexEyeColor);

    for (U32 i = 0; i < mBakedTextureDatas.size(); i++)
    {
        delete_and_clear(mBakedTextureDatas[i].mTexLayerSet);
        mBakedTextureDatas[i].mJointMeshes.clear();

        for (LLMaskedMorph* masked_morph : mBakedTextureDatas[i].mMaskedMorphs)
        {
            delete masked_morph;
        }
    }

    if (mRoot)
    {
        mRoot->removeAllChildren();
        delete mRoot;
        mRoot = nullptr;
    }
    mJointMap.clear();

    clearSkeleton();
    delete_and_clear_array(mCollisionVolumes);

    std::for_each(mPolyMeshes.begin(), mPolyMeshes.end(), DeletePairedPointer());
    mPolyMeshes.clear();

    for (LLAvatarJoint* joint : mMeshLOD)
    {
        std::for_each(joint->mMeshParts.begin(), joint->mMeshParts.end(), DeletePointer());
        joint->mMeshParts.clear();
    }
    std::for_each(mMeshLOD.begin(), mMeshLOD.end(), DeletePointer());
    mMeshLOD.clear();

    delete mRoot;
}

//static
void LLAvatarAppearance::initClass()
{
    initClass("","");
}

//static
void LLAvatarAppearance::initClass(const std::string& avatar_file_name_arg, const std::string& skeleton_file_name_arg)
{
    // init dictionary (don't repeat on second login attempt)
    if (!sAvatarDictionary)
    {
        sAvatarDictionary = new LLAvatarAppearanceDefines::LLAvatarAppearanceDictionary();
    }

    std::string avatar_file_name;

    if (!avatar_file_name_arg.empty())
    {
        avatar_file_name = gDirUtilp->getExpandedFilename(LL_PATH_CHARACTER,avatar_file_name_arg);
    }
    else
    {
        avatar_file_name = gDirUtilp->getExpandedFilename(LL_PATH_CHARACTER,AVATAR_DEFAULT_CHAR + "_lad.xml");
    }
    LLXmlTree xml_tree;
    BOOL success = xml_tree.parseFile( avatar_file_name, FALSE );
    if (!success)
    {
        LL_ERRS() << "Problem reading avatar configuration file:" << avatar_file_name << LL_ENDL;
    }

    // now sanity check xml file
    LLXmlTreeNode* root = xml_tree.getRoot();
    if (!root)
    {
        LL_ERRS() << "No root node found in avatar configuration file: " << avatar_file_name << LL_ENDL;
        return;
    }

    //-------------------------------------------------------------------------
    // <linden_avatar version="2.0"> (root)
    //-------------------------------------------------------------------------
    if( !root->hasName( "linden_avatar" ) )
    {
        LL_ERRS() << "Invalid avatar file header: " << avatar_file_name << LL_ENDL;
    }

    std::string version;
    static LLStdStringHandle version_string = LLXmlTree::addAttributeString("version");
    if( !root->getFastAttributeString( version_string, version ) || ((version != "1.0") && (version != "2.0")))
    {
        LL_ERRS() << "Invalid avatar file version: " << version << " in file: " << avatar_file_name << LL_ENDL;
    }

    S32 wearable_def_version = 1;
    static LLStdStringHandle wearable_definition_version_string = LLXmlTree::addAttributeString("wearable_definition_version");
    root->getFastAttributeS32( wearable_definition_version_string, wearable_def_version );
    LLWearable::setCurrentDefinitionVersion( wearable_def_version );

    std::string mesh_file_name;

    LLXmlTreeNode* skeleton_node = root->getChildByName( "skeleton" );
    if (!skeleton_node)
    {
        LL_ERRS() << "No skeleton in avatar configuration file: " << avatar_file_name << LL_ENDL;
        return;
    }

    std::string skeleton_file_name = skeleton_file_name_arg;
    if (skeleton_file_name.empty())
    {
        static LLStdStringHandle file_name_string = LLXmlTree::addAttributeString("file_name");
        if (!skeleton_node->getFastAttributeString(file_name_string, skeleton_file_name))
        {
            LL_ERRS() << "No file name in skeleton node in avatar config file: " << avatar_file_name << LL_ENDL;
        }
    }

    std::string skeleton_path;
    LLXmlTree skeleton_xml_tree;
    skeleton_path = gDirUtilp->getExpandedFilename(LL_PATH_CHARACTER,skeleton_file_name);
    if (!parseSkeletonFile(skeleton_path, skeleton_xml_tree))
    {
        LL_ERRS() << "Error parsing skeleton file: " << skeleton_path << LL_ENDL;
    }

    // Process XML data

    // avatar_skeleton.xml
    if (sAvatarSkeletonInfo)
    { //this can happen if a login attempt failed
        delete sAvatarSkeletonInfo;
    }
    sAvatarSkeletonInfo = new LLAvatarSkeletonInfo;
    if (!sAvatarSkeletonInfo->parseXml(skeleton_xml_tree.getRoot()))
    {
        LL_ERRS() << "Error parsing skeleton XML file: " << skeleton_path << LL_ENDL;
    }
    // parse avatar_lad.xml
    if (sAvatarXmlInfo)
    { //this can happen if a login attempt failed
        delete_and_clear(sAvatarXmlInfo);
    }
    sAvatarXmlInfo = new LLAvatarXmlInfo;
    if (!sAvatarXmlInfo->parseXmlSkeletonNode(root))
    {
        LL_ERRS() << "Error parsing skeleton node in avatar XML file: " << skeleton_path << LL_ENDL;
    }
    if (!sAvatarXmlInfo->parseXmlMeshNodes(root))
    {
        LL_ERRS() << "Error parsing skeleton node in avatar XML file: " << skeleton_path << LL_ENDL;
    }
    if (!sAvatarXmlInfo->parseXmlColorNodes(root))
    {
        LL_ERRS() << "Error parsing skeleton node in avatar XML file: " << skeleton_path << LL_ENDL;
    }
    if (!sAvatarXmlInfo->parseXmlLayerNodes(root))
    {
        LL_ERRS() << "Error parsing skeleton node in avatar XML file: " << skeleton_path << LL_ENDL;
    }
    if (!sAvatarXmlInfo->parseXmlDriverNodes(root))
    {
        LL_ERRS() << "Error parsing skeleton node in avatar XML file: " << skeleton_path << LL_ENDL;
    }
    if (!sAvatarXmlInfo->parseXmlMorphNodes(root))
    {
        LL_ERRS() << "Error parsing skeleton node in avatar XML file: " << skeleton_path << LL_ENDL;
    }
}

void LLAvatarAppearance::cleanupClass()
{
    delete_and_clear(sAvatarXmlInfo);
    delete_and_clear(sAvatarDictionary);
    delete_and_clear(sAvatarSkeletonInfo);
}

using namespace LLAvatarAppearanceDefines;

void LLAvatarAppearance::compareJointStateMaps(joint_state_map_t& last_state,
                                               joint_state_map_t& curr_state)
{
    if (!last_state.empty() && (last_state != curr_state))
    {
        S32 diff_count = 0;
        for (joint_state_map_t::value_type& pair : last_state)
        {
            const std::string& key = pair.first;
            if (last_state[key] != curr_state[key])
            {
                LL_DEBUGS("AvatarBodySize") << "BodySize change " << key << " " << last_state[key] << "->" << curr_state[key] << LL_ENDL;
                diff_count++;
            }
        }
        if (diff_count > 0)
        {
            LL_DEBUGS("AvatarBodySize") << "Total of BodySize changes " << diff_count << LL_ENDL;
        }

    }
}

//------------------------------------------------------------------------
// The viewer can only suggest a good size for the agent,
// the simulator will keep it inside a reasonable range.
void LLAvatarAppearance::computeBodySize()
{
    mLastBodySizeState = mCurrBodySizeState;

    mCurrBodySizeState["mPelvis scale"] = mPelvisp->getScale();
    mCurrBodySizeState["mSkull pos"] = mSkullp->getPosition();
    mCurrBodySizeState["mSkull scale"] = mSkullp->getScale();
    mCurrBodySizeState["mNeck pos"] = mNeckp->getPosition();
    mCurrBodySizeState["mNeck scale"] = mNeckp->getScale();
    mCurrBodySizeState["mChest pos"] = mChestp->getPosition();
    mCurrBodySizeState["mChest scale"] = mChestp->getScale();
    mCurrBodySizeState["mHead pos"] = mHeadp->getPosition();
    mCurrBodySizeState["mHead scale"] = mHeadp->getScale();
    mCurrBodySizeState["mTorso pos"] = mTorsop->getPosition();
    mCurrBodySizeState["mTorso scale"] = mTorsop->getScale();
    mCurrBodySizeState["mHipLeft pos"] = mHipLeftp->getPosition();
    mCurrBodySizeState["mHipLeft scale"] = mHipLeftp->getScale();
    mCurrBodySizeState["mKneeLeft pos"] = mKneeLeftp->getPosition();
    mCurrBodySizeState["mKneeLeft scale"] = mKneeLeftp->getScale();
    mCurrBodySizeState["mAnkleLeft pos"] = mAnkleLeftp->getPosition();
    mCurrBodySizeState["mAnkleLeft scale"] = mAnkleLeftp->getScale();
    mCurrBodySizeState["mFootLeft pos"] = mFootLeftp->getPosition();

    LLVector3 pelvis_scale = mPelvisp->getScale();

    // some of the joints have not been cached
    LLVector3 skull = mSkullp->getPosition();
    //LLVector3 skull_scale = mSkullp->getScale();

    LLVector3 neck = mNeckp->getPosition();
    LLVector3 neck_scale = mNeckp->getScale();

    LLVector3 chest = mChestp->getPosition();
    LLVector3 chest_scale = mChestp->getScale();

    // the rest of the joints have been cached
    LLVector3 head = mHeadp->getPosition();
    LLVector3 head_scale = mHeadp->getScale();

    LLVector3 torso = mTorsop->getPosition();
    LLVector3 torso_scale = mTorsop->getScale();

    LLVector3 hip = mHipLeftp->getPosition();
    LLVector3 hip_scale = mHipLeftp->getScale();

    LLVector3 knee = mKneeLeftp->getPosition();
    LLVector3 knee_scale = mKneeLeftp->getScale();

    LLVector3 ankle = mAnkleLeftp->getPosition();
    LLVector3 ankle_scale = mAnkleLeftp->getScale();

    LLVector3 foot  = mFootLeftp->getPosition();

    F32 old_offset = mAvatarOffset.mV[VZ];

<<<<<<< HEAD
    // TODO: Measure the real depth and width
    mPelvisToFoot = computePelvisToFoot();
    F32 new_height = computeBodyHeight();
    mBodySize.set(DEFAULT_AGENT_DEPTH, DEFAULT_AGENT_WIDTH, new_height);
// [RLVa:KB] - Checked: 2013-03-03 (RLVa-1.4.8)
    F32 new_offset = getAvatarOffset();
// [/RLVa:KB]
//  F32 new_offset = getVisualParamWeight(AVATAR_HOVER);
    mAvatarOffset.set(0, 0, new_offset);
=======
    mAvatarOffset.mV[VZ] = getVisualParamWeight(AVATAR_HOVER);

    mPelvisToFoot = hip.mV[VZ] * pelvis_scale.mV[VZ] -
                    knee.mV[VZ] * hip_scale.mV[VZ] -
                    ankle.mV[VZ] * knee_scale.mV[VZ] -
                    foot.mV[VZ] * ankle_scale.mV[VZ];
>>>>>>> 01c82642

    LLVector3 new_body_size;
    new_body_size.mV[VZ] = mPelvisToFoot +
                       // the sqrt(2) correction below is an approximate
                       // correction to get to the top of the head
                       F_SQRT2 * (skull.mV[VZ] * head_scale.mV[VZ]) + 
                       head.mV[VZ] * neck_scale.mV[VZ] + 
                       neck.mV[VZ] * chest_scale.mV[VZ] + 
                       chest.mV[VZ] * torso_scale.mV[VZ] + 
                       torso.mV[VZ] * pelvis_scale.mV[VZ]; 

    // TODO -- measure the real depth and width
    new_body_size.mV[VX] = DEFAULT_AGENT_DEPTH;
    new_body_size.mV[VY] = DEFAULT_AGENT_WIDTH;

    mAvatarOffset.mV[VX] = 0.0f;
    mAvatarOffset.mV[VY] = 0.0f;

    if (new_body_size != mBodySize || old_offset != mAvatarOffset.mV[VZ])
    {
<<<<<<< HEAD
        // <FS:Ansariel> [Legacy Bake]
        bodySizeChanged();
=======
        mBodySize = new_body_size;
>>>>>>> 01c82642

        compareJointStateMaps(mLastBodySizeState, mCurrBodySizeState);
    }
}

<<<<<<< HEAD
F32 LLAvatarAppearance::computeBodyHeight()
{
    F32 result = mPelvisToFoot +
        // all these relative positions usually are positive
        mPelvisp->getScale().mV[VZ] * mTorsop->getPosition().mV[VZ] +
        mTorsop->getScale().mV[VZ] * mChestp->getPosition().mV[VZ] +
        mChestp->getScale().mV[VZ] * mNeckp->getPosition().mV[VZ] +
        mNeckp->getScale().mV[VZ] * mHeadp->getPosition().mV[VZ] +
        mHeadp->getScale().mV[VZ] * mSkullp->getPosition().mV[VZ] * 2;
    return result;
}

F32 LLAvatarAppearance::computePelvisToFoot()
{
    F32 result =
        // all these relative positions usually are negative
        mPelvisp->getScale().mV[VZ] * mHipLeftp->getPosition().mV[VZ] +
        mHipLeftp->getScale().mV[VZ] * mKneeLeftp->getPosition().mV[VZ] +
        mKneeLeftp->getScale().mV[VZ] * mAnkleLeftp->getPosition().mV[VZ] +
        mAnkleLeftp->getScale().mV[VZ] * mFootLeftp->getPosition().mV[VZ] / 2;
    return -result;
}

// [RLVa:KB] - Checked: 2013-03-03 (RLVa-1.4.8)
F32 LLAvatarAppearance::getAvatarOffset() /*const*/
{
    return getVisualParamWeight(AVATAR_HOVER);
}
// [/RLVa:KB]

=======
>>>>>>> 01c82642
//-----------------------------------------------------------------------------
// parseSkeletonFile()
//-----------------------------------------------------------------------------
BOOL LLAvatarAppearance::parseSkeletonFile(const std::string& filename, LLXmlTree& skeleton_xml_tree)
{
    //-------------------------------------------------------------------------
    // parse the file
    //-------------------------------------------------------------------------
    BOOL parsesuccess = skeleton_xml_tree.parseFile( filename, FALSE );

    if (!parsesuccess)
    {
        LL_ERRS() << "Can't parse skeleton file: " << filename << LL_ENDL;
        return FALSE;
    }

    // now sanity check xml file
    LLXmlTreeNode* root = skeleton_xml_tree.getRoot();
    if (!root)
    {
        LL_ERRS() << "No root node found in avatar skeleton file: " << filename << LL_ENDL;
        return FALSE;
    }

    if( !root->hasName( "linden_skeleton" ) )
    {
        LL_ERRS() << "Invalid avatar skeleton file header: " << filename << LL_ENDL;
        return FALSE;
    }

    std::string version;
    static LLStdStringHandle version_string = LLXmlTree::addAttributeString("version");
    if( !root->getFastAttributeString( version_string, version ) || ((version != "1.0") && (version != "2.0")))
    {
        LL_ERRS() << "Invalid avatar skeleton file version: " << version << " in file: " << filename << LL_ENDL;
        return FALSE;
    }

    return TRUE;
}

//-----------------------------------------------------------------------------
// setupBone()
//-----------------------------------------------------------------------------
BOOL LLAvatarAppearance::setupBone(const LLAvatarBoneInfo* info, LLJoint* parent, S32 &volume_num, S32 &joint_num)
{
    LLJoint* joint = NULL;

    LL_DEBUGS("BVH") << "bone info: name " << info->mName
                     << " isJoint " << info->mIsJoint
                     << " volume_num " << volume_num
                     << " joint_num " << joint_num
                     << LL_ENDL;

    if (info->mIsJoint)
    {
        joint = getCharacterJoint(joint_num);
        if (!joint)
        {
            LL_WARNS() << "Too many bones" << LL_ENDL;
            return FALSE;
        }
        joint->setName( info->mName );
    }
    else // collision volume
    {
        if (volume_num >= (S32)mNumCollisionVolumes)
        {
            LL_WARNS() << "Too many collision volumes" << LL_ENDL;
            return FALSE;
        }
        joint = (&mCollisionVolumes[volume_num]);
        joint->setName( info->mName );
    }

    // add to parent
    if (parent && (joint->getParent()!=parent))
    {
        parent->addChild( joint );
    }

    // SL-315
    joint->setPosition(info->mPos);
    joint->setDefaultPosition(info->mPos);
    joint->setRotation(mayaQ(info->mRot.mV[VX], info->mRot.mV[VY],
                             info->mRot.mV[VZ], LLQuaternion::XYZ));
    joint->setScale(info->mScale);
    joint->setDefaultScale(info->mScale);
    joint->setSupport(info->mSupport);
    joint->setEnd(info->mEnd);

    if (info->mIsJoint)
    {
        joint->setSkinOffset( info->mPivot );
        joint->setJointNum(joint_num);
        joint_num++;
    }
    else // collision volume
    {
        joint->setJointNum(mNumBones+volume_num);
        volume_num++;
    }


    // setup children
    for (LLAvatarBoneInfo* child_info : info->mChildren)
    {
        if (!setupBone(child_info, joint, volume_num, joint_num))
        {
            return FALSE;
        }
    }

    return TRUE;
}

//-----------------------------------------------------------------------------
// allocateCharacterJoints()
//-----------------------------------------------------------------------------
BOOL LLAvatarAppearance::allocateCharacterJoints( S32 num )
{
    if (mSkeleton.size() != num)
    {
        clearSkeleton();
        // mSkeleton = avatar_joint_list_t(num,NULL);
        mSkeleton = avatar_joint_list_t(num, static_cast< LLAvatarJoint*>( NULL ));
        mNumBones = num;
    }

    return TRUE;
}


//-----------------------------------------------------------------------------
// buildSkeleton()
//-----------------------------------------------------------------------------
BOOL LLAvatarAppearance::buildSkeleton(const LLAvatarSkeletonInfo *info)
{
    LL_DEBUGS("BVH") << "numBones " << info->mNumBones << " numCollisionVolumes " << info->mNumCollisionVolumes << LL_ENDL;

    // allocate joints
    if (!allocateCharacterJoints(info->mNumBones))
    {
        LL_ERRS() << "Can't allocate " << info->mNumBones << " joints" << LL_ENDL;
        return FALSE;
    }

    // allocate volumes
    if (info->mNumCollisionVolumes)
    {
        if (!allocateCollisionVolumes(info->mNumCollisionVolumes))
        {
            LL_ERRS() << "Can't allocate " << info->mNumCollisionVolumes << " collision volumes" << LL_ENDL;
            return FALSE;
        }
    }

    S32 current_joint_num = 0;
    S32 current_volume_num = 0;
    for (LLAvatarBoneInfo* bone_info : info->mBoneInfoList)
    {
        if (!setupBone(bone_info, NULL, current_volume_num, current_joint_num))
        {
            LL_ERRS() << "Error parsing bone in skeleton file" << LL_ENDL;
            return FALSE;
        }
    }

    return TRUE;
}

//-----------------------------------------------------------------------------
// clearSkeleton()
//-----------------------------------------------------------------------------
void LLAvatarAppearance::clearSkeleton()
{
    std::for_each(mSkeleton.begin(), mSkeleton.end(), DeletePointer());
    mSkeleton.clear();
}

//------------------------------------------------------------------------
// addPelvisFixup
//------------------------------------------------------------------------
void LLAvatarAppearance::addPelvisFixup( F32 fixup, const LLUUID& mesh_id )
{
    LLVector3 pos(0.0,0.0,fixup);
    mPelvisFixups.add(mesh_id,pos);
}

//------------------------------------------------------------------------
// addPelvisFixup
//------------------------------------------------------------------------
void LLAvatarAppearance::removePelvisFixup( const LLUUID& mesh_id )
{
    mPelvisFixups.remove(mesh_id);
}

//------------------------------------------------------------------------
// hasPelvisFixup
//------------------------------------------------------------------------
bool LLAvatarAppearance::hasPelvisFixup( F32& fixup, LLUUID& mesh_id ) const
{
    LLVector3 pos;
    if (mPelvisFixups.findActiveOverride(mesh_id,pos))
    {
        fixup = pos[2];
        return true;
    }
    return false;
}

bool LLAvatarAppearance::hasPelvisFixup( F32& fixup ) const
{
    LLUUID mesh_id;
    return hasPelvisFixup( fixup, mesh_id );
}
//-----------------------------------------------------------------------------
// LLAvatarAppearance::buildCharacter()
// Deferred initialization and rebuild of the avatar.
//-----------------------------------------------------------------------------
void LLAvatarAppearance::buildCharacter()
{
    //-------------------------------------------------------------------------
    // remove all references to our existing skeleton
    // so we can rebuild it
    //-------------------------------------------------------------------------
    flushAllMotions();

    //-------------------------------------------------------------------------
    // remove all of mRoot's children
    //-------------------------------------------------------------------------
    mRoot->removeAllChildren();
    mJointMap.clear();
    mIsBuilt = FALSE;

    //-------------------------------------------------------------------------
    // clear mesh data
    //-------------------------------------------------------------------------
    for (LLAvatarJoint* joint : mMeshLOD)
    {
        for (LLAvatarJointMesh* mesh : joint->mMeshParts)
        {
            mesh->setMesh(NULL);
        }
    }

    //-------------------------------------------------------------------------
    // (re)load our skeleton and meshes
    //-------------------------------------------------------------------------
    LLTimer timer;

    BOOL status = loadAvatar();
    stop_glerror();

//  gPrintMessagesThisFrame = TRUE;
    LL_DEBUGS() << "Avatar load took " << timer.getElapsedTimeF32() << " seconds." << LL_ENDL;

    if (!status)
    {
        if (isSelf())
        {
            LL_ERRS() << "Unable to load user's avatar" << LL_ENDL;
        }
        else
        {
            LL_WARNS() << "Unable to load other's avatar" << LL_ENDL;
        }
        return;
    }

    //-------------------------------------------------------------------------
    // initialize "well known" joint pointers
    //-------------------------------------------------------------------------
    mPelvisp        = mRoot->findJoint("mPelvis");
    mTorsop         = mRoot->findJoint("mTorso");
    mChestp         = mRoot->findJoint("mChest");
    mNeckp          = mRoot->findJoint("mNeck");
    mHeadp          = mRoot->findJoint("mHead");
    mSkullp         = mRoot->findJoint("mSkull");
    mHipLeftp       = mRoot->findJoint("mHipLeft");
    mHipRightp      = mRoot->findJoint("mHipRight");
    mKneeLeftp      = mRoot->findJoint("mKneeLeft");
    mKneeRightp     = mRoot->findJoint("mKneeRight");
    mAnkleLeftp     = mRoot->findJoint("mAnkleLeft");
    mAnkleRightp    = mRoot->findJoint("mAnkleRight");
    mFootLeftp      = mRoot->findJoint("mFootLeft");
    mFootRightp     = mRoot->findJoint("mFootRight");
    mWristLeftp     = mRoot->findJoint("mWristLeft");
    mWristRightp    = mRoot->findJoint("mWristRight");
    mEyeLeftp       = mRoot->findJoint("mEyeLeft");
    mEyeRightp      = mRoot->findJoint("mEyeRight");

    //-------------------------------------------------------------------------
    // Make sure "well known" pointers exist
    //-------------------------------------------------------------------------
    if (!(mPelvisp &&
          mTorsop &&
          mChestp &&
          mNeckp &&
          mHeadp &&
          mSkullp &&
          mHipLeftp &&
          mHipRightp &&
          mKneeLeftp &&
          mKneeRightp &&
          mAnkleLeftp &&
          mAnkleRightp &&
          mFootLeftp &&
          mFootRightp &&
          mWristLeftp &&
          mWristRightp &&
          mEyeLeftp &&
          mEyeRightp))
    {
        LL_ERRS() << "Failed to create avatar." << LL_ENDL;
        return;
    }

    //-------------------------------------------------------------------------
    // initialize the pelvis
    //-------------------------------------------------------------------------
    // SL-315
    mPelvisp->setPosition( LLVector3(0.0f, 0.0f, 0.0f) );

    mIsBuilt = TRUE;
    stop_glerror();

}

BOOL LLAvatarAppearance::loadAvatar()
{
//  LL_RECORD_BLOCK_TIME(FTM_LOAD_AVATAR);

    // avatar_skeleton.xml
    if( !buildSkeleton(sAvatarSkeletonInfo) )
    {
        LL_ERRS() << "avatar file: buildSkeleton() failed" << LL_ENDL;
        return FALSE;
    }

    // initialize mJointAliasMap
    getJointAliases();

    // avatar_lad.xml : <skeleton>
    if( !loadSkeletonNode() )
    {
        LL_ERRS() << "avatar file: loadNodeSkeleton() failed" << LL_ENDL;
        return FALSE;
    }

    // avatar_lad.xml : <mesh>
    if( !loadMeshNodes() )
    {
        LL_ERRS() << "avatar file: loadNodeMesh() failed" << LL_ENDL;
        return FALSE;
    }

    // avatar_lad.xml : <global_color>
    if( sAvatarXmlInfo->mTexSkinColorInfo )
    {
        mTexSkinColor = new LLTexGlobalColor( this );
        if( !mTexSkinColor->setInfo( sAvatarXmlInfo->mTexSkinColorInfo ) )
        {
            LL_ERRS() << "avatar file: mTexSkinColor->setInfo() failed" << LL_ENDL;
            return FALSE;
        }
    }
    else
    {
        LL_ERRS() << "<global_color> name=\"skin_color\" not found" << LL_ENDL;
        return FALSE;
    }
    if( sAvatarXmlInfo->mTexHairColorInfo )
    {
        mTexHairColor = new LLTexGlobalColor( this );
        if( !mTexHairColor->setInfo( sAvatarXmlInfo->mTexHairColorInfo ) )
        {
            LL_ERRS() << "avatar file: mTexHairColor->setInfo() failed" << LL_ENDL;
            return FALSE;
        }
    }
    else
    {
        LL_ERRS() << "<global_color> name=\"hair_color\" not found" << LL_ENDL;
        return FALSE;
    }
    if( sAvatarXmlInfo->mTexEyeColorInfo )
    {
        mTexEyeColor = new LLTexGlobalColor( this );
        if( !mTexEyeColor->setInfo( sAvatarXmlInfo->mTexEyeColorInfo ) )
        {
            LL_ERRS() << "avatar file: mTexEyeColor->setInfo() failed" << LL_ENDL;
            return FALSE;
        }
    }
    else
    {
        LL_ERRS() << "<global_color> name=\"eye_color\" not found" << LL_ENDL;
        return FALSE;
    }

    // avatar_lad.xml : <layer_set>
    if (sAvatarXmlInfo->mLayerInfoList.empty())
    {
        LL_ERRS() << "avatar file: missing <layer_set> node" << LL_ENDL;
        return FALSE;
    }

    if (sAvatarXmlInfo->mMorphMaskInfoList.empty())
    {
        LL_ERRS() << "avatar file: missing <morph_masks> node" << LL_ENDL;
        return FALSE;
    }

    // avatar_lad.xml : <morph_masks>
    for (LLAvatarXmlInfo::LLAvatarMorphInfo* info : sAvatarXmlInfo->mMorphMaskInfoList)
    {
        EBakedTextureIndex baked = sAvatarDictionary->findBakedByRegionName(info->mRegion);
        if (baked != BAKED_NUM_INDICES)
        {
            LLVisualParam* morph_param;
            const std::string *name = &info->mName;
            morph_param = getVisualParam(name->c_str());
            if (morph_param)
            {
                BOOL invert = info->mInvert;
                addMaskedMorph(baked, morph_param, invert, info->mLayer);
            }
        }

    }

    loadLayersets();

    // avatar_lad.xml : <driver_parameters>
    for (LLDriverParamInfo* info : sAvatarXmlInfo->mDriverInfoList)
    {
        LLDriverParam* driver_param = new LLDriverParam( this );
        if (driver_param->setInfo(info))
        {
            addVisualParam( driver_param );
            driver_param->setParamLocation(isSelf() ? LOC_AV_SELF : LOC_AV_OTHER);
            LLVisualParam*(LLAvatarAppearance::*avatar_function)(S32)const = &LLAvatarAppearance::getVisualParam;
            if( !driver_param->linkDrivenParams(boost::bind(avatar_function,(LLAvatarAppearance*)this,_1 ), false))
            {
                LL_WARNS() << "could not link driven params for avatar " << getID().asString() << " param id: " << driver_param->getID() << LL_ENDL;
                continue;
            }
        }
        else
        {
            delete driver_param;
            LL_WARNS() << "avatar file: driver_param->parseData() failed" << LL_ENDL;
            return FALSE;
        }
    }

    return TRUE;
}

//-----------------------------------------------------------------------------
// loadSkeletonNode(): loads <skeleton> node from XML tree
//-----------------------------------------------------------------------------
BOOL LLAvatarAppearance::loadSkeletonNode ()
{
    mRoot->addChild( mSkeleton[0] );

    // make meshes children before calling parent version of the function
    for (LLAvatarJoint* joint : mMeshLOD)
    {
        joint->mUpdateXform = FALSE;
        joint->setMeshesToChildren();
    }

    mRoot->addChild(mMeshLOD[MESH_ID_HEAD]);
    mRoot->addChild(mMeshLOD[MESH_ID_EYELASH]);
    mRoot->addChild(mMeshLOD[MESH_ID_UPPER_BODY]);
    mRoot->addChild(mMeshLOD[MESH_ID_LOWER_BODY]);
    mRoot->addChild(mMeshLOD[MESH_ID_SKIRT]);

    LLAvatarJoint *skull = (LLAvatarJoint*)mRoot->findJoint("mSkull");
    if (skull)
    {
        skull->addChild(mMeshLOD[MESH_ID_HAIR] );
    }

    LLAvatarJoint *eyeL = (LLAvatarJoint*)mRoot->findJoint("mEyeLeft");
    if (eyeL)
    {
        eyeL->addChild( mMeshLOD[MESH_ID_EYEBALL_LEFT] );
    }

    LLAvatarJoint *eyeR = (LLAvatarJoint*)mRoot->findJoint("mEyeRight");
    if (eyeR)
    {
        eyeR->addChild( mMeshLOD[MESH_ID_EYEBALL_RIGHT] );
    }

    // SKELETAL DISTORTIONS
    {
        for (LLViewerVisualParamInfo* visual_param_info : sAvatarXmlInfo->mSkeletalDistortionInfoList)
        {
            LLPolySkeletalDistortionInfo *info = (LLPolySkeletalDistortionInfo*)visual_param_info;
            LLPolySkeletalDistortion *param = new LLPolySkeletalDistortion(this);
            if (!param->setInfo(info))
            {
                delete param;
                return FALSE;
            }
            else
            {
                addVisualParam(param);
                param->setParamLocation(isSelf() ? LOC_AV_SELF : LOC_AV_OTHER);
            }
        }
    }


    return TRUE;
}

//-----------------------------------------------------------------------------
// loadMeshNodes(): loads <mesh> nodes from XML tree
//-----------------------------------------------------------------------------
BOOL LLAvatarAppearance::loadMeshNodes()
{
    for (const LLAvatarXmlInfo::LLAvatarMeshInfo* info : sAvatarXmlInfo->mMeshInfoList)
    {
        const std::string &type = info->mType;
        S32 lod = info->mLOD;

        LLAvatarJointMesh* mesh = NULL;
        U8 mesh_id = 0;
        BOOL found_mesh_id = FALSE;

        /* if (type == "hairMesh")
            switch(lod)
              case 0:
                mesh = &mHairMesh0; */
        for (const LLAvatarAppearanceDictionary::MeshEntries::value_type& mesh_pair : sAvatarDictionary->getMeshEntries())
        {
            const EMeshIndex mesh_index = mesh_pair.first;
            const LLAvatarAppearanceDictionary::MeshEntry *mesh_dict = mesh_pair.second;
            if (type.compare(mesh_dict->mName) == 0)
            {
                mesh_id = mesh_index;
                found_mesh_id = TRUE;
                break;
            }
        }

        if (found_mesh_id)
        {
            if (lod < (S32)mMeshLOD[mesh_id]->mMeshParts.size())
            {
                mesh = mMeshLOD[mesh_id]->mMeshParts[lod];
            }
            else
            {
                LL_WARNS() << "Avatar file: <mesh> has invalid lod setting " << lod << LL_ENDL;
                return FALSE;
            }
        }
        else
        {
            LL_WARNS() << "Ignoring unrecognized mesh type: " << type << LL_ENDL;
            return FALSE;
        }

        //  LL_INFOS() << "Parsing mesh data for " << type << "..." << LL_ENDL;

        // If this isn't set to white (1.0), avatars will *ALWAYS* be darker than their surroundings.
        // Do not touch!!!
        mesh->setColor( LLColor4::white );

        LLPolyMesh *poly_mesh = NULL;

        if (!info->mReferenceMeshName.empty())
        {
            polymesh_map_t::const_iterator polymesh_iter = mPolyMeshes.find(info->mReferenceMeshName);
            if (polymesh_iter != mPolyMeshes.end())
            {
                poly_mesh = LLPolyMesh::getMesh(info->mMeshFileName, polymesh_iter->second);
                poly_mesh->setAvatar(this);
            }
            else
            {
                // This should never happen
                LL_WARNS("Avatar") << "Could not find avatar mesh: " << info->mReferenceMeshName << LL_ENDL;
                return FALSE;
            }
        }
        else
        {
            poly_mesh = LLPolyMesh::getMesh(info->mMeshFileName);
            poly_mesh->setAvatar(this);
        }

        if( !poly_mesh )
        {
            LL_WARNS() << "Failed to load mesh of type " << type << LL_ENDL;
            return FALSE;
        }

        // Multimap insert
        mPolyMeshes.insert(std::make_pair(info->mMeshFileName, poly_mesh));

        mesh->setMesh( poly_mesh );
        mesh->setLOD( info->mMinPixelArea );

        for (const LLAvatarXmlInfo::LLAvatarMeshInfo::morph_info_pair_t& info_pair : info->mPolyMorphTargetInfoList)
        {
            LLPolyMorphTarget *param = new LLPolyMorphTarget(mesh->getMesh());
            if (!param->setInfo((LLPolyMorphTargetInfo*)info_pair.first))
            {
                delete param;
                return FALSE;
            }
            else
            {
                if (info_pair.second)
                {
                    addSharedVisualParam(param);
                    param->setParamLocation(isSelf() ? LOC_AV_SELF : LOC_AV_OTHER);
                }
                else
                {
                    addVisualParam(param);
                    param->setParamLocation(isSelf() ? LOC_AV_SELF : LOC_AV_OTHER);
                }
            }
        }
    }

    return TRUE;
}

//-----------------------------------------------------------------------------
// loadLayerSets()
//-----------------------------------------------------------------------------
BOOL LLAvatarAppearance::loadLayersets()
{
    BOOL success = TRUE;
    for (LLTexLayerSetInfo* layerset_info : sAvatarXmlInfo->mLayerInfoList)
    {
        if (isSelf())
        {
            // Construct a layerset for each one specified in avatar_lad.xml and initialize it as such.
            LLTexLayerSet* layer_set = createTexLayerSet();

            if (!layer_set->setInfo(layerset_info))
            {
                stop_glerror();
                delete layer_set;
                LL_WARNS() << "avatar file: layer_set->setInfo() failed" << LL_ENDL;
                return FALSE;
            }

            // scan baked textures and associate the layerset with the appropriate one
            EBakedTextureIndex baked_index = BAKED_NUM_INDICES;
            for (const LLAvatarAppearanceDictionary::BakedTextures::value_type& baked_pair : sAvatarDictionary->getBakedTextures())
            {
                const LLAvatarAppearanceDictionary::BakedEntry *baked_dict = baked_pair.second;
                if (layer_set->isBodyRegion(baked_dict->mName))
                {
                    baked_index = baked_pair.first;
                    // ensure both structures are aware of each other
                    mBakedTextureDatas[baked_index].mTexLayerSet = layer_set;
                    layer_set->setBakedTexIndex(baked_index);
                    break;
                }
            }
            // if no baked texture was found, warn and cleanup
            if (baked_index == BAKED_NUM_INDICES)
            {
                LL_WARNS() << "<layer_set> has invalid body_region attribute" << LL_ENDL;
                delete layer_set;
                return FALSE;
            }

            // scan morph masks and let any affected layers know they have an associated morph
            for (LLMaskedMorph* morph : mBakedTextureDatas[baked_index].mMaskedMorphs)
            {
                LLTexLayerInterface* layer = layer_set->findLayerByName(morph->mLayer);
                if (layer)
                {
                    layer->setHasMorph(TRUE);
                }
                else
                {
                    LL_WARNS() << "Could not find layer named " << morph->mLayer << " to set morph flag" << LL_ENDL;
                    success = FALSE;
                }
            }
        }
        else // !isSelf()
        {
            // Construct a layerset for each one specified in avatar_lad.xml and initialize it as such.
            layerset_info->createVisualParams(this);
        }
    }
    return success;
}

//-----------------------------------------------------------------------------
// getCharacterJoint()
//-----------------------------------------------------------------------------
LLJoint *LLAvatarAppearance::getCharacterJoint( U32 num )
{
    if ((S32)num >= mSkeleton.size()
        || (S32)num < 0)
    {
        return NULL;
    }
    if (!mSkeleton[num])
    {
        mSkeleton[num] = createAvatarJoint();
    }
    return mSkeleton[num];
}


//-----------------------------------------------------------------------------
// getVolumePos()
//-----------------------------------------------------------------------------
LLVector3 LLAvatarAppearance::getVolumePos(S32 joint_index, LLVector3& volume_offset)
{
    if (joint_index > mNumCollisionVolumes)
    {
        return LLVector3::zero;
    }

    return mCollisionVolumes[joint_index].getVolumePos(volume_offset);
}

//-----------------------------------------------------------------------------
// findCollisionVolume()
//-----------------------------------------------------------------------------
LLJoint* LLAvatarAppearance::findCollisionVolume(S32 volume_id)
{
    if ((volume_id < 0) || (volume_id >= mNumCollisionVolumes))
    {
        return NULL;
    }

    return &mCollisionVolumes[volume_id];
}

//-----------------------------------------------------------------------------
// findCollisionVolume()
//-----------------------------------------------------------------------------
S32 LLAvatarAppearance::getCollisionVolumeID(std::string &name)
{
    for (S32 i = 0; i < mNumCollisionVolumes; i++)
    {
        if (mCollisionVolumes[i].getName() == name)
        {
            return i;
        }
    }

    return -1;
}

//-----------------------------------------------------------------------------
// LLAvatarAppearance::getHeadMesh()
//-----------------------------------------------------------------------------
LLPolyMesh* LLAvatarAppearance::getHeadMesh()
{
    return mMeshLOD[MESH_ID_HEAD]->mMeshParts[0]->getMesh();
}


//-----------------------------------------------------------------------------
// LLAvatarAppearance::getUpperBodyMesh()
//-----------------------------------------------------------------------------
LLPolyMesh* LLAvatarAppearance::getUpperBodyMesh()
{
    return mMeshLOD[MESH_ID_UPPER_BODY]->mMeshParts[0]->getMesh();
}



// virtual
BOOL LLAvatarAppearance::isValid() const
{
    // This should only be called on ourself.
    if (!isSelf())
    {
        LL_ERRS() << "Called LLAvatarAppearance::isValid() on when isSelf() == false" << LL_ENDL;
    }
    return TRUE;
}


// adds a morph mask to the appropriate baked texture structure
void LLAvatarAppearance::addMaskedMorph(EBakedTextureIndex index, LLVisualParam* morph_target, BOOL invert, std::string layer)
{
    if (index < BAKED_NUM_INDICES)
    {
        LLMaskedMorph *morph = new LLMaskedMorph(morph_target, invert, layer);
        mBakedTextureDatas[index].mMaskedMorphs.push_front(morph);
    }
}


//static
BOOL LLAvatarAppearance::teToColorParams( ETextureIndex te, U32 *param_name )
{
    switch( te )
    {
        case TEX_UPPER_SHIRT:
            param_name[0] = 803; //"shirt_red";
            param_name[1] = 804; //"shirt_green";
            param_name[2] = 805; //"shirt_blue";
            break;

        case TEX_LOWER_PANTS:
            param_name[0] = 806; //"pants_red";
            param_name[1] = 807; //"pants_green";
            param_name[2] = 808; //"pants_blue";
            break;

        case TEX_LOWER_SHOES:
            param_name[0] = 812; //"shoes_red";
            param_name[1] = 813; //"shoes_green";
            param_name[2] = 817; //"shoes_blue";
            break;

        case TEX_LOWER_SOCKS:
            param_name[0] = 818; //"socks_red";
            param_name[1] = 819; //"socks_green";
            param_name[2] = 820; //"socks_blue";
            break;

        case TEX_UPPER_JACKET:
        case TEX_LOWER_JACKET:
            param_name[0] = 834; //"jacket_red";
            param_name[1] = 835; //"jacket_green";
            param_name[2] = 836; //"jacket_blue";
            break;

        case TEX_UPPER_GLOVES:
            param_name[0] = 827; //"gloves_red";
            param_name[1] = 829; //"gloves_green";
            param_name[2] = 830; //"gloves_blue";
            break;

        case TEX_UPPER_UNDERSHIRT:
            param_name[0] = 821; //"undershirt_red";
            param_name[1] = 822; //"undershirt_green";
            param_name[2] = 823; //"undershirt_blue";
            break;

        case TEX_LOWER_UNDERPANTS:
            param_name[0] = 824; //"underpants_red";
            param_name[1] = 825; //"underpants_green";
            param_name[2] = 826; //"underpants_blue";
            break;

        case TEX_SKIRT:
            param_name[0] = 921; //"skirt_red";
            param_name[1] = 922; //"skirt_green";
            param_name[2] = 923; //"skirt_blue";
            break;

        case TEX_HEAD_TATTOO:
        case TEX_LOWER_TATTOO:
        case TEX_UPPER_TATTOO:
            param_name[0] = 1071; //"tattoo_red";
            param_name[1] = 1072; //"tattoo_green";
            param_name[2] = 1073; //"tattoo_blue";
            break;
        case TEX_HEAD_UNIVERSAL_TATTOO:
        case TEX_UPPER_UNIVERSAL_TATTOO:
        case TEX_LOWER_UNIVERSAL_TATTOO:
        case TEX_SKIRT_TATTOO:
        case TEX_HAIR_TATTOO:
        case TEX_EYES_TATTOO:
        case TEX_LEFT_ARM_TATTOO:
        case TEX_LEFT_LEG_TATTOO:
        case TEX_AUX1_TATTOO:
        case TEX_AUX2_TATTOO:
        case TEX_AUX3_TATTOO:
            param_name[0] = 1238; //"tattoo_universal_red";
            param_name[1] = 1239; //"tattoo_universal_green";
            param_name[2] = 1240; //"tattoo_universal_blue";
            break;

        default:
            llassert(0);
            return FALSE;
    }

    return TRUE;
}

// <FS:Ansariel> [Legacy Bake]
//void LLAvatarAppearance::setClothesColor( ETextureIndex te, const LLColor4& new_color)
void LLAvatarAppearance::setClothesColor( ETextureIndex te, const LLColor4& new_color, BOOL upload_bake)
// </FS:Ansariel> [Legacy Bake]
{
    U32 param_name[3];
    if( teToColorParams( te, param_name ) )
    {
        // <FS:Ansariel> [Legacy Bake]
        //setVisualParamWeight( param_name[0], new_color.mV[VX]);
        //setVisualParamWeight( param_name[1], new_color.mV[VY]);
        //setVisualParamWeight( param_name[2], new_color.mV[VZ]);
        setVisualParamWeight( param_name[0], new_color.mV[VX], upload_bake);
        setVisualParamWeight( param_name[1], new_color.mV[VY], upload_bake);
        setVisualParamWeight( param_name[2], new_color.mV[VZ], upload_bake);
        // </FS:Ansariel> [Legacy Bake]
    }
}

LLColor4 LLAvatarAppearance::getClothesColor( ETextureIndex te )
{
    LLColor4 color;
    U32 param_name[3];
    if( teToColorParams( te, param_name ) )
    {
        color.mV[VX] = getVisualParamWeight( param_name[0] );
        color.mV[VY] = getVisualParamWeight( param_name[1] );
        color.mV[VZ] = getVisualParamWeight( param_name[2] );
    }
    return color;
}

// static
LLColor4 LLAvatarAppearance::getDummyColor()
{
    return DUMMY_COLOR;
}

LLColor4 LLAvatarAppearance::getGlobalColor( const std::string& color_name ) const
{
    if (color_name=="skin_color" && mTexSkinColor)
    {
        return mTexSkinColor->getColor();
    }
    else if(color_name=="hair_color" && mTexHairColor)
    {
        return mTexHairColor->getColor();
    }
    if(color_name=="eye_color" && mTexEyeColor)
    {
        return mTexEyeColor->getColor();
    }
    else
    {
//      return LLColor4( .5f, .5f, .5f, .5f );
        return LLColor4( 0.f, 1.f, 1.f, 1.f ); // good debugging color
    }
}

// Unlike most wearable functions, this works for both self and other.
// virtual
BOOL LLAvatarAppearance::isWearingWearableType(LLWearableType::EType type) const
{
    return mWearableData->getWearableCount(type) > 0;
}

LLTexLayerSet* LLAvatarAppearance::getAvatarLayerSet(EBakedTextureIndex baked_index) const
{
    /* switch(index)
        case TEX_HEAD_BAKED:
        case TEX_HEAD_BODYPAINT:
            return mHeadLayerSet; */
    return mBakedTextureDatas[baked_index].mTexLayerSet;
}

//-----------------------------------------------------------------------------
// allocateCollisionVolumes()
//-----------------------------------------------------------------------------
BOOL LLAvatarAppearance::allocateCollisionVolumes( U32 num )
{
    if (mNumCollisionVolumes !=num)
    {
        delete_and_clear_array(mCollisionVolumes);
        mNumCollisionVolumes = 0;

        mCollisionVolumes = new LLAvatarJointCollisionVolume[num];
        if (!mCollisionVolumes)
        {
            LL_WARNS() << "Failed to allocate collision volumes" << LL_ENDL;
            return FALSE;
        }

        mNumCollisionVolumes = num;
    }
    return TRUE;
}

//-----------------------------------------------------------------------------
// LLAvatarBoneInfo::parseXml()
//-----------------------------------------------------------------------------
BOOL LLAvatarBoneInfo::parseXml(LLXmlTreeNode* node)
{
    if (node->hasName("bone"))
    {
        mIsJoint = TRUE;
        static LLStdStringHandle name_string = LLXmlTree::addAttributeString("name");
        if (!node->getFastAttributeString(name_string, mName))
        {
            LL_WARNS() << "Bone without name" << LL_ENDL;
            return FALSE;
        }

        static LLStdStringHandle aliases_string = LLXmlTree::addAttributeString("aliases");
        node->getFastAttributeString(aliases_string, mAliases ); //Aliases are not required.
    }
    else if (node->hasName("collision_volume"))
    {
        mIsJoint = FALSE;
        static LLStdStringHandle name_string = LLXmlTree::addAttributeString("name");
        if (!node->getFastAttributeString(name_string, mName))
        {
            mName = "Collision Volume";
        }
    }
    else
    {
        LL_WARNS() << "Invalid node " << node->getName() << LL_ENDL;
        return FALSE;
    }

    static LLStdStringHandle pos_string = LLXmlTree::addAttributeString("pos");
    if (!node->getFastAttributeVector3(pos_string, mPos))
    {
        LL_WARNS() << "Bone without position" << LL_ENDL;
        return FALSE;
    }

    static LLStdStringHandle rot_string = LLXmlTree::addAttributeString("rot");
    if (!node->getFastAttributeVector3(rot_string, mRot))
    {
        LL_WARNS() << "Bone without rotation" << LL_ENDL;
        return FALSE;
    }

    static LLStdStringHandle scale_string = LLXmlTree::addAttributeString("scale");
    if (!node->getFastAttributeVector3(scale_string, mScale))
    {
        LL_WARNS() << "Bone without scale" << LL_ENDL;
        return FALSE;
    }

    static LLStdStringHandle end_string = LLXmlTree::addAttributeString("end");
    if (!node->getFastAttributeVector3(end_string, mEnd))
    {
        LL_WARNS() << "Bone without end " << mName << LL_ENDL;
        mEnd = LLVector3(0.0f, 0.0f, 0.0f);
    }

    static LLStdStringHandle support_string = LLXmlTree::addAttributeString("support");
    if (!node->getFastAttributeString(support_string,mSupport))
    {
        LL_WARNS() << "Bone without support " << mName << LL_ENDL;
        mSupport = "base";
    }

    if (mIsJoint)
    {
        static LLStdStringHandle pivot_string = LLXmlTree::addAttributeString("pivot");
        if (!node->getFastAttributeVector3(pivot_string, mPivot))
        {
            LL_WARNS() << "Bone without pivot" << LL_ENDL;
            return FALSE;
        }
    }

    // parse children
    LLXmlTreeNode* child;
    for( child = node->getFirstChild(); child; child = node->getNextChild() )
    {
        LLAvatarBoneInfo *child_info = new LLAvatarBoneInfo;
        if (!child_info->parseXml(child))
        {
            delete child_info;
            return FALSE;
        }
        mChildren.push_back(child_info);
    }
    return TRUE;
}

//-----------------------------------------------------------------------------
// LLAvatarSkeletonInfo::parseXml()
//-----------------------------------------------------------------------------
BOOL LLAvatarSkeletonInfo::parseXml(LLXmlTreeNode* node)
{
    static LLStdStringHandle num_bones_string = LLXmlTree::addAttributeString("num_bones");
    if (!node->getFastAttributeS32(num_bones_string, mNumBones))
    {
        LL_WARNS() << "Couldn't find number of bones." << LL_ENDL;
        return FALSE;
    }

    static LLStdStringHandle num_collision_volumes_string = LLXmlTree::addAttributeString("num_collision_volumes");
    node->getFastAttributeS32(num_collision_volumes_string, mNumCollisionVolumes);

    LLXmlTreeNode* child;
    for( child = node->getFirstChild(); child; child = node->getNextChild() )
    {
        LLAvatarBoneInfo *info = new LLAvatarBoneInfo;
        if (!info->parseXml(child))
        {
            delete info;
            LL_WARNS() << "Error parsing bone in skeleton file" << LL_ENDL;
            return FALSE;
        }
        mBoneInfoList.push_back(info);
    }
    return TRUE;
}

//Make aliases for joint and push to map.
void LLAvatarAppearance::makeJointAliases(LLAvatarBoneInfo *bone_info)
{
    if (! bone_info->mIsJoint )
    {
        return;
    }

    std::string bone_name = bone_info->mName;
    mJointAliasMap[bone_name] = bone_name; //Actual name is a valid alias.

    std::string aliases = bone_info->mAliases;

    boost::char_separator<char> sep(" ");
    boost::tokenizer<boost::char_separator<char> > tok(aliases, sep);
    for(const std::string& i : tok)
    {
        if ( mJointAliasMap.find(i) != mJointAliasMap.end() )
        {
            LL_WARNS() << "avatar skeleton:  Joint alias \"" << i << "\" remapped from " << mJointAliasMap[i] << " to " << bone_name << LL_ENDL;
        }
        mJointAliasMap[i] = bone_name;
    }

    for (LLAvatarBoneInfo* bone : bone_info->mChildren)
    {
        makeJointAliases(bone);
    }
}

const LLAvatarAppearance::joint_alias_map_t& LLAvatarAppearance::getJointAliases ()
{
    LLAvatarAppearance::joint_alias_map_t alias_map;
    if (mJointAliasMap.empty())
    {

        for (LLAvatarBoneInfo* bone_info : sAvatarSkeletonInfo->mBoneInfoList)
        {
            //LLAvatarBoneInfo *bone_info = *iter;
            makeJointAliases(bone_info);
        }

        for (LLAvatarXmlInfo::LLAvatarAttachmentInfo* info : sAvatarXmlInfo->mAttachmentInfoList)
        {
            std::string bone_name = info->mName;

            // Also accept the name with spaces substituted with
            // underscores. This gives a mechanism for referencing such joints
            // in daes, which don't allow spaces.
            std::string sub_space_to_underscore = bone_name;
            LLStringUtil::replaceChar(sub_space_to_underscore, ' ', '_');
            if (sub_space_to_underscore != bone_name)
            {
                mJointAliasMap[sub_space_to_underscore] = bone_name;
            }
        }
    }

    return mJointAliasMap;
}


//-----------------------------------------------------------------------------
// parseXmlSkeletonNode(): parses <skeleton> nodes from XML tree
//-----------------------------------------------------------------------------
BOOL LLAvatarAppearance::LLAvatarXmlInfo::parseXmlSkeletonNode(LLXmlTreeNode* root)
{
    LLXmlTreeNode* node = root->getChildByName( "skeleton" );
    if( !node )
    {
        LL_WARNS() << "avatar file: missing <skeleton>" << LL_ENDL;
        return FALSE;
    }

    LLXmlTreeNode* child;

    // SKELETON DISTORTIONS
    for (child = node->getChildByName( "param" );
         child;
         child = node->getNextNamedChild())
    {
        if (!child->getChildByName("param_skeleton"))
        {
            if (child->getChildByName("param_morph"))
            {
                LL_WARNS() << "Can't specify morph param in skeleton definition." << LL_ENDL;
            }
            else
            {
                LL_WARNS() << "Unknown param type." << LL_ENDL;
            }
            return FALSE;
        }

        LLPolySkeletalDistortionInfo *info = new LLPolySkeletalDistortionInfo;
        if (!info->parseXml(child))
        {
            delete info;
            return FALSE;
        }

        mSkeletalDistortionInfoList.push_back(info);
    }

    // ATTACHMENT POINTS
    for (child = node->getChildByName( "attachment_point" );
         child;
         child = node->getNextNamedChild())
    {
        LLAvatarAttachmentInfo* info = new LLAvatarAttachmentInfo();

        static LLStdStringHandle name_string = LLXmlTree::addAttributeString("name");
        if (!child->getFastAttributeString(name_string, info->mName))
        {
            LL_WARNS() << "No name supplied for attachment point." << LL_ENDL;
            delete info;
            return FALSE;
        }

        static LLStdStringHandle joint_string = LLXmlTree::addAttributeString("joint");
        if (!child->getFastAttributeString(joint_string, info->mJointName))
        {
            LL_WARNS() << "No bone declared in attachment point " << info->mName << LL_ENDL;
            delete info;
            return FALSE;
        }

        static LLStdStringHandle position_string = LLXmlTree::addAttributeString("position");
        if (child->getFastAttributeVector3(position_string, info->mPosition))
        {
            info->mHasPosition = TRUE;
        }

        static LLStdStringHandle rotation_string = LLXmlTree::addAttributeString("rotation");
        if (child->getFastAttributeVector3(rotation_string, info->mRotationEuler))
        {
            info->mHasRotation = TRUE;
        }
         static LLStdStringHandle group_string = LLXmlTree::addAttributeString("group");
        if (child->getFastAttributeS32(group_string, info->mGroup))
        {
            if (info->mGroup == -1)
                info->mGroup = -1111; // -1 = none parsed, < -1 = bad value
        }

        static LLStdStringHandle id_string = LLXmlTree::addAttributeString("id");
        if (!child->getFastAttributeS32(id_string, info->mAttachmentID))
        {
            LL_WARNS() << "No id supplied for attachment point " << info->mName << LL_ENDL;
            delete info;
            return FALSE;
        }

        static LLStdStringHandle slot_string = LLXmlTree::addAttributeString("pie_slice");
        child->getFastAttributeS32(slot_string, info->mPieMenuSlice);

        static LLStdStringHandle visible_in_first_person_string = LLXmlTree::addAttributeString("visible_in_first_person");
        child->getFastAttributeBOOL(visible_in_first_person_string, info->mVisibleFirstPerson);

        static LLStdStringHandle hud_attachment_string = LLXmlTree::addAttributeString("hud");
        child->getFastAttributeBOOL(hud_attachment_string, info->mIsHUDAttachment);

        mAttachmentInfoList.push_back(info);
    }

    return TRUE;
}

//-----------------------------------------------------------------------------
// parseXmlMeshNodes(): parses <mesh> nodes from XML tree
//-----------------------------------------------------------------------------
BOOL LLAvatarAppearance::LLAvatarXmlInfo::parseXmlMeshNodes(LLXmlTreeNode* root)
{
    for (LLXmlTreeNode* node = root->getChildByName( "mesh" );
         node;
         node = root->getNextNamedChild())
    {
        LLAvatarMeshInfo *info = new LLAvatarMeshInfo;

        // attribute: type
        static LLStdStringHandle type_string = LLXmlTree::addAttributeString("type");
        if( !node->getFastAttributeString( type_string, info->mType ) )
        {
            LL_WARNS() << "Avatar file: <mesh> is missing type attribute.  Ignoring element. " << LL_ENDL;
            delete info;
            return FALSE;  // Ignore this element
        }

        static LLStdStringHandle lod_string = LLXmlTree::addAttributeString("lod");
        if (!node->getFastAttributeS32( lod_string, info->mLOD ))
        {
            LL_WARNS() << "Avatar file: <mesh> is missing lod attribute.  Ignoring element. " << LL_ENDL;
            delete info;
            return FALSE;  // Ignore this element
        }

        static LLStdStringHandle file_name_string = LLXmlTree::addAttributeString("file_name");
        if( !node->getFastAttributeString( file_name_string, info->mMeshFileName ) )
        {
            LL_WARNS() << "Avatar file: <mesh> is missing file_name attribute.  Ignoring: " << info->mType << LL_ENDL;
            delete info;
            return FALSE;  // Ignore this element
        }

        static LLStdStringHandle reference_string = LLXmlTree::addAttributeString("reference");
        node->getFastAttributeString( reference_string, info->mReferenceMeshName );

        // attribute: min_pixel_area
        static LLStdStringHandle min_pixel_area_string = LLXmlTree::addAttributeString("min_pixel_area");
        static LLStdStringHandle min_pixel_width_string = LLXmlTree::addAttributeString("min_pixel_width");
        if (!node->getFastAttributeF32( min_pixel_area_string, info->mMinPixelArea ))
        {
            F32 min_pixel_area = 0.1f;
            if (node->getFastAttributeF32( min_pixel_width_string, min_pixel_area ))
            {
                // this is square root of pixel area (sensible to use linear space in defining lods)
                min_pixel_area = min_pixel_area * min_pixel_area;
            }
            info->mMinPixelArea = min_pixel_area;
        }

        // Parse visual params for this node only if we haven't already
        for (LLXmlTreeNode* child = node->getChildByName( "param" );
             child;
             child = node->getNextNamedChild())
        {
            if (!child->getChildByName("param_morph"))
            {
                if (child->getChildByName("param_skeleton"))
                {
                    LL_WARNS() << "Can't specify skeleton param in a mesh definition." << LL_ENDL;
                }
                else
                {
                    LL_WARNS() << "Unknown param type." << LL_ENDL;
                }
                return FALSE;
            }

            LLPolyMorphTargetInfo *morphinfo = new LLPolyMorphTargetInfo();
            if (!morphinfo->parseXml(child))
            {
                delete morphinfo;
                delete info;
                return -1;
            }
            BOOL shared = FALSE;
            static LLStdStringHandle shared_string = LLXmlTree::addAttributeString("shared");
            child->getFastAttributeBOOL(shared_string, shared);

            info->mPolyMorphTargetInfoList.push_back(LLAvatarMeshInfo::morph_info_pair_t(morphinfo, shared));
        }

        mMeshInfoList.push_back(info);
    }
    return TRUE;
}

//-----------------------------------------------------------------------------
// parseXmlColorNodes(): parses <global_color> nodes from XML tree
//-----------------------------------------------------------------------------
BOOL LLAvatarAppearance::LLAvatarXmlInfo::parseXmlColorNodes(LLXmlTreeNode* root)
{
    for (LLXmlTreeNode* color_node = root->getChildByName( "global_color" );
         color_node;
         color_node = root->getNextNamedChild())
    {
        std::string global_color_name;
        static LLStdStringHandle name_string = LLXmlTree::addAttributeString("name");
        if (color_node->getFastAttributeString( name_string, global_color_name ) )
        {
            if( global_color_name == "skin_color" )
            {
                if (mTexSkinColorInfo)
                {
                    LL_WARNS() << "avatar file: multiple instances of skin_color" << LL_ENDL;
                    return FALSE;
                }
                mTexSkinColorInfo = new LLTexGlobalColorInfo;
                if( !mTexSkinColorInfo->parseXml( color_node ) )
                {
                    delete_and_clear(mTexSkinColorInfo);
                    LL_WARNS() << "avatar file: mTexSkinColor->parseXml() failed" << LL_ENDL;
                    return FALSE;
                }
            }
            else if( global_color_name == "hair_color" )
            {
                if (mTexHairColorInfo)
                {
                    LL_WARNS() << "avatar file: multiple instances of hair_color" << LL_ENDL;
                    return FALSE;
                }
                mTexHairColorInfo = new LLTexGlobalColorInfo;
                if( !mTexHairColorInfo->parseXml( color_node ) )
                {
                    delete_and_clear(mTexHairColorInfo);
                    LL_WARNS() << "avatar file: mTexHairColor->parseXml() failed" << LL_ENDL;
                    return FALSE;
                }
            }
            else if( global_color_name == "eye_color" )
            {
                if (mTexEyeColorInfo)
                {
                    LL_WARNS() << "avatar file: multiple instances of eye_color" << LL_ENDL;
                    return FALSE;
                }
                mTexEyeColorInfo = new LLTexGlobalColorInfo;
                if( !mTexEyeColorInfo->parseXml( color_node ) )
                {
                    LL_WARNS() << "avatar file: mTexEyeColor->parseXml() failed" << LL_ENDL;
                    return FALSE;
                }
            }
        }
    }
    return TRUE;
}

//-----------------------------------------------------------------------------
// parseXmlLayerNodes(): parses <layer_set> nodes from XML tree
//-----------------------------------------------------------------------------
BOOL LLAvatarAppearance::LLAvatarXmlInfo::parseXmlLayerNodes(LLXmlTreeNode* root)
{
    for (LLXmlTreeNode* layer_node = root->getChildByName( "layer_set" );
         layer_node;
         layer_node = root->getNextNamedChild())
    {
        LLTexLayerSetInfo* layer_info = new LLTexLayerSetInfo();
        if( layer_info->parseXml( layer_node ) )
        {
            mLayerInfoList.push_back(layer_info);
        }
        else
        {
            delete layer_info;
            LL_WARNS() << "avatar file: layer_set->parseXml() failed" << LL_ENDL;
            return FALSE;
        }
    }
    return TRUE;
}

//-----------------------------------------------------------------------------
// parseXmlDriverNodes(): parses <driver_parameters> nodes from XML tree
//-----------------------------------------------------------------------------
BOOL LLAvatarAppearance::LLAvatarXmlInfo::parseXmlDriverNodes(LLXmlTreeNode* root)
{
    LLXmlTreeNode* driver = root->getChildByName( "driver_parameters" );
    if( driver )
    {
        for (LLXmlTreeNode* grand_child = driver->getChildByName( "param" );
             grand_child;
             grand_child = driver->getNextNamedChild())
        {
            if( grand_child->getChildByName( "param_driver" ) )
            {
                LLDriverParamInfo* driver_info = new LLDriverParamInfo();
                if( driver_info->parseXml( grand_child ) )
                {
                    mDriverInfoList.push_back(driver_info);
                }
                else
                {
                    delete driver_info;
                    LL_WARNS() << "avatar file: driver_param->parseXml() failed" << LL_ENDL;
                    return FALSE;
                }
            }
        }
    }
    return TRUE;
}

//-----------------------------------------------------------------------------
// parseXmlDriverNodes(): parses <driver_parameters> nodes from XML tree
//-----------------------------------------------------------------------------
BOOL LLAvatarAppearance::LLAvatarXmlInfo::parseXmlMorphNodes(LLXmlTreeNode* root)
{
    LLXmlTreeNode* masks = root->getChildByName( "morph_masks" );
    if( !masks )
    {
        return FALSE;
    }

    for (LLXmlTreeNode* grand_child = masks->getChildByName( "mask" );
         grand_child;
         grand_child = masks->getNextNamedChild())
    {
        LLAvatarMorphInfo* info = new LLAvatarMorphInfo();

        static LLStdStringHandle name_string = LLXmlTree::addAttributeString("morph_name");
        if (!grand_child->getFastAttributeString(name_string, info->mName))
        {
            LL_WARNS() << "No name supplied for morph mask." << LL_ENDL;
            delete info;
            return FALSE;
        }

        static LLStdStringHandle region_string = LLXmlTree::addAttributeString("body_region");
        if (!grand_child->getFastAttributeString(region_string, info->mRegion))
        {
            LL_WARNS() << "No region supplied for morph mask." << LL_ENDL;
            delete info;
            return FALSE;
        }

        static LLStdStringHandle layer_string = LLXmlTree::addAttributeString("layer");
        if (!grand_child->getFastAttributeString(layer_string, info->mLayer))
        {
            LL_WARNS() << "No layer supplied for morph mask." << LL_ENDL;
            delete info;
            return FALSE;
        }

        // optional parameter. don't throw a warning if not present.
        static LLStdStringHandle invert_string = LLXmlTree::addAttributeString("invert");
        grand_child->getFastAttributeBOOL(invert_string, info->mInvert);

        mMorphMaskInfoList.push_back(info);
    }

    return TRUE;
}

//virtual
LLAvatarAppearance::LLMaskedMorph::LLMaskedMorph(LLVisualParam *morph_target, BOOL invert, std::string layer) :
            mMorphTarget(morph_target),
            mInvert(invert),
            mLayer(layer)
{
    LLPolyMorphTarget *target = dynamic_cast<LLPolyMorphTarget*>(morph_target);
    if (target)
    {
        target->addPendingMorphMask();
    }
}

// <FS:Ansariel> Get attachment point name from ID
//static
std::string LLAvatarAppearance::getAttachmentPointName(S32 attachmentPointId)
{
    for (auto attachmentPoint : sAvatarXmlInfo->mAttachmentInfoList)
    {
        if (attachmentPoint->mAttachmentID == attachmentPointId)
        {
            return attachmentPoint->mName;
        }
    }

    return std::string();
}
// </FS:Ansariel><|MERGE_RESOLUTION|>--- conflicted
+++ resolved
@@ -528,24 +528,15 @@
 
     F32 old_offset = mAvatarOffset.mV[VZ];
 
-<<<<<<< HEAD
-    // TODO: Measure the real depth and width
-    mPelvisToFoot = computePelvisToFoot();
-    F32 new_height = computeBodyHeight();
-    mBodySize.set(DEFAULT_AGENT_DEPTH, DEFAULT_AGENT_WIDTH, new_height);
 // [RLVa:KB] - Checked: 2013-03-03 (RLVa-1.4.8)
-    F32 new_offset = getAvatarOffset();
+    mAvatarOffset.mV[VZ] = getAvatarOffset();
 // [/RLVa:KB]
-//  F32 new_offset = getVisualParamWeight(AVATAR_HOVER);
-    mAvatarOffset.set(0, 0, new_offset);
-=======
-    mAvatarOffset.mV[VZ] = getVisualParamWeight(AVATAR_HOVER);
+//    mAvatarOffset.mV[VZ] = getVisualParamWeight(AVATAR_HOVER);
 
     mPelvisToFoot = hip.mV[VZ] * pelvis_scale.mV[VZ] -
                     knee.mV[VZ] * hip_scale.mV[VZ] -
                     ankle.mV[VZ] * knee_scale.mV[VZ] -
                     foot.mV[VZ] * ankle_scale.mV[VZ];
->>>>>>> 01c82642
 
     LLVector3 new_body_size;
     new_body_size.mV[VZ] = mPelvisToFoot +
@@ -566,39 +557,13 @@
 
     if (new_body_size != mBodySize || old_offset != mAvatarOffset.mV[VZ])
     {
-<<<<<<< HEAD
+        mBodySize = new_body_size;
+
         // <FS:Ansariel> [Legacy Bake]
         bodySizeChanged();
-=======
-        mBodySize = new_body_size;
->>>>>>> 01c82642
 
         compareJointStateMaps(mLastBodySizeState, mCurrBodySizeState);
     }
-}
-
-<<<<<<< HEAD
-F32 LLAvatarAppearance::computeBodyHeight()
-{
-    F32 result = mPelvisToFoot +
-        // all these relative positions usually are positive
-        mPelvisp->getScale().mV[VZ] * mTorsop->getPosition().mV[VZ] +
-        mTorsop->getScale().mV[VZ] * mChestp->getPosition().mV[VZ] +
-        mChestp->getScale().mV[VZ] * mNeckp->getPosition().mV[VZ] +
-        mNeckp->getScale().mV[VZ] * mHeadp->getPosition().mV[VZ] +
-        mHeadp->getScale().mV[VZ] * mSkullp->getPosition().mV[VZ] * 2;
-    return result;
-}
-
-F32 LLAvatarAppearance::computePelvisToFoot()
-{
-    F32 result =
-        // all these relative positions usually are negative
-        mPelvisp->getScale().mV[VZ] * mHipLeftp->getPosition().mV[VZ] +
-        mHipLeftp->getScale().mV[VZ] * mKneeLeftp->getPosition().mV[VZ] +
-        mKneeLeftp->getScale().mV[VZ] * mAnkleLeftp->getPosition().mV[VZ] +
-        mAnkleLeftp->getScale().mV[VZ] * mFootLeftp->getPosition().mV[VZ] / 2;
-    return -result;
 }
 
 // [RLVa:KB] - Checked: 2013-03-03 (RLVa-1.4.8)
@@ -608,8 +573,6 @@
 }
 // [/RLVa:KB]
 
-=======
->>>>>>> 01c82642
 //-----------------------------------------------------------------------------
 // parseSkeletonFile()
 //-----------------------------------------------------------------------------
