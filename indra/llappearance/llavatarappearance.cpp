/**
 * @File llavatarappearance.cpp
 * @brief Implementation of LLAvatarAppearance class
 *
 * $LicenseInfo:firstyear=2012&license=viewerlgpl$
 * Second Life Viewer Source Code
 * Copyright (C) 2010, Linden Research, Inc.
 *
 * This library is free software; you can redistribute it and/or
 * modify it under the terms of the GNU Lesser General Public
 * License as published by the Free Software Foundation;
 * version 2.1 of the License only.
 *
 * This library is distributed in the hope that it will be useful,
 * but WITHOUT ANY WARRANTY; without even the implied warranty of
 * MERCHANTABILITY or FITNESS FOR A PARTICULAR PURPOSE.  See the GNU
 * Lesser General Public License for more details.
 *
 * You should have received a copy of the GNU Lesser General Public
 * License along with this library; if not, write to the Free Software
 * Foundation, Inc., 51 Franklin Street, Fifth Floor, Boston, MA  02110-1301  USA
 *
 * Linden Research, Inc., 945 Battery Street, San Francisco, CA  94111  USA
 * $/LicenseInfo$
 */

#include "linden_common.h"

#include "llavatarappearance.h"
#include "llavatarappearancedefines.h"
#include "llavatarjointmesh.h"
#include "llstl.h"
#include "lldir.h"
#include "llpolymorph.h"
#include "llpolymesh.h"
#include "llpolyskeletaldistortion.h"
#include "llstl.h"
#include "lltexglobalcolor.h"
#include "llwearabledata.h"
#include "boost/bind.hpp"
#include "boost/tokenizer.hpp"

using namespace LLAvatarAppearanceDefines;

//-----------------------------------------------------------------------------
// Constants
//-----------------------------------------------------------------------------

const std::string AVATAR_DEFAULT_CHAR = "avatar";
const LLColor4 DUMMY_COLOR = LLColor4(0.5,0.5,0.5,1.0);

/*********************************************************************************
 **                                                                             **
 ** Begin private LLAvatarAppearance Support classes
 **
 **/

//------------------------------------------------------------------------
// LLAvatarBoneInfo
// Trans/Scale/Rot etc. info about each avatar bone.  Used by LLVOAvatarSkeleton.
//------------------------------------------------------------------------
class LLAvatarBoneInfo
{
    friend class LLAvatarAppearance;
    friend class LLAvatarSkeletonInfo;
public:
    LLAvatarBoneInfo() : mIsJoint(FALSE) {}
    ~LLAvatarBoneInfo()
    {
        std::for_each(mChildren.begin(), mChildren.end(), DeletePointer());
        mChildren.clear();
    }
    BOOL parseXml(LLXmlTreeNode* node);

private:
    std::string mName;
    std::string mSupport;
    std::string mAliases;
    BOOL mIsJoint;
    LLVector3 mPos;
    LLVector3 mEnd;
    LLVector3 mRot;
    LLVector3 mScale;
    LLVector3 mPivot;
    typedef std::vector<LLAvatarBoneInfo*> bones_t;
    bones_t mChildren;
};

//------------------------------------------------------------------------
// LLAvatarSkeletonInfo
// Overall avatar skeleton
//------------------------------------------------------------------------
class LLAvatarSkeletonInfo
{
    friend class LLAvatarAppearance;
public:
    LLAvatarSkeletonInfo() :
        mNumBones(0), mNumCollisionVolumes(0) {}
    ~LLAvatarSkeletonInfo()
    {
        std::for_each(mBoneInfoList.begin(), mBoneInfoList.end(), DeletePointer());
        mBoneInfoList.clear();
    }
    BOOL parseXml(LLXmlTreeNode* node);
    S32 getNumBones() const { return mNumBones; }
    S32 getNumCollisionVolumes() const { return mNumCollisionVolumes; }

private:
    S32 mNumBones;
    S32 mNumCollisionVolumes;
    LLAvatarAppearance::joint_alias_map_t mJointAliasMap;
    typedef std::vector<LLAvatarBoneInfo*> bone_info_list_t;
    bone_info_list_t mBoneInfoList;
};

//-----------------------------------------------------------------------------
// LLAvatarXmlInfo
//-----------------------------------------------------------------------------

LLAvatarAppearance::LLAvatarXmlInfo::LLAvatarXmlInfo()
    : mTexSkinColorInfo(0), mTexHairColorInfo(0), mTexEyeColorInfo(0)
{
}

LLAvatarAppearance::LLAvatarXmlInfo::~LLAvatarXmlInfo()
{
    std::for_each(mMeshInfoList.begin(), mMeshInfoList.end(), DeletePointer());
    mMeshInfoList.clear();

    std::for_each(mSkeletalDistortionInfoList.begin(), mSkeletalDistortionInfoList.end(), DeletePointer());
    mSkeletalDistortionInfoList.clear();

    std::for_each(mAttachmentInfoList.begin(), mAttachmentInfoList.end(), DeletePointer());
    mAttachmentInfoList.clear();

    delete_and_clear(mTexSkinColorInfo);
    delete_and_clear(mTexHairColorInfo);
    delete_and_clear(mTexEyeColorInfo);

    std::for_each(mLayerInfoList.begin(), mLayerInfoList.end(), DeletePointer());
    mLayerInfoList.clear();

    std::for_each(mDriverInfoList.begin(), mDriverInfoList.end(), DeletePointer());
    mDriverInfoList.clear();

    std::for_each(mMorphMaskInfoList.begin(), mMorphMaskInfoList.end(), DeletePointer());
    mMorphMaskInfoList.clear();
}


/**
 **
 ** End LLAvatarAppearance Support classes
 **                                                                             **
 *********************************************************************************/

//-----------------------------------------------------------------------------
// Static Data
//-----------------------------------------------------------------------------
LLAvatarSkeletonInfo* LLAvatarAppearance::sAvatarSkeletonInfo = NULL;
LLAvatarAppearance::LLAvatarXmlInfo* LLAvatarAppearance::sAvatarXmlInfo = NULL;
LLAvatarAppearanceDefines::LLAvatarAppearanceDictionary* LLAvatarAppearance::sAvatarDictionary = NULL;


LLAvatarAppearance::LLAvatarAppearance(LLWearableData* wearable_data) :
    LLCharacter(),
    mIsDummy(FALSE),
    mTexSkinColor( NULL ),
    mTexHairColor( NULL ),
    mTexEyeColor( NULL ),
    mPelvisToFoot(0.f),
    mHeadOffset(),
    mRoot(NULL),
    mWearableData(wearable_data),
    mNumBones(0),
    mNumCollisionVolumes(0),
    mCollisionVolumes(NULL),
    mIsBuilt(FALSE),
    mInitFlags(0)
{
    llassert_always(mWearableData);
    mBakedTextureDatas.resize(LLAvatarAppearanceDefines::BAKED_NUM_INDICES);
    for (U32 i = 0; i < mBakedTextureDatas.size(); i++ )
    {
        mBakedTextureDatas[i].mLastTextureID = IMG_DEFAULT_AVATAR;
        mBakedTextureDatas[i].mTexLayerSet = NULL;
        mBakedTextureDatas[i].mIsLoaded = false;
        mBakedTextureDatas[i].mIsUsed = false;
        mBakedTextureDatas[i].mMaskTexName = 0;
        mBakedTextureDatas[i].mTextureIndex = sAvatarDictionary->bakedToLocalTextureIndex((LLAvatarAppearanceDefines::EBakedTextureIndex)i);
    }
}

// virtual
void LLAvatarAppearance::initInstance()
{
    //-------------------------------------------------------------------------
    // initialize joint, mesh and shape members
    //-------------------------------------------------------------------------
    mRoot = createAvatarJoint();
    mRoot->setName( "mRoot" );

    for (const LLAvatarAppearanceDictionary::MeshEntries::value_type& mesh_pair : sAvatarDictionary->getMeshEntries())
    {
        const EMeshIndex mesh_index = mesh_pair.first;
        const LLAvatarAppearanceDictionary::MeshEntry *mesh_dict = mesh_pair.second;
        LLAvatarJoint* joint = createAvatarJoint();
        joint->setName(mesh_dict->mName);
        joint->setMeshID(mesh_index);
        mMeshLOD.push_back(joint);

        /* mHairLOD.setName("mHairLOD");
           mHairMesh0.setName("mHairMesh0");
           mHairMesh0.setMeshID(MESH_ID_HAIR);
           mHairMesh1.setName("mHairMesh1"); */
        for (U32 lod = 0; lod < mesh_dict->mLOD; lod++)
        {
            LLAvatarJointMesh* mesh = createAvatarJointMesh();
            std::string mesh_name = "m" + mesh_dict->mName + std::to_string(lod);
            // We pre-pended an m - need to capitalize first character for camelCase
            mesh_name[1] = toupper(mesh_name[1]);
            mesh->setName(mesh_name);
            mesh->setMeshID(mesh_index);
            mesh->setPickName(mesh_dict->mPickName);
            mesh->setIsTransparent(FALSE);
            switch((S32)mesh_index)
            {
                case MESH_ID_HAIR:
                    mesh->setIsTransparent(TRUE);
                    break;
                case MESH_ID_SKIRT:
                    mesh->setIsTransparent(TRUE);
                    break;
                case MESH_ID_EYEBALL_LEFT:
                case MESH_ID_EYEBALL_RIGHT:
                    mesh->setSpecular( LLColor4( 1.0f, 1.0f, 1.0f, 1.0f ), 1.f );
                    break;
            }

            joint->mMeshParts.push_back(mesh);
        }
    }

    //-------------------------------------------------------------------------
    // associate baked textures with meshes
    //-------------------------------------------------------------------------
    for (const LLAvatarAppearanceDictionary::MeshEntries::value_type& mesh_pair : sAvatarDictionary->getMeshEntries())
    {
        const EMeshIndex mesh_index = mesh_pair.first;
        const LLAvatarAppearanceDictionary::MeshEntry *mesh_dict = mesh_pair.second;
        const EBakedTextureIndex baked_texture_index = mesh_dict->mBakedID;
        // Skip it if there's no associated baked texture.
        if (baked_texture_index == BAKED_NUM_INDICES) continue;

        for (LLAvatarJointMesh* mesh : mMeshLOD[mesh_index]->mMeshParts)
        {
            mBakedTextureDatas[(S32)baked_texture_index].mJointMeshes.push_back(mesh);
        }
    }

    buildCharacter();

    mInitFlags |= 1<<0;

}

// virtual
LLAvatarAppearance::~LLAvatarAppearance()
{
    delete_and_clear(mTexSkinColor);
    delete_and_clear(mTexHairColor);
    delete_and_clear(mTexEyeColor);

    for (U32 i = 0; i < mBakedTextureDatas.size(); i++)
    {
        delete_and_clear(mBakedTextureDatas[i].mTexLayerSet);
        mBakedTextureDatas[i].mJointMeshes.clear();

        for (LLMaskedMorph* masked_morph : mBakedTextureDatas[i].mMaskedMorphs)
        {
            delete masked_morph;
        }
    }

    if (mRoot)
    {
        mRoot->removeAllChildren();
        delete mRoot;
        mRoot = nullptr;
    }
    mJointMap.clear();

    clearSkeleton();
    delete_and_clear_array(mCollisionVolumes);

    std::for_each(mPolyMeshes.begin(), mPolyMeshes.end(), DeletePairedPointer());
    mPolyMeshes.clear();

    for (LLAvatarJoint* joint : mMeshLOD)
    {
        std::for_each(joint->mMeshParts.begin(), joint->mMeshParts.end(), DeletePointer());
        joint->mMeshParts.clear();
    }
    std::for_each(mMeshLOD.begin(), mMeshLOD.end(), DeletePointer());
    mMeshLOD.clear();

    delete mRoot;
}

//static
void LLAvatarAppearance::initClass()
{
    initClass("","");
}

//static
void LLAvatarAppearance::initClass(const std::string& avatar_file_name_arg, const std::string& skeleton_file_name_arg)
{
    // init dictionary (don't repeat on second login attempt)
    if (!sAvatarDictionary)
    {
        sAvatarDictionary = new LLAvatarAppearanceDefines::LLAvatarAppearanceDictionary();
    }

    std::string avatar_file_name;

    if (!avatar_file_name_arg.empty())
    {
        avatar_file_name = gDirUtilp->getExpandedFilename(LL_PATH_CHARACTER,avatar_file_name_arg);
    }
    else
    {
        avatar_file_name = gDirUtilp->getExpandedFilename(LL_PATH_CHARACTER,AVATAR_DEFAULT_CHAR + "_lad.xml");
    }
    LLXmlTree xml_tree;
    BOOL success = xml_tree.parseFile( avatar_file_name, FALSE );
    if (!success)
    {
        LL_ERRS() << "Problem reading avatar configuration file:" << avatar_file_name << LL_ENDL;
    }

    // now sanity check xml file
    LLXmlTreeNode* root = xml_tree.getRoot();
    if (!root)
    {
        LL_ERRS() << "No root node found in avatar configuration file: " << avatar_file_name << LL_ENDL;
        return;
    }

    //-------------------------------------------------------------------------
    // <linden_avatar version="2.0"> (root)
    //-------------------------------------------------------------------------
    if( !root->hasName( "linden_avatar" ) )
    {
        LL_ERRS() << "Invalid avatar file header: " << avatar_file_name << LL_ENDL;
    }

    std::string version;
    static LLStdStringHandle version_string = LLXmlTree::addAttributeString("version");
    if( !root->getFastAttributeString( version_string, version ) || ((version != "1.0") && (version != "2.0")))
    {
        LL_ERRS() << "Invalid avatar file version: " << version << " in file: " << avatar_file_name << LL_ENDL;
    }

    S32 wearable_def_version = 1;
    static LLStdStringHandle wearable_definition_version_string = LLXmlTree::addAttributeString("wearable_definition_version");
    root->getFastAttributeS32( wearable_definition_version_string, wearable_def_version );
    LLWearable::setCurrentDefinitionVersion( wearable_def_version );

    std::string mesh_file_name;

    LLXmlTreeNode* skeleton_node = root->getChildByName( "skeleton" );
    if (!skeleton_node)
    {
        LL_ERRS() << "No skeleton in avatar configuration file: " << avatar_file_name << LL_ENDL;
        return;
    }

    std::string skeleton_file_name = skeleton_file_name_arg;
    if (skeleton_file_name.empty())
    {
        static LLStdStringHandle file_name_string = LLXmlTree::addAttributeString("file_name");
        if (!skeleton_node->getFastAttributeString(file_name_string, skeleton_file_name))
        {
            LL_ERRS() << "No file name in skeleton node in avatar config file: " << avatar_file_name << LL_ENDL;
        }
    }

    std::string skeleton_path;
    LLXmlTree skeleton_xml_tree;
    skeleton_path = gDirUtilp->getExpandedFilename(LL_PATH_CHARACTER,skeleton_file_name);
    if (!parseSkeletonFile(skeleton_path, skeleton_xml_tree))
    {
        LL_ERRS() << "Error parsing skeleton file: " << skeleton_path << LL_ENDL;
    }

    // Process XML data

    // avatar_skeleton.xml
    if (sAvatarSkeletonInfo)
    { //this can happen if a login attempt failed
        delete sAvatarSkeletonInfo;
    }
    sAvatarSkeletonInfo = new LLAvatarSkeletonInfo;
    if (!sAvatarSkeletonInfo->parseXml(skeleton_xml_tree.getRoot()))
    {
        LL_ERRS() << "Error parsing skeleton XML file: " << skeleton_path << LL_ENDL;
    }
    // parse avatar_lad.xml
    if (sAvatarXmlInfo)
    { //this can happen if a login attempt failed
        delete_and_clear(sAvatarXmlInfo);
    }
    sAvatarXmlInfo = new LLAvatarXmlInfo;
    if (!sAvatarXmlInfo->parseXmlSkeletonNode(root))
    {
        LL_ERRS() << "Error parsing skeleton node in avatar XML file: " << skeleton_path << LL_ENDL;
    }
    if (!sAvatarXmlInfo->parseXmlMeshNodes(root))
    {
        LL_ERRS() << "Error parsing skeleton node in avatar XML file: " << skeleton_path << LL_ENDL;
    }
    if (!sAvatarXmlInfo->parseXmlColorNodes(root))
    {
        LL_ERRS() << "Error parsing skeleton node in avatar XML file: " << skeleton_path << LL_ENDL;
    }
    if (!sAvatarXmlInfo->parseXmlLayerNodes(root))
    {
        LL_ERRS() << "Error parsing skeleton node in avatar XML file: " << skeleton_path << LL_ENDL;
    }
    if (!sAvatarXmlInfo->parseXmlDriverNodes(root))
    {
        LL_ERRS() << "Error parsing skeleton node in avatar XML file: " << skeleton_path << LL_ENDL;
    }
    if (!sAvatarXmlInfo->parseXmlMorphNodes(root))
    {
        LL_ERRS() << "Error parsing skeleton node in avatar XML file: " << skeleton_path << LL_ENDL;
    }
}

void LLAvatarAppearance::cleanupClass()
{
    delete_and_clear(sAvatarXmlInfo);
    delete_and_clear(sAvatarDictionary);
    delete_and_clear(sAvatarSkeletonInfo);
}

using namespace LLAvatarAppearanceDefines;

void LLAvatarAppearance::compareJointStateMaps(joint_state_map_t& last_state,
                                               joint_state_map_t& curr_state)
{
    if (!last_state.empty() && (last_state != curr_state))
    {
        S32 diff_count = 0;
        for (joint_state_map_t::value_type& pair : last_state)
        {
            const std::string& key = pair.first;
            if (last_state[key] != curr_state[key])
            {
                LL_DEBUGS("AvatarBodySize") << "BodySize change " << key << " " << last_state[key] << "->" << curr_state[key] << LL_ENDL;
                diff_count++;
            }
        }
        if (diff_count > 0)
        {
            LL_DEBUGS("AvatarBodySize") << "Total of BodySize changes " << diff_count << LL_ENDL;
        }

    }
}

//------------------------------------------------------------------------
// The viewer can only suggest a good size for the agent,
// the simulator will keep it inside a reasonable range.
void LLAvatarAppearance::computeBodySize()
{
    mLastBodySizeState = mCurrBodySizeState;

    mCurrBodySizeState["mPelvis scale"] = mPelvisp->getScale();
    mCurrBodySizeState["mSkull pos"] = mSkullp->getPosition();
    mCurrBodySizeState["mSkull scale"] = mSkullp->getScale();
    mCurrBodySizeState["mNeck pos"] = mNeckp->getPosition();
    mCurrBodySizeState["mNeck scale"] = mNeckp->getScale();
    mCurrBodySizeState["mChest pos"] = mChestp->getPosition();
    mCurrBodySizeState["mChest scale"] = mChestp->getScale();
    mCurrBodySizeState["mHead pos"] = mHeadp->getPosition();
    mCurrBodySizeState["mHead scale"] = mHeadp->getScale();
    mCurrBodySizeState["mTorso pos"] = mTorsop->getPosition();
    mCurrBodySizeState["mTorso scale"] = mTorsop->getScale();
    mCurrBodySizeState["mHipLeft pos"] = mHipLeftp->getPosition();
    mCurrBodySizeState["mHipLeft scale"] = mHipLeftp->getScale();
    mCurrBodySizeState["mKneeLeft pos"] = mKneeLeftp->getPosition();
    mCurrBodySizeState["mKneeLeft scale"] = mKneeLeftp->getScale();
    mCurrBodySizeState["mAnkleLeft pos"] = mAnkleLeftp->getPosition();
    mCurrBodySizeState["mAnkleLeft scale"] = mAnkleLeftp->getScale();
    mCurrBodySizeState["mFootLeft pos"] = mFootLeftp->getPosition();

    LLVector3 pelvis_scale = mPelvisp->getScale();

    // some of the joints have not been cached
    LLVector3 skull = mSkullp->getPosition();
    //LLVector3 skull_scale = mSkullp->getScale();

    LLVector3 neck = mNeckp->getPosition();
    LLVector3 neck_scale = mNeckp->getScale();

    LLVector3 chest = mChestp->getPosition();
    LLVector3 chest_scale = mChestp->getScale();

    // the rest of the joints have been cached
    LLVector3 head = mHeadp->getPosition();
    LLVector3 head_scale = mHeadp->getScale();

    LLVector3 torso = mTorsop->getPosition();
    LLVector3 torso_scale = mTorsop->getScale();

    LLVector3 hip = mHipLeftp->getPosition();
    LLVector3 hip_scale = mHipLeftp->getScale();

    LLVector3 knee = mKneeLeftp->getPosition();
    LLVector3 knee_scale = mKneeLeftp->getScale();

    LLVector3 ankle = mAnkleLeftp->getPosition();
    LLVector3 ankle_scale = mAnkleLeftp->getScale();

    LLVector3 foot  = mFootLeftp->getPosition();

    F32 old_offset = mAvatarOffset.mV[VZ];

<<<<<<< HEAD
    // TODO: Measure the real depth and width
    mPelvisToFoot = computePelvisToFoot();
    F32 new_height = computeBodyHeight();
    mBodySize.set(DEFAULT_AGENT_DEPTH, DEFAULT_AGENT_WIDTH, new_height);
// [RLVa:KB] - Checked: 2013-03-03 (RLVa-1.4.8)
    F32 new_offset = getAvatarOffset();
// [/RLVa:KB]
//  F32 new_offset = getVisualParamWeight(AVATAR_HOVER);
    mAvatarOffset.set(0, 0, new_offset);
=======
// [RLVa:KB] - Checked: 2013-03-03 (RLVa-1.4.8)
    mAvatarOffset.mV[VZ] = getAvatarOffset();
// [/RLVa:KB]
//    mAvatarOffset.mV[VZ] = getVisualParamWeight(AVATAR_HOVER);

    mPelvisToFoot = hip.mV[VZ] * pelvis_scale.mV[VZ] -
                    knee.mV[VZ] * hip_scale.mV[VZ] -
                    ankle.mV[VZ] * knee_scale.mV[VZ] -
                    foot.mV[VZ] * ankle_scale.mV[VZ];

    LLVector3 new_body_size;
    new_body_size.mV[VZ] = mPelvisToFoot +
                       // the sqrt(2) correction below is an approximate
                       // correction to get to the top of the head
                       F_SQRT2 * (skull.mV[VZ] * head_scale.mV[VZ]) + 
                       head.mV[VZ] * neck_scale.mV[VZ] + 
                       neck.mV[VZ] * chest_scale.mV[VZ] + 
                       chest.mV[VZ] * torso_scale.mV[VZ] + 
                       torso.mV[VZ] * pelvis_scale.mV[VZ]; 

    // TODO -- measure the real depth and width
    new_body_size.mV[VX] = DEFAULT_AGENT_DEPTH;
    new_body_size.mV[VY] = DEFAULT_AGENT_WIDTH;

    mAvatarOffset.mV[VX] = 0.0f;
    mAvatarOffset.mV[VY] = 0.0f;
>>>>>>> 6fba1530

    if (new_body_size != mBodySize || old_offset != mAvatarOffset.mV[VZ])
    {
<<<<<<< HEAD
=======
        mBodySize = new_body_size;

>>>>>>> 6fba1530
        // <FS:Ansariel> [Legacy Bake]
        bodySizeChanged();

        compareJointStateMaps(mLastBodySizeState, mCurrBodySizeState);
    }
}

// [RLVa:KB] - Checked: 2013-03-03 (RLVa-1.4.8)
F32 LLAvatarAppearance::getAvatarOffset() /*const*/
{
    return getVisualParamWeight(AVATAR_HOVER);
}
// [/RLVa:KB]

// [RLVa:KB] - Checked: 2013-03-03 (RLVa-1.4.8)
F32 LLAvatarAppearance::getAvatarOffset() /*const*/
{
    return getVisualParamWeight(AVATAR_HOVER);
}
// [/RLVa:KB]

//-----------------------------------------------------------------------------
// parseSkeletonFile()
//-----------------------------------------------------------------------------
BOOL LLAvatarAppearance::parseSkeletonFile(const std::string& filename, LLXmlTree& skeleton_xml_tree)
{
    //-------------------------------------------------------------------------
    // parse the file
    //-------------------------------------------------------------------------
    BOOL parsesuccess = skeleton_xml_tree.parseFile( filename, FALSE );

    if (!parsesuccess)
    {
        LL_ERRS() << "Can't parse skeleton file: " << filename << LL_ENDL;
        return FALSE;
    }

    // now sanity check xml file
    LLXmlTreeNode* root = skeleton_xml_tree.getRoot();
    if (!root)
    {
        LL_ERRS() << "No root node found in avatar skeleton file: " << filename << LL_ENDL;
        return FALSE;
    }

    if( !root->hasName( "linden_skeleton" ) )
    {
        LL_ERRS() << "Invalid avatar skeleton file header: " << filename << LL_ENDL;
        return FALSE;
    }

    std::string version;
    static LLStdStringHandle version_string = LLXmlTree::addAttributeString("version");
    if( !root->getFastAttributeString( version_string, version ) || ((version != "1.0") && (version != "2.0")))
    {
        LL_ERRS() << "Invalid avatar skeleton file version: " << version << " in file: " << filename << LL_ENDL;
        return FALSE;
    }

    return TRUE;
}

//-----------------------------------------------------------------------------
// setupBone()
//-----------------------------------------------------------------------------
BOOL LLAvatarAppearance::setupBone(const LLAvatarBoneInfo* info, LLJoint* parent, S32 &volume_num, S32 &joint_num)
{
    LLJoint* joint = NULL;

    LL_DEBUGS("BVH") << "bone info: name " << info->mName
                     << " isJoint " << info->mIsJoint
                     << " volume_num " << volume_num
                     << " joint_num " << joint_num
                     << LL_ENDL;

    if (info->mIsJoint)
    {
        joint = getCharacterJoint(joint_num);
        if (!joint)
        {
            LL_WARNS() << "Too many bones" << LL_ENDL;
            return FALSE;
        }
        joint->setName( info->mName );
    }
    else // collision volume
    {
        if (volume_num >= (S32)mNumCollisionVolumes)
        {
            LL_WARNS() << "Too many collision volumes" << LL_ENDL;
            return FALSE;
        }
        joint = (&mCollisionVolumes[volume_num]);
        joint->setName( info->mName );
    }

    // add to parent
    if (parent && (joint->getParent()!=parent))
    {
        parent->addChild( joint );
    }

    // SL-315
    joint->setPosition(info->mPos);
    joint->setDefaultPosition(info->mPos);
    joint->setRotation(mayaQ(info->mRot.mV[VX], info->mRot.mV[VY],
                             info->mRot.mV[VZ], LLQuaternion::XYZ));
    joint->setScale(info->mScale);
    joint->setDefaultScale(info->mScale);
    joint->setSupport(info->mSupport);
    joint->setEnd(info->mEnd);

    if (info->mIsJoint)
    {
        joint->setSkinOffset( info->mPivot );
        joint->setJointNum(joint_num);
        joint_num++;
    }
    else // collision volume
    {
        joint->setJointNum(mNumBones+volume_num);
        volume_num++;
    }


    // setup children
    for (LLAvatarBoneInfo* child_info : info->mChildren)
    {
        if (!setupBone(child_info, joint, volume_num, joint_num))
        {
            return FALSE;
        }
    }

    return TRUE;
}

//-----------------------------------------------------------------------------
// allocateCharacterJoints()
//-----------------------------------------------------------------------------
BOOL LLAvatarAppearance::allocateCharacterJoints( S32 num )
{
    if (mSkeleton.size() != num)
    {
        clearSkeleton();
        // mSkeleton = avatar_joint_list_t(num,NULL);
        mSkeleton = avatar_joint_list_t(num, static_cast< LLAvatarJoint*>( NULL ));
        mNumBones = num;
    }

    return TRUE;
}


//-----------------------------------------------------------------------------
// buildSkeleton()
//-----------------------------------------------------------------------------
BOOL LLAvatarAppearance::buildSkeleton(const LLAvatarSkeletonInfo *info)
{
    LL_DEBUGS("BVH") << "numBones " << info->mNumBones << " numCollisionVolumes " << info->mNumCollisionVolumes << LL_ENDL;

    // allocate joints
    if (!allocateCharacterJoints(info->mNumBones))
    {
        LL_ERRS() << "Can't allocate " << info->mNumBones << " joints" << LL_ENDL;
        return FALSE;
    }

    // allocate volumes
    if (info->mNumCollisionVolumes)
    {
        if (!allocateCollisionVolumes(info->mNumCollisionVolumes))
        {
            LL_ERRS() << "Can't allocate " << info->mNumCollisionVolumes << " collision volumes" << LL_ENDL;
            return FALSE;
        }
    }

    S32 current_joint_num = 0;
    S32 current_volume_num = 0;
    for (LLAvatarBoneInfo* bone_info : info->mBoneInfoList)
    {
        if (!setupBone(bone_info, NULL, current_volume_num, current_joint_num))
        {
            LL_ERRS() << "Error parsing bone in skeleton file" << LL_ENDL;
            return FALSE;
        }
    }

    return TRUE;
}

//-----------------------------------------------------------------------------
// clearSkeleton()
//-----------------------------------------------------------------------------
void LLAvatarAppearance::clearSkeleton()
{
    std::for_each(mSkeleton.begin(), mSkeleton.end(), DeletePointer());
    mSkeleton.clear();
}

//------------------------------------------------------------------------
// addPelvisFixup
//------------------------------------------------------------------------
void LLAvatarAppearance::addPelvisFixup( F32 fixup, const LLUUID& mesh_id )
{
    LLVector3 pos(0.0,0.0,fixup);
    mPelvisFixups.add(mesh_id,pos);
}

//------------------------------------------------------------------------
// addPelvisFixup
//------------------------------------------------------------------------
void LLAvatarAppearance::removePelvisFixup( const LLUUID& mesh_id )
{
    mPelvisFixups.remove(mesh_id);
}

//------------------------------------------------------------------------
// hasPelvisFixup
//------------------------------------------------------------------------
bool LLAvatarAppearance::hasPelvisFixup( F32& fixup, LLUUID& mesh_id ) const
{
    LLVector3 pos;
    if (mPelvisFixups.findActiveOverride(mesh_id,pos))
    {
        fixup = pos[2];
        return true;
    }
    return false;
}

bool LLAvatarAppearance::hasPelvisFixup( F32& fixup ) const
{
    LLUUID mesh_id;
    return hasPelvisFixup( fixup, mesh_id );
}
//-----------------------------------------------------------------------------
// LLAvatarAppearance::buildCharacter()
// Deferred initialization and rebuild of the avatar.
//-----------------------------------------------------------------------------
void LLAvatarAppearance::buildCharacter()
{
    //-------------------------------------------------------------------------
    // remove all references to our existing skeleton
    // so we can rebuild it
    //-------------------------------------------------------------------------
    flushAllMotions();

    //-------------------------------------------------------------------------
    // remove all of mRoot's children
    //-------------------------------------------------------------------------
    mRoot->removeAllChildren();
    mJointMap.clear();
    mIsBuilt = FALSE;

    //-------------------------------------------------------------------------
    // clear mesh data
    //-------------------------------------------------------------------------
    for (LLAvatarJoint* joint : mMeshLOD)
    {
        for (LLAvatarJointMesh* mesh : joint->mMeshParts)
        {
            mesh->setMesh(NULL);
        }
    }

    //-------------------------------------------------------------------------
    // (re)load our skeleton and meshes
    //-------------------------------------------------------------------------
    LLTimer timer;

    BOOL status = loadAvatar();
    stop_glerror();

//  gPrintMessagesThisFrame = TRUE;
    LL_DEBUGS() << "Avatar load took " << timer.getElapsedTimeF32() << " seconds." << LL_ENDL;

    if (!status)
    {
        if (isSelf())
        {
            LL_ERRS() << "Unable to load user's avatar" << LL_ENDL;
        }
        else
        {
            LL_WARNS() << "Unable to load other's avatar" << LL_ENDL;
        }
        return;
    }

    //-------------------------------------------------------------------------
    // initialize "well known" joint pointers
    //-------------------------------------------------------------------------
    mPelvisp        = mRoot->findJoint("mPelvis");
    mTorsop         = mRoot->findJoint("mTorso");
    mChestp         = mRoot->findJoint("mChest");
    mNeckp          = mRoot->findJoint("mNeck");
    mHeadp          = mRoot->findJoint("mHead");
    mSkullp         = mRoot->findJoint("mSkull");
    mHipLeftp       = mRoot->findJoint("mHipLeft");
    mHipRightp      = mRoot->findJoint("mHipRight");
    mKneeLeftp      = mRoot->findJoint("mKneeLeft");
    mKneeRightp     = mRoot->findJoint("mKneeRight");
    mAnkleLeftp     = mRoot->findJoint("mAnkleLeft");
    mAnkleRightp    = mRoot->findJoint("mAnkleRight");
    mFootLeftp      = mRoot->findJoint("mFootLeft");
    mFootRightp     = mRoot->findJoint("mFootRight");
    mWristLeftp     = mRoot->findJoint("mWristLeft");
    mWristRightp    = mRoot->findJoint("mWristRight");
    mEyeLeftp       = mRoot->findJoint("mEyeLeft");
    mEyeRightp      = mRoot->findJoint("mEyeRight");

    //-------------------------------------------------------------------------
    // Make sure "well known" pointers exist
    //-------------------------------------------------------------------------
    if (!(mPelvisp &&
          mTorsop &&
          mChestp &&
          mNeckp &&
          mHeadp &&
          mSkullp &&
          mHipLeftp &&
          mHipRightp &&
          mKneeLeftp &&
          mKneeRightp &&
          mAnkleLeftp &&
          mAnkleRightp &&
          mFootLeftp &&
          mFootRightp &&
          mWristLeftp &&
          mWristRightp &&
          mEyeLeftp &&
          mEyeRightp))
    {
        LL_ERRS() << "Failed to create avatar." << LL_ENDL;
        return;
    }

    //-------------------------------------------------------------------------
    // initialize the pelvis
    //-------------------------------------------------------------------------
    // SL-315
    mPelvisp->setPosition( LLVector3(0.0f, 0.0f, 0.0f) );

    mIsBuilt = TRUE;
    stop_glerror();

}

BOOL LLAvatarAppearance::loadAvatar()
{
//  LL_RECORD_BLOCK_TIME(FTM_LOAD_AVATAR);

    // avatar_skeleton.xml
    if( !buildSkeleton(sAvatarSkeletonInfo) )
    {
        LL_ERRS() << "avatar file: buildSkeleton() failed" << LL_ENDL;
        return FALSE;
    }

    // initialize mJointAliasMap
    getJointAliases();

    // avatar_lad.xml : <skeleton>
    if( !loadSkeletonNode() )
    {
        LL_ERRS() << "avatar file: loadNodeSkeleton() failed" << LL_ENDL;
        return FALSE;
    }

    // avatar_lad.xml : <mesh>
    if( !loadMeshNodes() )
    {
        LL_ERRS() << "avatar file: loadNodeMesh() failed" << LL_ENDL;
        return FALSE;
    }

    // avatar_lad.xml : <global_color>
    if( sAvatarXmlInfo->mTexSkinColorInfo )
    {
        mTexSkinColor = new LLTexGlobalColor( this );
        if( !mTexSkinColor->setInfo( sAvatarXmlInfo->mTexSkinColorInfo ) )
        {
            LL_ERRS() << "avatar file: mTexSkinColor->setInfo() failed" << LL_ENDL;
            return FALSE;
        }
    }
    else
    {
        LL_ERRS() << "<global_color> name=\"skin_color\" not found" << LL_ENDL;
        return FALSE;
    }
    if( sAvatarXmlInfo->mTexHairColorInfo )
    {
        mTexHairColor = new LLTexGlobalColor( this );
        if( !mTexHairColor->setInfo( sAvatarXmlInfo->mTexHairColorInfo ) )
        {
            LL_ERRS() << "avatar file: mTexHairColor->setInfo() failed" << LL_ENDL;
            return FALSE;
        }
    }
    else
    {
        LL_ERRS() << "<global_color> name=\"hair_color\" not found" << LL_ENDL;
        return FALSE;
    }
    if( sAvatarXmlInfo->mTexEyeColorInfo )
    {
        mTexEyeColor = new LLTexGlobalColor( this );
        if( !mTexEyeColor->setInfo( sAvatarXmlInfo->mTexEyeColorInfo ) )
        {
            LL_ERRS() << "avatar file: mTexEyeColor->setInfo() failed" << LL_ENDL;
            return FALSE;
        }
    }
    else
    {
        LL_ERRS() << "<global_color> name=\"eye_color\" not found" << LL_ENDL;
        return FALSE;
    }

    // avatar_lad.xml : <layer_set>
    if (sAvatarXmlInfo->mLayerInfoList.empty())
    {
        LL_ERRS() << "avatar file: missing <layer_set> node" << LL_ENDL;
        return FALSE;
    }

    if (sAvatarXmlInfo->mMorphMaskInfoList.empty())
    {
        LL_ERRS() << "avatar file: missing <morph_masks> node" << LL_ENDL;
        return FALSE;
    }

    // avatar_lad.xml : <morph_masks>
    for (LLAvatarXmlInfo::LLAvatarMorphInfo* info : sAvatarXmlInfo->mMorphMaskInfoList)
    {
        EBakedTextureIndex baked = sAvatarDictionary->findBakedByRegionName(info->mRegion);
        if (baked != BAKED_NUM_INDICES)
        {
            LLVisualParam* morph_param;
            const std::string *name = &info->mName;
            morph_param = getVisualParam(name->c_str());
            if (morph_param)
            {
                BOOL invert = info->mInvert;
                addMaskedMorph(baked, morph_param, invert, info->mLayer);
            }
        }

    }

    loadLayersets();

    // avatar_lad.xml : <driver_parameters>
    for (LLDriverParamInfo* info : sAvatarXmlInfo->mDriverInfoList)
    {
        LLDriverParam* driver_param = new LLDriverParam( this );
        if (driver_param->setInfo(info))
        {
            addVisualParam( driver_param );
            driver_param->setParamLocation(isSelf() ? LOC_AV_SELF : LOC_AV_OTHER);
            LLVisualParam*(LLAvatarAppearance::*avatar_function)(S32)const = &LLAvatarAppearance::getVisualParam;
            if( !driver_param->linkDrivenParams(boost::bind(avatar_function,(LLAvatarAppearance*)this,_1 ), false))
            {
                LL_WARNS() << "could not link driven params for avatar " << getID().asString() << " param id: " << driver_param->getID() << LL_ENDL;
                continue;
            }
        }
        else
        {
            delete driver_param;
            LL_WARNS() << "avatar file: driver_param->parseData() failed" << LL_ENDL;
            return FALSE;
        }
    }

    return TRUE;
}

//-----------------------------------------------------------------------------
// loadSkeletonNode(): loads <skeleton> node from XML tree
//-----------------------------------------------------------------------------
BOOL LLAvatarAppearance::loadSkeletonNode ()
{
    mRoot->addChild( mSkeleton[0] );

    // make meshes children before calling parent version of the function
    for (LLAvatarJoint* joint : mMeshLOD)
    {
        joint->mUpdateXform = FALSE;
        joint->setMeshesToChildren();
    }

    mRoot->addChild(mMeshLOD[MESH_ID_HEAD]);
    mRoot->addChild(mMeshLOD[MESH_ID_EYELASH]);
    mRoot->addChild(mMeshLOD[MESH_ID_UPPER_BODY]);
    mRoot->addChild(mMeshLOD[MESH_ID_LOWER_BODY]);
    mRoot->addChild(mMeshLOD[MESH_ID_SKIRT]);

    LLAvatarJoint *skull = (LLAvatarJoint*)mRoot->findJoint("mSkull");
    if (skull)
    {
        skull->addChild(mMeshLOD[MESH_ID_HAIR] );
    }

    LLAvatarJoint *eyeL = (LLAvatarJoint*)mRoot->findJoint("mEyeLeft");
    if (eyeL)
    {
        eyeL->addChild( mMeshLOD[MESH_ID_EYEBALL_LEFT] );
    }

    LLAvatarJoint *eyeR = (LLAvatarJoint*)mRoot->findJoint("mEyeRight");
    if (eyeR)
    {
        eyeR->addChild( mMeshLOD[MESH_ID_EYEBALL_RIGHT] );
    }

    // SKELETAL DISTORTIONS
    {
        for (LLViewerVisualParamInfo* visual_param_info : sAvatarXmlInfo->mSkeletalDistortionInfoList)
        {
            LLPolySkeletalDistortionInfo *info = (LLPolySkeletalDistortionInfo*)visual_param_info;
            LLPolySkeletalDistortion *param = new LLPolySkeletalDistortion(this);
            if (!param->setInfo(info))
            {
                delete param;
                return FALSE;
            }
            else
            {
                addVisualParam(param);
                param->setParamLocation(isSelf() ? LOC_AV_SELF : LOC_AV_OTHER);
            }
        }
    }


    return TRUE;
}

//-----------------------------------------------------------------------------
// loadMeshNodes(): loads <mesh> nodes from XML tree
//-----------------------------------------------------------------------------
BOOL LLAvatarAppearance::loadMeshNodes()
{
    for (const LLAvatarXmlInfo::LLAvatarMeshInfo* info : sAvatarXmlInfo->mMeshInfoList)
    {
        const std::string &type = info->mType;
        S32 lod = info->mLOD;

        LLAvatarJointMesh* mesh = NULL;
        U8 mesh_id = 0;
        BOOL found_mesh_id = FALSE;

        /* if (type == "hairMesh")
            switch(lod)
              case 0:
                mesh = &mHairMesh0; */
        for (const LLAvatarAppearanceDictionary::MeshEntries::value_type& mesh_pair : sAvatarDictionary->getMeshEntries())
        {
            const EMeshIndex mesh_index = mesh_pair.first;
            const LLAvatarAppearanceDictionary::MeshEntry *mesh_dict = mesh_pair.second;
            if (type.compare(mesh_dict->mName) == 0)
            {
                mesh_id = mesh_index;
                found_mesh_id = TRUE;
                break;
            }
        }

        if (found_mesh_id)
        {
            if (lod < (S32)mMeshLOD[mesh_id]->mMeshParts.size())
            {
                mesh = mMeshLOD[mesh_id]->mMeshParts[lod];
            }
            else
            {
                LL_WARNS() << "Avatar file: <mesh> has invalid lod setting " << lod << LL_ENDL;
                return FALSE;
            }
        }
        else
        {
            LL_WARNS() << "Ignoring unrecognized mesh type: " << type << LL_ENDL;
            return FALSE;
        }

        //  LL_INFOS() << "Parsing mesh data for " << type << "..." << LL_ENDL;

        // If this isn't set to white (1.0), avatars will *ALWAYS* be darker than their surroundings.
        // Do not touch!!!
        mesh->setColor( LLColor4::white );

        LLPolyMesh *poly_mesh = NULL;

        if (!info->mReferenceMeshName.empty())
        {
            polymesh_map_t::const_iterator polymesh_iter = mPolyMeshes.find(info->mReferenceMeshName);
            if (polymesh_iter != mPolyMeshes.end())
            {
                poly_mesh = LLPolyMesh::getMesh(info->mMeshFileName, polymesh_iter->second);
                poly_mesh->setAvatar(this);
            }
            else
            {
                // This should never happen
                LL_WARNS("Avatar") << "Could not find avatar mesh: " << info->mReferenceMeshName << LL_ENDL;
                return FALSE;
            }
        }
        else
        {
            poly_mesh = LLPolyMesh::getMesh(info->mMeshFileName);
            poly_mesh->setAvatar(this);
        }

        if( !poly_mesh )
        {
            LL_WARNS() << "Failed to load mesh of type " << type << LL_ENDL;
            return FALSE;
        }

        // Multimap insert
        mPolyMeshes.insert(std::make_pair(info->mMeshFileName, poly_mesh));

        mesh->setMesh( poly_mesh );
        mesh->setLOD( info->mMinPixelArea );

        for (const LLAvatarXmlInfo::LLAvatarMeshInfo::morph_info_pair_t& info_pair : info->mPolyMorphTargetInfoList)
        {
            LLPolyMorphTarget *param = new LLPolyMorphTarget(mesh->getMesh());
            if (!param->setInfo((LLPolyMorphTargetInfo*)info_pair.first))
            {
                delete param;
                return FALSE;
            }
            else
            {
                if (info_pair.second)
                {
                    addSharedVisualParam(param);
                    param->setParamLocation(isSelf() ? LOC_AV_SELF : LOC_AV_OTHER);
                }
                else
                {
                    addVisualParam(param);
                    param->setParamLocation(isSelf() ? LOC_AV_SELF : LOC_AV_OTHER);
                }
            }
        }
    }

    return TRUE;
}

//-----------------------------------------------------------------------------
// loadLayerSets()
//-----------------------------------------------------------------------------
BOOL LLAvatarAppearance::loadLayersets()
{
    BOOL success = TRUE;
    for (LLTexLayerSetInfo* layerset_info : sAvatarXmlInfo->mLayerInfoList)
    {
        if (isSelf())
        {
            // Construct a layerset for each one specified in avatar_lad.xml and initialize it as such.
            LLTexLayerSet* layer_set = createTexLayerSet();

            if (!layer_set->setInfo(layerset_info))
            {
                stop_glerror();
                delete layer_set;
                LL_WARNS() << "avatar file: layer_set->setInfo() failed" << LL_ENDL;
                return FALSE;
            }

            // scan baked textures and associate the layerset with the appropriate one
            EBakedTextureIndex baked_index = BAKED_NUM_INDICES;
            for (const LLAvatarAppearanceDictionary::BakedTextures::value_type& baked_pair : sAvatarDictionary->getBakedTextures())
            {
                const LLAvatarAppearanceDictionary::BakedEntry *baked_dict = baked_pair.second;
                if (layer_set->isBodyRegion(baked_dict->mName))
                {
                    baked_index = baked_pair.first;
                    // ensure both structures are aware of each other
                    mBakedTextureDatas[baked_index].mTexLayerSet = layer_set;
                    layer_set->setBakedTexIndex(baked_index);
                    break;
                }
            }
            // if no baked texture was found, warn and cleanup
            if (baked_index == BAKED_NUM_INDICES)
            {
                LL_WARNS() << "<layer_set> has invalid body_region attribute" << LL_ENDL;
                delete layer_set;
                return FALSE;
            }

            // scan morph masks and let any affected layers know they have an associated morph
            for (LLMaskedMorph* morph : mBakedTextureDatas[baked_index].mMaskedMorphs)
            {
                LLTexLayerInterface* layer = layer_set->findLayerByName(morph->mLayer);
                if (layer)
                {
                    layer->setHasMorph(TRUE);
                }
                else
                {
                    LL_WARNS() << "Could not find layer named " << morph->mLayer << " to set morph flag" << LL_ENDL;
                    success = FALSE;
                }
            }
        }
        else // !isSelf()
        {
            // Construct a layerset for each one specified in avatar_lad.xml and initialize it as such.
            layerset_info->createVisualParams(this);
        }
    }
    return success;
}

//-----------------------------------------------------------------------------
// getCharacterJoint()
//-----------------------------------------------------------------------------
LLJoint *LLAvatarAppearance::getCharacterJoint( U32 num )
{
    if ((S32)num >= mSkeleton.size()
        || (S32)num < 0)
    {
        return NULL;
    }
    if (!mSkeleton[num])
    {
        mSkeleton[num] = createAvatarJoint();
    }
    return mSkeleton[num];
}


//-----------------------------------------------------------------------------
// getVolumePos()
//-----------------------------------------------------------------------------
LLVector3 LLAvatarAppearance::getVolumePos(S32 joint_index, LLVector3& volume_offset)
{
    if (joint_index > mNumCollisionVolumes)
    {
        return LLVector3::zero;
    }

    return mCollisionVolumes[joint_index].getVolumePos(volume_offset);
}

//-----------------------------------------------------------------------------
// findCollisionVolume()
//-----------------------------------------------------------------------------
LLJoint* LLAvatarAppearance::findCollisionVolume(S32 volume_id)
{
    if ((volume_id < 0) || (volume_id >= mNumCollisionVolumes))
    {
        return NULL;
    }

    return &mCollisionVolumes[volume_id];
}

//-----------------------------------------------------------------------------
// findCollisionVolume()
//-----------------------------------------------------------------------------
S32 LLAvatarAppearance::getCollisionVolumeID(std::string &name)
{
    for (S32 i = 0; i < mNumCollisionVolumes; i++)
    {
        if (mCollisionVolumes[i].getName() == name)
        {
            return i;
        }
    }

    return -1;
}

//-----------------------------------------------------------------------------
// LLAvatarAppearance::getHeadMesh()
//-----------------------------------------------------------------------------
LLPolyMesh* LLAvatarAppearance::getHeadMesh()
{
    return mMeshLOD[MESH_ID_HEAD]->mMeshParts[0]->getMesh();
}


//-----------------------------------------------------------------------------
// LLAvatarAppearance::getUpperBodyMesh()
//-----------------------------------------------------------------------------
LLPolyMesh* LLAvatarAppearance::getUpperBodyMesh()
{
    return mMeshLOD[MESH_ID_UPPER_BODY]->mMeshParts[0]->getMesh();
}



// virtual
BOOL LLAvatarAppearance::isValid() const
{
    // This should only be called on ourself.
    if (!isSelf())
    {
        LL_ERRS() << "Called LLAvatarAppearance::isValid() on when isSelf() == false" << LL_ENDL;
    }
    return TRUE;
}


// adds a morph mask to the appropriate baked texture structure
void LLAvatarAppearance::addMaskedMorph(EBakedTextureIndex index, LLVisualParam* morph_target, BOOL invert, std::string layer)
{
    if (index < BAKED_NUM_INDICES)
    {
        LLMaskedMorph *morph = new LLMaskedMorph(morph_target, invert, layer);
        mBakedTextureDatas[index].mMaskedMorphs.push_front(morph);
    }
}


//static
BOOL LLAvatarAppearance::teToColorParams( ETextureIndex te, U32 *param_name )
{
    switch( te )
    {
        case TEX_UPPER_SHIRT:
            param_name[0] = 803; //"shirt_red";
            param_name[1] = 804; //"shirt_green";
            param_name[2] = 805; //"shirt_blue";
            break;

        case TEX_LOWER_PANTS:
            param_name[0] = 806; //"pants_red";
            param_name[1] = 807; //"pants_green";
            param_name[2] = 808; //"pants_blue";
            break;

        case TEX_LOWER_SHOES:
            param_name[0] = 812; //"shoes_red";
            param_name[1] = 813; //"shoes_green";
            param_name[2] = 817; //"shoes_blue";
            break;

        case TEX_LOWER_SOCKS:
            param_name[0] = 818; //"socks_red";
            param_name[1] = 819; //"socks_green";
            param_name[2] = 820; //"socks_blue";
            break;

        case TEX_UPPER_JACKET:
        case TEX_LOWER_JACKET:
            param_name[0] = 834; //"jacket_red";
            param_name[1] = 835; //"jacket_green";
            param_name[2] = 836; //"jacket_blue";
            break;

        case TEX_UPPER_GLOVES:
            param_name[0] = 827; //"gloves_red";
            param_name[1] = 829; //"gloves_green";
            param_name[2] = 830; //"gloves_blue";
            break;

        case TEX_UPPER_UNDERSHIRT:
            param_name[0] = 821; //"undershirt_red";
            param_name[1] = 822; //"undershirt_green";
            param_name[2] = 823; //"undershirt_blue";
            break;

        case TEX_LOWER_UNDERPANTS:
            param_name[0] = 824; //"underpants_red";
            param_name[1] = 825; //"underpants_green";
            param_name[2] = 826; //"underpants_blue";
            break;

        case TEX_SKIRT:
            param_name[0] = 921; //"skirt_red";
            param_name[1] = 922; //"skirt_green";
            param_name[2] = 923; //"skirt_blue";
            break;

        case TEX_HEAD_TATTOO:
        case TEX_LOWER_TATTOO:
        case TEX_UPPER_TATTOO:
            param_name[0] = 1071; //"tattoo_red";
            param_name[1] = 1072; //"tattoo_green";
            param_name[2] = 1073; //"tattoo_blue";
            break;
        case TEX_HEAD_UNIVERSAL_TATTOO:
        case TEX_UPPER_UNIVERSAL_TATTOO:
        case TEX_LOWER_UNIVERSAL_TATTOO:
        case TEX_SKIRT_TATTOO:
        case TEX_HAIR_TATTOO:
        case TEX_EYES_TATTOO:
        case TEX_LEFT_ARM_TATTOO:
        case TEX_LEFT_LEG_TATTOO:
        case TEX_AUX1_TATTOO:
        case TEX_AUX2_TATTOO:
        case TEX_AUX3_TATTOO:
            param_name[0] = 1238; //"tattoo_universal_red";
            param_name[1] = 1239; //"tattoo_universal_green";
            param_name[2] = 1240; //"tattoo_universal_blue";
            break;

        default:
            llassert(0);
            return FALSE;
    }

    return TRUE;
}

// <FS:Ansariel> [Legacy Bake]
//void LLAvatarAppearance::setClothesColor( ETextureIndex te, const LLColor4& new_color)
void LLAvatarAppearance::setClothesColor( ETextureIndex te, const LLColor4& new_color, BOOL upload_bake)
// </FS:Ansariel> [Legacy Bake]
{
    U32 param_name[3];
    if( teToColorParams( te, param_name ) )
    {
        // <FS:Ansariel> [Legacy Bake]
        //setVisualParamWeight( param_name[0], new_color.mV[VX]);
        //setVisualParamWeight( param_name[1], new_color.mV[VY]);
        //setVisualParamWeight( param_name[2], new_color.mV[VZ]);
        setVisualParamWeight( param_name[0], new_color.mV[VX], upload_bake);
        setVisualParamWeight( param_name[1], new_color.mV[VY], upload_bake);
        setVisualParamWeight( param_name[2], new_color.mV[VZ], upload_bake);
        // </FS:Ansariel> [Legacy Bake]
    }
}

LLColor4 LLAvatarAppearance::getClothesColor( ETextureIndex te )
{
    LLColor4 color;
    U32 param_name[3];
    if( teToColorParams( te, param_name ) )
    {
        color.mV[VX] = getVisualParamWeight( param_name[0] );
        color.mV[VY] = getVisualParamWeight( param_name[1] );
        color.mV[VZ] = getVisualParamWeight( param_name[2] );
    }
    return color;
}

// static
LLColor4 LLAvatarAppearance::getDummyColor()
{
    return DUMMY_COLOR;
}

LLColor4 LLAvatarAppearance::getGlobalColor( const std::string& color_name ) const
{
    if (color_name=="skin_color" && mTexSkinColor)
    {
        return mTexSkinColor->getColor();
    }
    else if(color_name=="hair_color" && mTexHairColor)
    {
        return mTexHairColor->getColor();
    }
    if(color_name=="eye_color" && mTexEyeColor)
    {
        return mTexEyeColor->getColor();
    }
    else
    {
//      return LLColor4( .5f, .5f, .5f, .5f );
        return LLColor4( 0.f, 1.f, 1.f, 1.f ); // good debugging color
    }
}

// Unlike most wearable functions, this works for both self and other.
// virtual
BOOL LLAvatarAppearance::isWearingWearableType(LLWearableType::EType type) const
{
    return mWearableData->getWearableCount(type) > 0;
}

LLTexLayerSet* LLAvatarAppearance::getAvatarLayerSet(EBakedTextureIndex baked_index) const
{
    /* switch(index)
        case TEX_HEAD_BAKED:
        case TEX_HEAD_BODYPAINT:
            return mHeadLayerSet; */
    return mBakedTextureDatas[baked_index].mTexLayerSet;
}

//-----------------------------------------------------------------------------
// allocateCollisionVolumes()
//-----------------------------------------------------------------------------
BOOL LLAvatarAppearance::allocateCollisionVolumes( U32 num )
{
    if (mNumCollisionVolumes !=num)
    {
        delete_and_clear_array(mCollisionVolumes);
        mNumCollisionVolumes = 0;

        mCollisionVolumes = new LLAvatarJointCollisionVolume[num];
        if (!mCollisionVolumes)
        {
            LL_WARNS() << "Failed to allocate collision volumes" << LL_ENDL;
            return FALSE;
        }

        mNumCollisionVolumes = num;
    }
    return TRUE;
}

//-----------------------------------------------------------------------------
// LLAvatarBoneInfo::parseXml()
//-----------------------------------------------------------------------------
BOOL LLAvatarBoneInfo::parseXml(LLXmlTreeNode* node)
{
    if (node->hasName("bone"))
    {
        mIsJoint = TRUE;
        static LLStdStringHandle name_string = LLXmlTree::addAttributeString("name");
        if (!node->getFastAttributeString(name_string, mName))
        {
            LL_WARNS() << "Bone without name" << LL_ENDL;
            return FALSE;
        }

        static LLStdStringHandle aliases_string = LLXmlTree::addAttributeString("aliases");
        node->getFastAttributeString(aliases_string, mAliases ); //Aliases are not required.
    }
    else if (node->hasName("collision_volume"))
    {
        mIsJoint = FALSE;
        static LLStdStringHandle name_string = LLXmlTree::addAttributeString("name");
        if (!node->getFastAttributeString(name_string, mName))
        {
            mName = "Collision Volume";
        }
    }
    else
    {
        LL_WARNS() << "Invalid node " << node->getName() << LL_ENDL;
        return FALSE;
    }

    static LLStdStringHandle pos_string = LLXmlTree::addAttributeString("pos");
    if (!node->getFastAttributeVector3(pos_string, mPos))
    {
        LL_WARNS() << "Bone without position" << LL_ENDL;
        return FALSE;
    }

    static LLStdStringHandle rot_string = LLXmlTree::addAttributeString("rot");
    if (!node->getFastAttributeVector3(rot_string, mRot))
    {
        LL_WARNS() << "Bone without rotation" << LL_ENDL;
        return FALSE;
    }

    static LLStdStringHandle scale_string = LLXmlTree::addAttributeString("scale");
    if (!node->getFastAttributeVector3(scale_string, mScale))
    {
        LL_WARNS() << "Bone without scale" << LL_ENDL;
        return FALSE;
    }

    static LLStdStringHandle end_string = LLXmlTree::addAttributeString("end");
    if (!node->getFastAttributeVector3(end_string, mEnd))
    {
        LL_WARNS() << "Bone without end " << mName << LL_ENDL;
        mEnd = LLVector3(0.0f, 0.0f, 0.0f);
    }

    static LLStdStringHandle support_string = LLXmlTree::addAttributeString("support");
    if (!node->getFastAttributeString(support_string,mSupport))
    {
        LL_WARNS() << "Bone without support " << mName << LL_ENDL;
        mSupport = "base";
    }

    if (mIsJoint)
    {
        static LLStdStringHandle pivot_string = LLXmlTree::addAttributeString("pivot");
        if (!node->getFastAttributeVector3(pivot_string, mPivot))
        {
            LL_WARNS() << "Bone without pivot" << LL_ENDL;
            return FALSE;
        }
    }

    // parse children
    LLXmlTreeNode* child;
    for( child = node->getFirstChild(); child; child = node->getNextChild() )
    {
        LLAvatarBoneInfo *child_info = new LLAvatarBoneInfo;
        if (!child_info->parseXml(child))
        {
            delete child_info;
            return FALSE;
        }
        mChildren.push_back(child_info);
    }
    return TRUE;
}

//-----------------------------------------------------------------------------
// LLAvatarSkeletonInfo::parseXml()
//-----------------------------------------------------------------------------
BOOL LLAvatarSkeletonInfo::parseXml(LLXmlTreeNode* node)
{
    static LLStdStringHandle num_bones_string = LLXmlTree::addAttributeString("num_bones");
    if (!node->getFastAttributeS32(num_bones_string, mNumBones))
    {
        LL_WARNS() << "Couldn't find number of bones." << LL_ENDL;
        return FALSE;
    }

    static LLStdStringHandle num_collision_volumes_string = LLXmlTree::addAttributeString("num_collision_volumes");
    node->getFastAttributeS32(num_collision_volumes_string, mNumCollisionVolumes);

    LLXmlTreeNode* child;
    for( child = node->getFirstChild(); child; child = node->getNextChild() )
    {
        LLAvatarBoneInfo *info = new LLAvatarBoneInfo;
        if (!info->parseXml(child))
        {
            delete info;
            LL_WARNS() << "Error parsing bone in skeleton file" << LL_ENDL;
            return FALSE;
        }
        mBoneInfoList.push_back(info);
    }
    return TRUE;
}

//Make aliases for joint and push to map.
void LLAvatarAppearance::makeJointAliases(LLAvatarBoneInfo *bone_info)
{
    if (! bone_info->mIsJoint )
    {
        return;
    }

    std::string bone_name = bone_info->mName;
    mJointAliasMap[bone_name] = bone_name; //Actual name is a valid alias.

    std::string aliases = bone_info->mAliases;

    boost::char_separator<char> sep(" ");
    boost::tokenizer<boost::char_separator<char> > tok(aliases, sep);
    for(const std::string& i : tok)
    {
        if ( mJointAliasMap.find(i) != mJointAliasMap.end() )
        {
            LL_WARNS() << "avatar skeleton:  Joint alias \"" << i << "\" remapped from " << mJointAliasMap[i] << " to " << bone_name << LL_ENDL;
        }
        mJointAliasMap[i] = bone_name;
    }

    for (LLAvatarBoneInfo* bone : bone_info->mChildren)
    {
        makeJointAliases(bone);
    }
}

const LLAvatarAppearance::joint_alias_map_t& LLAvatarAppearance::getJointAliases ()
{
    LLAvatarAppearance::joint_alias_map_t alias_map;
    if (mJointAliasMap.empty())
    {

        for (LLAvatarBoneInfo* bone_info : sAvatarSkeletonInfo->mBoneInfoList)
        {
            //LLAvatarBoneInfo *bone_info = *iter;
            makeJointAliases(bone_info);
        }

        for (LLAvatarXmlInfo::LLAvatarAttachmentInfo* info : sAvatarXmlInfo->mAttachmentInfoList)
        {
            std::string bone_name = info->mName;

            // Also accept the name with spaces substituted with
            // underscores. This gives a mechanism for referencing such joints
            // in daes, which don't allow spaces.
            std::string sub_space_to_underscore = bone_name;
            LLStringUtil::replaceChar(sub_space_to_underscore, ' ', '_');
            if (sub_space_to_underscore != bone_name)
            {
                mJointAliasMap[sub_space_to_underscore] = bone_name;
            }
        }
    }

    return mJointAliasMap;
}


//-----------------------------------------------------------------------------
// parseXmlSkeletonNode(): parses <skeleton> nodes from XML tree
//-----------------------------------------------------------------------------
BOOL LLAvatarAppearance::LLAvatarXmlInfo::parseXmlSkeletonNode(LLXmlTreeNode* root)
{
    LLXmlTreeNode* node = root->getChildByName( "skeleton" );
    if( !node )
    {
        LL_WARNS() << "avatar file: missing <skeleton>" << LL_ENDL;
        return FALSE;
    }

    LLXmlTreeNode* child;

    // SKELETON DISTORTIONS
    for (child = node->getChildByName( "param" );
         child;
         child = node->getNextNamedChild())
    {
        if (!child->getChildByName("param_skeleton"))
        {
            if (child->getChildByName("param_morph"))
            {
                LL_WARNS() << "Can't specify morph param in skeleton definition." << LL_ENDL;
            }
            else
            {
                LL_WARNS() << "Unknown param type." << LL_ENDL;
            }
            return FALSE;
        }

        LLPolySkeletalDistortionInfo *info = new LLPolySkeletalDistortionInfo;
        if (!info->parseXml(child))
        {
            delete info;
            return FALSE;
        }

        mSkeletalDistortionInfoList.push_back(info);
    }

    // ATTACHMENT POINTS
    for (child = node->getChildByName( "attachment_point" );
         child;
         child = node->getNextNamedChild())
    {
        LLAvatarAttachmentInfo* info = new LLAvatarAttachmentInfo();

        static LLStdStringHandle name_string = LLXmlTree::addAttributeString("name");
        if (!child->getFastAttributeString(name_string, info->mName))
        {
            LL_WARNS() << "No name supplied for attachment point." << LL_ENDL;
            delete info;
            return FALSE;
        }

        static LLStdStringHandle joint_string = LLXmlTree::addAttributeString("joint");
        if (!child->getFastAttributeString(joint_string, info->mJointName))
        {
            LL_WARNS() << "No bone declared in attachment point " << info->mName << LL_ENDL;
            delete info;
            return FALSE;
        }

        static LLStdStringHandle position_string = LLXmlTree::addAttributeString("position");
        if (child->getFastAttributeVector3(position_string, info->mPosition))
        {
            info->mHasPosition = TRUE;
        }

        static LLStdStringHandle rotation_string = LLXmlTree::addAttributeString("rotation");
        if (child->getFastAttributeVector3(rotation_string, info->mRotationEuler))
        {
            info->mHasRotation = TRUE;
        }
         static LLStdStringHandle group_string = LLXmlTree::addAttributeString("group");
        if (child->getFastAttributeS32(group_string, info->mGroup))
        {
            if (info->mGroup == -1)
                info->mGroup = -1111; // -1 = none parsed, < -1 = bad value
        }

        static LLStdStringHandle id_string = LLXmlTree::addAttributeString("id");
        if (!child->getFastAttributeS32(id_string, info->mAttachmentID))
        {
            LL_WARNS() << "No id supplied for attachment point " << info->mName << LL_ENDL;
            delete info;
            return FALSE;
        }

        static LLStdStringHandle slot_string = LLXmlTree::addAttributeString("pie_slice");
        child->getFastAttributeS32(slot_string, info->mPieMenuSlice);

        static LLStdStringHandle visible_in_first_person_string = LLXmlTree::addAttributeString("visible_in_first_person");
        child->getFastAttributeBOOL(visible_in_first_person_string, info->mVisibleFirstPerson);

        static LLStdStringHandle hud_attachment_string = LLXmlTree::addAttributeString("hud");
        child->getFastAttributeBOOL(hud_attachment_string, info->mIsHUDAttachment);

        mAttachmentInfoList.push_back(info);
    }

    return TRUE;
}

//-----------------------------------------------------------------------------
// parseXmlMeshNodes(): parses <mesh> nodes from XML tree
//-----------------------------------------------------------------------------
BOOL LLAvatarAppearance::LLAvatarXmlInfo::parseXmlMeshNodes(LLXmlTreeNode* root)
{
    for (LLXmlTreeNode* node = root->getChildByName( "mesh" );
         node;
         node = root->getNextNamedChild())
    {
        LLAvatarMeshInfo *info = new LLAvatarMeshInfo;

        // attribute: type
        static LLStdStringHandle type_string = LLXmlTree::addAttributeString("type");
        if( !node->getFastAttributeString( type_string, info->mType ) )
        {
            LL_WARNS() << "Avatar file: <mesh> is missing type attribute.  Ignoring element. " << LL_ENDL;
            delete info;
            return FALSE;  // Ignore this element
        }

        static LLStdStringHandle lod_string = LLXmlTree::addAttributeString("lod");
        if (!node->getFastAttributeS32( lod_string, info->mLOD ))
        {
            LL_WARNS() << "Avatar file: <mesh> is missing lod attribute.  Ignoring element. " << LL_ENDL;
            delete info;
            return FALSE;  // Ignore this element
        }

        static LLStdStringHandle file_name_string = LLXmlTree::addAttributeString("file_name");
        if( !node->getFastAttributeString( file_name_string, info->mMeshFileName ) )
        {
            LL_WARNS() << "Avatar file: <mesh> is missing file_name attribute.  Ignoring: " << info->mType << LL_ENDL;
            delete info;
            return FALSE;  // Ignore this element
        }

        static LLStdStringHandle reference_string = LLXmlTree::addAttributeString("reference");
        node->getFastAttributeString( reference_string, info->mReferenceMeshName );

        // attribute: min_pixel_area
        static LLStdStringHandle min_pixel_area_string = LLXmlTree::addAttributeString("min_pixel_area");
        static LLStdStringHandle min_pixel_width_string = LLXmlTree::addAttributeString("min_pixel_width");
        if (!node->getFastAttributeF32( min_pixel_area_string, info->mMinPixelArea ))
        {
            F32 min_pixel_area = 0.1f;
            if (node->getFastAttributeF32( min_pixel_width_string, min_pixel_area ))
            {
                // this is square root of pixel area (sensible to use linear space in defining lods)
                min_pixel_area = min_pixel_area * min_pixel_area;
            }
            info->mMinPixelArea = min_pixel_area;
        }

        // Parse visual params for this node only if we haven't already
        for (LLXmlTreeNode* child = node->getChildByName( "param" );
             child;
             child = node->getNextNamedChild())
        {
            if (!child->getChildByName("param_morph"))
            {
                if (child->getChildByName("param_skeleton"))
                {
                    LL_WARNS() << "Can't specify skeleton param in a mesh definition." << LL_ENDL;
                }
                else
                {
                    LL_WARNS() << "Unknown param type." << LL_ENDL;
                }
                return FALSE;
            }

            LLPolyMorphTargetInfo *morphinfo = new LLPolyMorphTargetInfo();
            if (!morphinfo->parseXml(child))
            {
                delete morphinfo;
                delete info;
                return -1;
            }
            BOOL shared = FALSE;
            static LLStdStringHandle shared_string = LLXmlTree::addAttributeString("shared");
            child->getFastAttributeBOOL(shared_string, shared);

            info->mPolyMorphTargetInfoList.push_back(LLAvatarMeshInfo::morph_info_pair_t(morphinfo, shared));
        }

        mMeshInfoList.push_back(info);
    }
    return TRUE;
}

//-----------------------------------------------------------------------------
// parseXmlColorNodes(): parses <global_color> nodes from XML tree
//-----------------------------------------------------------------------------
BOOL LLAvatarAppearance::LLAvatarXmlInfo::parseXmlColorNodes(LLXmlTreeNode* root)
{
    for (LLXmlTreeNode* color_node = root->getChildByName( "global_color" );
         color_node;
         color_node = root->getNextNamedChild())
    {
        std::string global_color_name;
        static LLStdStringHandle name_string = LLXmlTree::addAttributeString("name");
        if (color_node->getFastAttributeString( name_string, global_color_name ) )
        {
            if( global_color_name == "skin_color" )
            {
                if (mTexSkinColorInfo)
                {
                    LL_WARNS() << "avatar file: multiple instances of skin_color" << LL_ENDL;
                    return FALSE;
                }
                mTexSkinColorInfo = new LLTexGlobalColorInfo;
                if( !mTexSkinColorInfo->parseXml( color_node ) )
                {
                    delete_and_clear(mTexSkinColorInfo);
                    LL_WARNS() << "avatar file: mTexSkinColor->parseXml() failed" << LL_ENDL;
                    return FALSE;
                }
            }
            else if( global_color_name == "hair_color" )
            {
                if (mTexHairColorInfo)
                {
                    LL_WARNS() << "avatar file: multiple instances of hair_color" << LL_ENDL;
                    return FALSE;
                }
                mTexHairColorInfo = new LLTexGlobalColorInfo;
                if( !mTexHairColorInfo->parseXml( color_node ) )
                {
                    delete_and_clear(mTexHairColorInfo);
                    LL_WARNS() << "avatar file: mTexHairColor->parseXml() failed" << LL_ENDL;
                    return FALSE;
                }
            }
            else if( global_color_name == "eye_color" )
            {
                if (mTexEyeColorInfo)
                {
                    LL_WARNS() << "avatar file: multiple instances of eye_color" << LL_ENDL;
                    return FALSE;
                }
                mTexEyeColorInfo = new LLTexGlobalColorInfo;
                if( !mTexEyeColorInfo->parseXml( color_node ) )
                {
                    LL_WARNS() << "avatar file: mTexEyeColor->parseXml() failed" << LL_ENDL;
                    return FALSE;
                }
            }
        }
    }
    return TRUE;
}

//-----------------------------------------------------------------------------
// parseXmlLayerNodes(): parses <layer_set> nodes from XML tree
//-----------------------------------------------------------------------------
BOOL LLAvatarAppearance::LLAvatarXmlInfo::parseXmlLayerNodes(LLXmlTreeNode* root)
{
    for (LLXmlTreeNode* layer_node = root->getChildByName( "layer_set" );
         layer_node;
         layer_node = root->getNextNamedChild())
    {
        LLTexLayerSetInfo* layer_info = new LLTexLayerSetInfo();
        if( layer_info->parseXml( layer_node ) )
        {
            mLayerInfoList.push_back(layer_info);
        }
        else
        {
            delete layer_info;
            LL_WARNS() << "avatar file: layer_set->parseXml() failed" << LL_ENDL;
            return FALSE;
        }
    }
    return TRUE;
}

//-----------------------------------------------------------------------------
// parseXmlDriverNodes(): parses <driver_parameters> nodes from XML tree
//-----------------------------------------------------------------------------
BOOL LLAvatarAppearance::LLAvatarXmlInfo::parseXmlDriverNodes(LLXmlTreeNode* root)
{
    LLXmlTreeNode* driver = root->getChildByName( "driver_parameters" );
    if( driver )
    {
        for (LLXmlTreeNode* grand_child = driver->getChildByName( "param" );
             grand_child;
             grand_child = driver->getNextNamedChild())
        {
            if( grand_child->getChildByName( "param_driver" ) )
            {
                LLDriverParamInfo* driver_info = new LLDriverParamInfo();
                if( driver_info->parseXml( grand_child ) )
                {
                    mDriverInfoList.push_back(driver_info);
                }
                else
                {
                    delete driver_info;
                    LL_WARNS() << "avatar file: driver_param->parseXml() failed" << LL_ENDL;
                    return FALSE;
                }
            }
        }
    }
    return TRUE;
}

//-----------------------------------------------------------------------------
// parseXmlDriverNodes(): parses <driver_parameters> nodes from XML tree
//-----------------------------------------------------------------------------
BOOL LLAvatarAppearance::LLAvatarXmlInfo::parseXmlMorphNodes(LLXmlTreeNode* root)
{
    LLXmlTreeNode* masks = root->getChildByName( "morph_masks" );
    if( !masks )
    {
        return FALSE;
    }

    for (LLXmlTreeNode* grand_child = masks->getChildByName( "mask" );
         grand_child;
         grand_child = masks->getNextNamedChild())
    {
        LLAvatarMorphInfo* info = new LLAvatarMorphInfo();

        static LLStdStringHandle name_string = LLXmlTree::addAttributeString("morph_name");
        if (!grand_child->getFastAttributeString(name_string, info->mName))
        {
            LL_WARNS() << "No name supplied for morph mask." << LL_ENDL;
            delete info;
            return FALSE;
        }

        static LLStdStringHandle region_string = LLXmlTree::addAttributeString("body_region");
        if (!grand_child->getFastAttributeString(region_string, info->mRegion))
        {
            LL_WARNS() << "No region supplied for morph mask." << LL_ENDL;
            delete info;
            return FALSE;
        }

        static LLStdStringHandle layer_string = LLXmlTree::addAttributeString("layer");
        if (!grand_child->getFastAttributeString(layer_string, info->mLayer))
        {
            LL_WARNS() << "No layer supplied for morph mask." << LL_ENDL;
            delete info;
            return FALSE;
        }

        // optional parameter. don't throw a warning if not present.
        static LLStdStringHandle invert_string = LLXmlTree::addAttributeString("invert");
        grand_child->getFastAttributeBOOL(invert_string, info->mInvert);

        mMorphMaskInfoList.push_back(info);
    }

    return TRUE;
}

//virtual
LLAvatarAppearance::LLMaskedMorph::LLMaskedMorph(LLVisualParam *morph_target, BOOL invert, std::string layer) :
            mMorphTarget(morph_target),
            mInvert(invert),
            mLayer(layer)
{
    LLPolyMorphTarget *target = dynamic_cast<LLPolyMorphTarget*>(morph_target);
    if (target)
    {
        target->addPendingMorphMask();
    }
}

// <FS:Ansariel> Get attachment point name from ID
//static
std::string LLAvatarAppearance::getAttachmentPointName(S32 attachmentPointId)
{
    for (auto attachmentPoint : sAvatarXmlInfo->mAttachmentInfoList)
    {
        if (attachmentPoint->mAttachmentID == attachmentPointId)
        {
            return attachmentPoint->mName;
        }
    }

    return std::string();
}
// </FS:Ansariel><|MERGE_RESOLUTION|>--- conflicted
+++ resolved
@@ -528,17 +528,6 @@
 
     F32 old_offset = mAvatarOffset.mV[VZ];
 
-<<<<<<< HEAD
-    // TODO: Measure the real depth and width
-    mPelvisToFoot = computePelvisToFoot();
-    F32 new_height = computeBodyHeight();
-    mBodySize.set(DEFAULT_AGENT_DEPTH, DEFAULT_AGENT_WIDTH, new_height);
-// [RLVa:KB] - Checked: 2013-03-03 (RLVa-1.4.8)
-    F32 new_offset = getAvatarOffset();
-// [/RLVa:KB]
-//  F32 new_offset = getVisualParamWeight(AVATAR_HOVER);
-    mAvatarOffset.set(0, 0, new_offset);
-=======
 // [RLVa:KB] - Checked: 2013-03-03 (RLVa-1.4.8)
     mAvatarOffset.mV[VZ] = getAvatarOffset();
 // [/RLVa:KB]
@@ -565,28 +554,17 @@
 
     mAvatarOffset.mV[VX] = 0.0f;
     mAvatarOffset.mV[VY] = 0.0f;
->>>>>>> 6fba1530
 
     if (new_body_size != mBodySize || old_offset != mAvatarOffset.mV[VZ])
     {
-<<<<<<< HEAD
-=======
         mBodySize = new_body_size;
 
->>>>>>> 6fba1530
         // <FS:Ansariel> [Legacy Bake]
         bodySizeChanged();
 
         compareJointStateMaps(mLastBodySizeState, mCurrBodySizeState);
     }
 }
-
-// [RLVa:KB] - Checked: 2013-03-03 (RLVa-1.4.8)
-F32 LLAvatarAppearance::getAvatarOffset() /*const*/
-{
-    return getVisualParamWeight(AVATAR_HOVER);
-}
-// [/RLVa:KB]
 
 // [RLVa:KB] - Checked: 2013-03-03 (RLVa-1.4.8)
 F32 LLAvatarAppearance::getAvatarOffset() /*const*/
