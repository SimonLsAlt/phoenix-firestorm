--- conflicted
+++ resolved
@@ -66,16 +66,6 @@
     LLAvatarAppearance(LLWearableData* wearable_data);
     virtual ~LLAvatarAppearance();
 
-<<<<<<< HEAD
-	static void			initClass(const std::string& avatar_file_name, const std::string& skeleton_file_name); // initializes static members
-	static void			initClass();
-	static void			cleanupClass();	// Cleanup data that's only init'd once per class.
-	virtual void 		initInstance(); // Called after construction to initialize the instance.
-    S32					mInitFlags;
-	virtual bool		loadSkeletonNode();
-	bool				loadMeshNodes();
-	bool				loadLayersets();
-=======
     static void         initClass(const std::string& avatar_file_name, const std::string& skeleton_file_name); // initializes static members
     static void         initClass();
     static void         cleanupClass(); // Cleanup data that's only init'd once per class.
@@ -84,7 +74,6 @@
     virtual bool        loadSkeletonNode();
     bool                loadMeshNodes();
     bool                loadLayersets();
->>>>>>> 1a8a5404
 
 
 /**                    Initialization
@@ -118,29 +107,16 @@
  **                    STATE
  **/
 public:
-<<<<<<< HEAD
-	virtual bool 	isSelf() const { return false; } // True if this avatar is for this viewer's agent
-	virtual bool	isValid() const;
-	virtual bool	isUsingLocalAppearance() const = 0;
-	virtual bool	isEditingAppearance() const = 0;
-=======
     virtual bool    isSelf() const { return false; } // True if this avatar is for this viewer's agent
     virtual bool    isValid() const;
     virtual bool    isUsingLocalAppearance() const = 0;
     virtual bool    isEditingAppearance() const = 0;
 
     bool isBuilt() const { return mIsBuilt; }
->>>>>>> 1a8a5404
 
     // <FS:Ansariel> [Legacy Bake]
     virtual bool    isUsingServerBakes() const = 0;
 
-<<<<<<< HEAD
-	// <FS:Ansariel> [Legacy Bake]
-	virtual bool	isUsingServerBakes() const = 0;
-
-=======
->>>>>>> 1a8a5404
 /**                    State
  **                                                                            **
  *******************************************************************************/
@@ -164,21 +140,12 @@
     LLVector3           mHeadOffset; // current head position
     LLAvatarJoint       *mRoot;
 
-<<<<<<< HEAD
-	// <FS:ND> This map gets queried a huge amount of time.
-	// typedef std::map<std::string, LLJoint*> joint_map_t;
-	typedef std::unordered_map<U32, LLJoint*> joint_map_t;
-	// </FS:ND>
-
-	joint_map_t			mJointMap;
-=======
     // <FS:ND> This map gets queried a huge amount of time.
     // typedef std::map<std::string, LLJoint*> joint_map_t;
     typedef std::unordered_map<U32, LLJoint*> joint_map_t;
     // </FS:ND>
 
     joint_map_t         mJointMap;
->>>>>>> 1a8a5404
 
     typedef std::map<std::string, LLVector3> joint_state_map_t;
     joint_state_map_t mLastBodySizeState;
@@ -197,25 +164,6 @@
 
 
 protected:
-<<<<<<< HEAD
-	static bool			parseSkeletonFile(const std::string& filename, LLXmlTree& skeleton_xml_tree);
-	virtual void		buildCharacter();
-	virtual bool		loadAvatar();
-// [RLVa:KB] - Checked: 2013-03-03 (RLVa-1.4.8)
-	virtual F32			getAvatarOffset() /*const*/;
-// [/RLVa:KB]
-	// <FS:Ansariel> [Legacy Bake]
-	virtual void		bodySizeChanged() = 0;
-
-	bool				setupBone(const LLAvatarBoneInfo* info, LLJoint* parent, S32 &current_volume_num, S32 &current_joint_num);
-	bool				allocateCharacterJoints(S32 num);
-	bool				buildSkeleton(const LLAvatarSkeletonInfo *info);
-
-	void				clearSkeleton();
-	bool				mIsBuilt; // state of deferred character building
-	avatar_joint_list_t	mSkeleton;
-	LLVector3OverrideMap	mPelvisFixups;
-=======
     static bool         parseSkeletonFile(const std::string& filename, LLXmlTree& skeleton_xml_tree);
     virtual void        buildCharacter();
     virtual bool        loadAvatar();
@@ -233,7 +181,6 @@
     bool                mIsBuilt; // state of deferred character building
     avatar_joint_list_t mSkeleton;
     LLVector3OverrideMap    mPelvisFixups;
->>>>>>> 1a8a5404
     joint_alias_map_t   mJointAliasMap;
 
     //--------------------------------------------------------------------
@@ -282,11 +229,7 @@
 
 // <FS:Ansariel> Get attachment point name from ID
 public:
-<<<<<<< HEAD
-	static std::string getAttachmentPointName(S32 attachmentPointId);
-=======
     static std::string getAttachmentPointName(S32 attachmentPointId);
->>>>>>> 1a8a5404
 // </FS:Ansariel>
 
 /**                    Skeleton
@@ -299,23 +242,14 @@
  **                    RENDERING
  **/
 public:
-<<<<<<< HEAD
-	bool		mIsDummy; // for special views and animated object controllers; local to viewer
-=======
     bool        mIsDummy; // for special views and animated object controllers; local to viewer
->>>>>>> 1a8a5404
 
     //--------------------------------------------------------------------
     // Morph masks
     //--------------------------------------------------------------------
 public:
-<<<<<<< HEAD
-	void 	addMaskedMorph(LLAvatarAppearanceDefines::EBakedTextureIndex index, LLVisualParam* morph_target, bool invert, std::string layer);
-	virtual void	applyMorphMask(const U8* tex_data, S32 width, S32 height, S32 num_components, LLAvatarAppearanceDefines::EBakedTextureIndex index = LLAvatarAppearanceDefines::BAKED_NUM_INDICES) = 0;
-=======
     void    addMaskedMorph(LLAvatarAppearanceDefines::EBakedTextureIndex index, LLVisualParam* morph_target, bool invert, std::string layer);
     virtual void    applyMorphMask(const U8* tex_data, S32 width, S32 height, S32 num_components, LLAvatarAppearanceDefines::EBakedTextureIndex index = LLAvatarAppearanceDefines::BAKED_NUM_INDICES) = 0;
->>>>>>> 1a8a5404
 
 /**                    Rendering
  **                                                                            **
@@ -325,15 +259,9 @@
     // Composites
     //--------------------------------------------------------------------
 public:
-<<<<<<< HEAD
-	// <FS:Ansariel> [Legacy Bake]
-	//virtual void	invalidateComposite(LLTexLayerSet* layerset) = 0;
-	virtual void	invalidateComposite(LLTexLayerSet* layerset, bool upload_result) = 0;
-=======
     // <FS:Ansariel> [Legacy Bake]
     //virtual void  invalidateComposite(LLTexLayerSet* layerset) = 0;
     virtual void    invalidateComposite(LLTexLayerSet* layerset, bool upload_result) = 0;
->>>>>>> 1a8a5404
 
 /********************************************************************************
  **                                                                            **
@@ -368,24 +296,6 @@
     // Clothing colors (convenience functions to access visual parameters)
     //--------------------------------------------------------------------
 public:
-<<<<<<< HEAD
-	// <FS:Ansariel> [Legacy Bake]
-	//void			setClothesColor(LLAvatarAppearanceDefines::ETextureIndex te, const LLColor4& new_color);
-	void			setClothesColor(LLAvatarAppearanceDefines::ETextureIndex te, const LLColor4& new_color, bool upload_bake);
-	// </FS:Ansariel> [Legacy Bake]
-	LLColor4		getClothesColor(LLAvatarAppearanceDefines::ETextureIndex te);
-	static bool		teToColorParams(LLAvatarAppearanceDefines::ETextureIndex te, U32 *param_name);
-
-	//--------------------------------------------------------------------
-	// Global colors
-	//--------------------------------------------------------------------
-public:
-	LLColor4		getGlobalColor(const std::string& color_name ) const;
-	// <FS:Ansariel> [Legacy Bake]
-	//virtual void	onGlobalColorChanged(const LLTexGlobalColor* global_color) = 0;
-	virtual void	onGlobalColorChanged(const LLTexGlobalColor* global_color, bool upload_bake) = 0;
-	// </FS:Ansariel> [Legacy Bake]
-=======
     // <FS:Ansariel> [Legacy Bake]
     //void          setClothesColor(LLAvatarAppearanceDefines::ETextureIndex te, const LLColor4& new_color);
     void            setClothesColor(LLAvatarAppearanceDefines::ETextureIndex te, const LLColor4& new_color, bool upload_bake);
@@ -402,7 +312,6 @@
     //virtual void  onGlobalColorChanged(const LLTexGlobalColor* global_color) = 0;
     virtual void    onGlobalColorChanged(const LLTexGlobalColor* global_color, bool upload_bake) = 0;
     // </FS:Ansariel> [Legacy Bake]
->>>>>>> 1a8a5404
 protected:
     LLTexGlobalColor* mTexSkinColor;
     LLTexGlobalColor* mTexHairColor;
@@ -423,17 +332,10 @@
  **/
 
 public:
-<<<<<<< HEAD
-	LLWearableData*			getWearableData() { return mWearableData; }
-	const LLWearableData*	getWearableData() const { return mWearableData; }
-	virtual bool isTextureDefined(LLAvatarAppearanceDefines::ETextureIndex te, U32 index = 0 ) const = 0;
-	virtual bool			isWearingWearableType(LLWearableType::EType type ) const;
-=======
     LLWearableData*         getWearableData() { return mWearableData; }
     const LLWearableData*   getWearableData() const { return mWearableData; }
     virtual bool isTextureDefined(LLAvatarAppearanceDefines::ETextureIndex te, U32 index = 0 ) const = 0;
     virtual bool            isWearingWearableType(LLWearableType::EType type ) const;
->>>>>>> 1a8a5404
 
 private:
     LLWearableData* mWearableData;
@@ -479,11 +381,7 @@
     S32         mNumCollisionVolumes;
     LLAvatarJointCollisionVolume* mCollisionVolumes;
 protected:
-<<<<<<< HEAD
-	bool		allocateCollisionVolumes(U32 num);
-=======
     bool        allocateCollisionVolumes(U32 num);
->>>>>>> 1a8a5404
 
 /**                    Physics
  **                                                                            **
@@ -494,102 +392,6 @@
  **                    SUPPORT CLASSES
  **/
 
-<<<<<<< HEAD
-	struct LLAvatarXmlInfo
-	{
-		LLAvatarXmlInfo();
-		~LLAvatarXmlInfo();
-
-		bool 	parseXmlSkeletonNode(LLXmlTreeNode* root);
-		bool 	parseXmlMeshNodes(LLXmlTreeNode* root);
-		bool 	parseXmlColorNodes(LLXmlTreeNode* root);
-		bool 	parseXmlLayerNodes(LLXmlTreeNode* root);
-		bool 	parseXmlDriverNodes(LLXmlTreeNode* root);
-		bool	parseXmlMorphNodes(LLXmlTreeNode* root);
-
-		struct LLAvatarMeshInfo
-		{
-			typedef std::pair<LLViewerVisualParamInfo*,bool> morph_info_pair_t; // LLPolyMorphTargetInfo stored here
-			typedef std::vector<morph_info_pair_t> morph_info_list_t;
-
-			LLAvatarMeshInfo() : mLOD(0), mMinPixelArea(.1f) {}
-			~LLAvatarMeshInfo()
-			{
-				for (morph_info_list_t::value_type& pair : mPolyMorphTargetInfoList)
-				{
-					delete pair.first;
-				}
-				mPolyMorphTargetInfoList.clear();
-			}
-
-			std::string mType;
-			S32			mLOD;
-			std::string	mMeshFileName;
-			std::string	mReferenceMeshName;
-			F32			mMinPixelArea;
-			morph_info_list_t mPolyMorphTargetInfoList;
-		};
-		typedef std::vector<LLAvatarMeshInfo*> mesh_info_list_t;
-		mesh_info_list_t mMeshInfoList;
-
-		typedef std::vector<LLViewerVisualParamInfo*> skeletal_distortion_info_list_t; // LLPolySkeletalDistortionInfo stored here
-		skeletal_distortion_info_list_t mSkeletalDistortionInfoList;
-
-		struct LLAvatarAttachmentInfo
-		{
-			LLAvatarAttachmentInfo()
-				: mGroup(-1), mAttachmentID(-1), mPieMenuSlice(-1), mVisibleFirstPerson(false),
-				  mIsHUDAttachment(false), mHasPosition(false), mHasRotation(false) {}
-			std::string mName;
-			std::string mJointName;
-			LLVector3 mPosition;
-			LLVector3 mRotationEuler;
-			S32 mGroup;
-			S32 mAttachmentID;
-			S32 mPieMenuSlice;
-			bool mVisibleFirstPerson;
-			bool mIsHUDAttachment;
-			bool mHasPosition;
-			bool mHasRotation;
-		};
-		typedef std::vector<LLAvatarAttachmentInfo*> attachment_info_list_t;
-		attachment_info_list_t mAttachmentInfoList;
-
-		LLTexGlobalColorInfo *mTexSkinColorInfo;
-		LLTexGlobalColorInfo *mTexHairColorInfo;
-		LLTexGlobalColorInfo *mTexEyeColorInfo;
-
-		typedef std::vector<LLTexLayerSetInfo*> layer_info_list_t;
-		layer_info_list_t mLayerInfoList;
-
-		typedef std::vector<LLDriverParamInfo*> driver_info_list_t;
-		driver_info_list_t mDriverInfoList;
-
-		struct LLAvatarMorphInfo
-		{
-			LLAvatarMorphInfo()
-				: mInvert(false) {}
-			std::string mName;
-			std::string mRegion;
-			std::string mLayer;
-			bool mInvert;
-		};
-
-		typedef std::vector<LLAvatarMorphInfo*> morph_info_list_t;
-		morph_info_list_t	mMorphMaskInfoList;
-	};
-
-
-	class LLMaskedMorph
-	{
-	public:
-		LLMaskedMorph(LLVisualParam *morph_target, bool invert, std::string layer);
-
-		LLVisualParam	*mMorphTarget;
-		bool				mInvert;
-		std::string			mLayer;
-	};
-=======
     struct LLAvatarXmlInfo
     {
         LLAvatarXmlInfo();
@@ -684,7 +486,6 @@
         bool                mInvert;
         std::string         mLayer;
     };
->>>>>>> 1a8a5404
 /**                    Support Classes
  **                                                                            **
  *******************************************************************************/
