/**
 * @file llavatarappearance.h
 * @brief Declaration of LLAvatarAppearance class
 *
 * $LicenseInfo:firstyear=2012&license=viewerlgpl$
 * Second Life Viewer Source Code
 * Copyright (C) 2010, Linden Research, Inc.
 *
 * This library is free software; you can redistribute it and/or
 * modify it under the terms of the GNU Lesser General Public
 * License as published by the Free Software Foundation;
 * version 2.1 of the License only.
 *
 * This library is distributed in the hope that it will be useful,
 * but WITHOUT ANY WARRANTY; without even the implied warranty of
 * MERCHANTABILITY or FITNESS FOR A PARTICULAR PURPOSE.  See the GNU
 * Lesser General Public License for more details.
 *
 * You should have received a copy of the GNU Lesser General Public
 * License along with this library; if not, write to the Free Software
 * Foundation, Inc., 51 Franklin Street, Fifth Floor, Boston, MA  02110-1301  USA
 *
 * Linden Research, Inc., 945 Battery Street, San Francisco, CA  94111  USA
 * $/LicenseInfo$
 */

#ifndef LL_AVATAR_APPEARANCE_H
#define LL_AVATAR_APPEARANCE_H

#include "llcharacter.h"
#include "llavatarappearancedefines.h"
#include "llavatarjointmesh.h"
#include "lldriverparam.h"
#include "lltexlayer.h"
#include "llviewervisualparam.h"
#include "llxmltree.h"

class LLTexLayerSet;
class LLTexGlobalColor;
class LLTexGlobalColorInfo;
class LLWearableData;
class LLAvatarBoneInfo;
class LLAvatarSkeletonInfo;

//~~~~~~~~~~~~~~~~~~~~~~~~~~~~~~~~~~~~~~~~~~~~~~~~~~~~~~~~~~~~~~~~~~~~~~~~~~~~~~~~
// LLAvatarAppearance
//
//~~~~~~~~~~~~~~~~~~~~~~~~~~~~~~~~~~~~~~~~~~~~~~~~~~~~~~~~~~~~~~~~~~~~~~~~~~~~~~~~

class LLAvatarAppearance : public LLCharacter
{
    LOG_CLASS(LLAvatarAppearance);

protected:
    struct LLAvatarXmlInfo;

/********************************************************************************
 **                                                                            **
 **                    INITIALIZATION
 **/
private:
    // Hide default constructor.
    LLAvatarAppearance() {}

public:
    LLAvatarAppearance(LLWearableData* wearable_data);
    virtual ~LLAvatarAppearance();

    static void         initClass(const std::string& avatar_file_name, const std::string& skeleton_file_name); // initializes static members
    static void         initClass();
    static void         cleanupClass(); // Cleanup data that's only init'd once per class.
    virtual void        initInstance(); // Called after construction to initialize the instance.
    S32                 mInitFlags{ 0 };
    virtual bool        loadSkeletonNode();
    bool                loadMeshNodes();
    bool                loadLayersets();


/**                    Initialization
 **                                                                            **
 *******************************************************************************/

/********************************************************************************
 **                                                                            **
 **                    INHERITED
 **/

    //--------------------------------------------------------------------
    // LLCharacter interface and related
    //--------------------------------------------------------------------
public:
    /*virtual*/ LLJoint*        getCharacterJoint(U32 num);

    /*virtual*/ const char*     getAnimationPrefix() { return "avatar"; }
    /*virtual*/ LLVector3       getVolumePos(S32 joint_index, LLVector3& volume_offset);
    /*virtual*/ LLJoint*        findCollisionVolume(S32 volume_id);
    /*virtual*/ S32             getCollisionVolumeID(std::string &name);
    /*virtual*/ LLPolyMesh*     getHeadMesh();
    /*virtual*/ LLPolyMesh*     getUpperBodyMesh();

/**                    Inherited
 **                                                                            **
 *******************************************************************************/

/********************************************************************************
 **                                                                            **
 **                    STATE
 **/
public:
    virtual bool    isSelf() const { return false; } // True if this avatar is for this viewer's agent
    virtual bool    isValid() const;
    virtual bool    isUsingLocalAppearance() const = 0;
    virtual bool    isEditingAppearance() const = 0;

    bool isBuilt() const { return mIsBuilt; }


/**                    State
 **                                                                            **
 *******************************************************************************/

/********************************************************************************
 **                                                                            **
 **                    SKELETON
 **/

protected:
    virtual LLAvatarJoint*  createAvatarJoint() = 0;
    virtual LLAvatarJoint*  createAvatarJoint(S32 joint_num) = 0;
    virtual LLAvatarJointMesh*  createAvatarJointMesh() = 0;
    void makeJointAliases(LLAvatarBoneInfo *bone_info);


public:
    F32                 getPelvisToFoot() const { return mPelvisToFoot; }
    /*virtual*/ LLJoint*    getRootJoint() { return mRoot; }

    LLVector3           mHeadOffset{}; // current head position
    LLAvatarJoint*      mRoot{ nullptr };

    typedef std::map<std::string, LLJoint*> joint_map_t;
    joint_map_t         mJointMap;

    typedef std::map<std::string, LLVector3> joint_state_map_t;
    joint_state_map_t mLastBodySizeState;
    joint_state_map_t mCurrBodySizeState;
    void compareJointStateMaps(joint_state_map_t& last_state,
                               joint_state_map_t& curr_state);
<<<<<<< HEAD
    void        computeBodySize();
    F32 computeBodyHeight();
    F32 computePelvisToFoot();
=======
    void computeBodySize();
>>>>>>> a73773bc

public:
    typedef std::vector<LLAvatarJoint*> avatar_joint_list_t;
    const avatar_joint_list_t& getSkeleton() { return mSkeleton; }
    typedef std::map<std::string, std::string> joint_alias_map_t;
    const joint_alias_map_t& getJointAliases();


protected:
    static bool         parseSkeletonFile(const std::string& filename, LLXmlTree& skeleton_xml_tree);
    virtual void        buildCharacter();
    virtual bool        loadAvatar();

    bool                setupBone(const LLAvatarBoneInfo* info, LLJoint* parent, S32 &current_volume_num, S32 &current_joint_num);
    bool                allocateCharacterJoints(U32 num);
    bool                buildSkeleton(const LLAvatarSkeletonInfo *info);

    void                clearSkeleton();
    bool                mIsBuilt{ false }; // state of deferred character building
    avatar_joint_list_t mSkeleton;
    LLVector3OverrideMap    mPelvisFixups;
    joint_alias_map_t   mJointAliasMap;

    //--------------------------------------------------------------------
    // Pelvis height adjustment members.
    //--------------------------------------------------------------------
public:
    void                addPelvisFixup( F32 fixup, const LLUUID& mesh_id );
    void                removePelvisFixup( const LLUUID& mesh_id );
    bool                hasPelvisFixup( F32& fixup, LLUUID& mesh_id ) const;
    bool                hasPelvisFixup( F32& fixup ) const;

    LLVector3           mBodySize;
    LLVector3           mAvatarOffset;
protected:
    F32                 mPelvisToFoot{ 0.f };

    //--------------------------------------------------------------------
    // Cached pointers to well known joints
    //--------------------------------------------------------------------
public:
    LLJoint*        mPelvisp{nullptr};
    LLJoint*        mTorsop{ nullptr };
    LLJoint*        mChestp{ nullptr };
    LLJoint*        mNeckp{ nullptr };
    LLJoint*        mHeadp{ nullptr };
    LLJoint*        mSkullp{ nullptr };
    LLJoint*        mEyeLeftp{ nullptr };
    LLJoint*        mEyeRightp{ nullptr };
    LLJoint*        mHipLeftp{ nullptr };
    LLJoint*        mHipRightp{ nullptr };
    LLJoint*        mKneeLeftp{ nullptr };
    LLJoint*        mKneeRightp{ nullptr };
    LLJoint*        mAnkleLeftp{ nullptr };
    LLJoint*        mAnkleRightp{ nullptr };
    LLJoint*        mFootLeftp{ nullptr };
    LLJoint*        mFootRightp{ nullptr };
    LLJoint*        mWristLeftp{ nullptr };
    LLJoint*        mWristRightp{ nullptr };

    //--------------------------------------------------------------------
    // XML parse tree
    //--------------------------------------------------------------------
protected:
    static LLAvatarSkeletonInfo*                    sAvatarSkeletonInfo;
    static LLAvatarXmlInfo*                         sAvatarXmlInfo;


/**                    Skeleton
 **                                                                            **
 *******************************************************************************/


/********************************************************************************
 **                                                                            **
 **                    RENDERING
 **/
public:
    bool        mIsDummy{ false }; // for special views and animated object controllers; local to viewer

    //--------------------------------------------------------------------
    // Morph masks
    //--------------------------------------------------------------------
public:
    void    addMaskedMorph(LLAvatarAppearanceDefines::EBakedTextureIndex index, LLVisualParam* morph_target, bool invert, std::string layer);
    virtual void    applyMorphMask(const U8* tex_data, S32 width, S32 height, S32 num_components, LLAvatarAppearanceDefines::EBakedTextureIndex index = LLAvatarAppearanceDefines::BAKED_NUM_INDICES) = 0;

/**                    Rendering
 **                                                                            **
 *******************************************************************************/

    //--------------------------------------------------------------------
    // Composites
    //--------------------------------------------------------------------
public:
    virtual void    invalidateComposite(LLTexLayerSet* layerset) = 0;

/********************************************************************************
 **                                                                            **
 **                    MESHES
 **/

public:
    virtual void    updateMeshTextures() = 0;
    virtual void    dirtyMesh() = 0; // Dirty the avatar mesh
    static const LLAvatarAppearanceDefines::LLAvatarAppearanceDictionary *getDictionary() { return sAvatarDictionary; }
protected:
    virtual void    dirtyMesh(S32 priority) = 0; // Dirty the avatar mesh, with priority

protected:
    typedef std::multimap<std::string, LLPolyMesh*> polymesh_map_t;
    polymesh_map_t                                  mPolyMeshes;
    avatar_joint_list_t                             mMeshLOD;

    // mesh entries and backed textures
    static LLAvatarAppearanceDefines::LLAvatarAppearanceDictionary* sAvatarDictionary;

/**                    Meshes
 **                                                                            **
 *******************************************************************************/

/********************************************************************************
 **                                                                            **
 **                    APPEARANCE
 **/

    //--------------------------------------------------------------------
    // Clothing colors (convenience functions to access visual parameters)
    //--------------------------------------------------------------------
public:
    void            setClothesColor(LLAvatarAppearanceDefines::ETextureIndex te, const LLColor4& new_color);
    LLColor4        getClothesColor(LLAvatarAppearanceDefines::ETextureIndex te);
    static bool     teToColorParams(LLAvatarAppearanceDefines::ETextureIndex te, U32 *param_name);

    //--------------------------------------------------------------------
    // Global colors
    //--------------------------------------------------------------------
public:
    LLColor4        getGlobalColor(const std::string& color_name ) const;
    virtual void    onGlobalColorChanged(const LLTexGlobalColor* global_color) = 0;
protected:
    LLTexGlobalColor* mTexSkinColor{ nullptr };
    LLTexGlobalColor* mTexHairColor{ nullptr };
    LLTexGlobalColor* mTexEyeColor{ nullptr };

    //--------------------------------------------------------------------
    // Visibility
    //--------------------------------------------------------------------
public:
    static LLColor4 getDummyColor();
/**                    Appearance
 **                                                                            **
 *******************************************************************************/

/********************************************************************************
 **                                                                            **
 **                    WEARABLES
 **/

public:
    LLWearableData*         getWearableData() { return mWearableData; }
    const LLWearableData*   getWearableData() const { return mWearableData; }
    virtual bool isTextureDefined(LLAvatarAppearanceDefines::ETextureIndex te, U32 index = 0 ) const = 0;
    virtual bool            isWearingWearableType(LLWearableType::EType type ) const;

private:
    LLWearableData* mWearableData{ nullptr };

/********************************************************************************
 **                                                                            **
 **                    BAKED TEXTURES
 **/
public:
    LLTexLayerSet*      getAvatarLayerSet(LLAvatarAppearanceDefines::EBakedTextureIndex baked_index) const;

protected:
    virtual LLTexLayerSet*  createTexLayerSet() = 0;

protected:
    class LLMaskedMorph;
    typedef std::deque<LLMaskedMorph *>     morph_list_t;
    struct BakedTextureData
    {
        LLUUID                              mLastTextureID;
        LLTexLayerSet*                      mTexLayerSet{ nullptr }; // Only exists for self
        bool                                mIsLoaded{ false };
        bool                                mIsUsed{ false };
        LLAvatarAppearanceDefines::ETextureIndex    mTextureIndex{ LLAvatarAppearanceDefines::ETextureIndex::TEX_INVALID };
        U32                                 mMaskTexName{ 0 };
        // Stores pointers to the joint meshes that this baked texture deals with
        avatar_joint_mesh_list_t            mJointMeshes;
        morph_list_t                        mMaskedMorphs;
    };
    typedef std::vector<BakedTextureData>   bakedtexturedata_vec_t;
    bakedtexturedata_vec_t                  mBakedTextureDatas;

/********************************************************************************
 **                                                                            **
 **                    PHYSICS
 **/

    //--------------------------------------------------------------------
    // Collision volumes
    //--------------------------------------------------------------------
public:
    S32         mNumBones{ 0 };
    S32         mNumCollisionVolumes{ 0 };
    LLAvatarJointCollisionVolume* mCollisionVolumes{ nullptr };
protected:
    bool        allocateCollisionVolumes(U32 num);

/**                    Physics
 **                                                                            **
 *******************************************************************************/

/********************************************************************************
 **                                                                            **
 **                    SUPPORT CLASSES
 **/

    struct LLAvatarXmlInfo
    {
        LLAvatarXmlInfo();
        ~LLAvatarXmlInfo();

        bool    parseXmlSkeletonNode(LLXmlTreeNode* root);
        bool    parseXmlMeshNodes(LLXmlTreeNode* root);
        bool    parseXmlColorNodes(LLXmlTreeNode* root);
        bool    parseXmlLayerNodes(LLXmlTreeNode* root);
        bool    parseXmlDriverNodes(LLXmlTreeNode* root);
        bool    parseXmlMorphNodes(LLXmlTreeNode* root);

        struct LLAvatarMeshInfo
        {
            typedef std::pair<LLViewerVisualParamInfo*,bool> morph_info_pair_t; // LLPolyMorphTargetInfo stored here
            typedef std::vector<morph_info_pair_t> morph_info_list_t;

            LLAvatarMeshInfo() : mLOD(0), mMinPixelArea(.1f) {}
            ~LLAvatarMeshInfo()
            {
                for (morph_info_list_t::value_type& pair : mPolyMorphTargetInfoList)
                {
                    delete pair.first;
                }
                mPolyMorphTargetInfoList.clear();
            }

            std::string mType;
            S32         mLOD;
            std::string mMeshFileName;
            std::string mReferenceMeshName;
            F32         mMinPixelArea;
            morph_info_list_t mPolyMorphTargetInfoList;
        };
        typedef std::vector<LLAvatarMeshInfo*> mesh_info_list_t;
        mesh_info_list_t mMeshInfoList;

        typedef std::vector<LLViewerVisualParamInfo*> skeletal_distortion_info_list_t; // LLPolySkeletalDistortionInfo stored here
        skeletal_distortion_info_list_t mSkeletalDistortionInfoList;

        struct LLAvatarAttachmentInfo
        {
            LLAvatarAttachmentInfo()
                : mGroup(-1), mAttachmentID(-1), mPieMenuSlice(-1), mVisibleFirstPerson(false),
                  mIsHUDAttachment(false), mHasPosition(false), mHasRotation(false) {}
            std::string mName;
            std::string mJointName;
            LLVector3 mPosition;
            LLVector3 mRotationEuler;
            S32 mGroup;
            S32 mAttachmentID;
            S32 mPieMenuSlice;
            bool mVisibleFirstPerson;
            bool mIsHUDAttachment;
            bool mHasPosition;
            bool mHasRotation;
        };
        typedef std::vector<LLAvatarAttachmentInfo*> attachment_info_list_t;
        attachment_info_list_t mAttachmentInfoList;

        LLTexGlobalColorInfo *mTexSkinColorInfo;
        LLTexGlobalColorInfo *mTexHairColorInfo;
        LLTexGlobalColorInfo *mTexEyeColorInfo;

        typedef std::vector<LLTexLayerSetInfo*> layer_info_list_t;
        layer_info_list_t mLayerInfoList;

        typedef std::vector<LLDriverParamInfo*> driver_info_list_t;
        driver_info_list_t mDriverInfoList;

        struct LLAvatarMorphInfo
        {
            LLAvatarMorphInfo()
                : mInvert(false) {}
            std::string mName;
            std::string mRegion;
            std::string mLayer;
            bool mInvert;
        };

        typedef std::vector<LLAvatarMorphInfo*> morph_info_list_t;
        morph_info_list_t   mMorphMaskInfoList;
    };


    class LLMaskedMorph
    {
    public:
        LLMaskedMorph(LLVisualParam *morph_target, bool invert, std::string layer);

        LLVisualParam   *mMorphTarget;
        bool                mInvert;
        std::string         mLayer;
    };
/**                    Support Classes
 **                                                                            **
 *******************************************************************************/
};

#endif // LL_AVATAR_APPEARANCE_H<|MERGE_RESOLUTION|>--- conflicted
+++ resolved
@@ -146,13 +146,7 @@
     joint_state_map_t mCurrBodySizeState;
     void compareJointStateMaps(joint_state_map_t& last_state,
                                joint_state_map_t& curr_state);
-<<<<<<< HEAD
     void        computeBodySize();
-    F32 computeBodyHeight();
-    F32 computePelvisToFoot();
-=======
-    void computeBodySize();
->>>>>>> a73773bc
 
 public:
     typedef std::vector<LLAvatarJoint*> avatar_joint_list_t;
