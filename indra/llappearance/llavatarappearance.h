/**
 * @file llavatarappearance.h
 * @brief Declaration of LLAvatarAppearance class
 *
 * $LicenseInfo:firstyear=2012&license=viewerlgpl$
 * Second Life Viewer Source Code
 * Copyright (C) 2010, Linden Research, Inc.
 * 
 * This library is free software; you can redistribute it and/or
 * modify it under the terms of the GNU Lesser General Public
 * License as published by the Free Software Foundation;
 * version 2.1 of the License only.
 * 
 * This library is distributed in the hope that it will be useful,
 * but WITHOUT ANY WARRANTY; without even the implied warranty of
 * MERCHANTABILITY or FITNESS FOR A PARTICULAR PURPOSE.  See the GNU
 * Lesser General Public License for more details.
 * 
 * You should have received a copy of the GNU Lesser General Public
 * License along with this library; if not, write to the Free Software
 * Foundation, Inc., 51 Franklin Street, Fifth Floor, Boston, MA  02110-1301  USA
 * 
 * Linden Research, Inc., 945 Battery Street, San Francisco, CA  94111  USA
 * $/LicenseInfo$
 */

#ifndef LL_AVATAR_APPEARANCE_H
#define LL_AVATAR_APPEARANCE_H

#include "llcharacter.h"
#include "llavatarappearancedefines.h"
#include "llavatarjointmesh.h"
#include "lldriverparam.h"
#include "lltexlayer.h"
#include "llviewervisualparam.h"
#include "llxmltree.h"

class LLTexLayerSet;
class LLTexGlobalColor;
class LLTexGlobalColorInfo;
class LLWearableData;
class LLAvatarBoneInfo;
class LLAvatarSkeletonInfo;

//~~~~~~~~~~~~~~~~~~~~~~~~~~~~~~~~~~~~~~~~~~~~~~~~~~~~~~~~~~~~~~~~~~~~~~~~~~~~~~~~
// LLAvatarAppearance
// 
//~~~~~~~~~~~~~~~~~~~~~~~~~~~~~~~~~~~~~~~~~~~~~~~~~~~~~~~~~~~~~~~~~~~~~~~~~~~~~~~~

class LLAvatarAppearance : public LLCharacter
{
	LOG_CLASS(LLAvatarAppearance);

protected:
	struct LLAvatarXmlInfo;

/********************************************************************************
 **                                                                            **
 **                    INITIALIZATION
 **/
private:
	// Hide default constructor.
	LLAvatarAppearance() {}

public:
	LLAvatarAppearance(LLWearableData* wearable_data);
	virtual ~LLAvatarAppearance();

	static void			initClass(); // initializes static members
	static void			cleanupClass();	// Cleanup data that's only init'd once per class.
	virtual void 		initInstance(); // Called after construction to initialize the instance.
	virtual BOOL		loadSkeletonNode();
	BOOL				loadMeshNodes();
	BOOL				loadLayersets();


/**                    Initialization
 **                                                                            **
 *******************************************************************************/

/********************************************************************************
 **                                                                            **
 **                    INHERITED
 **/

	//--------------------------------------------------------------------
	// LLCharacter interface and related
	//--------------------------------------------------------------------
public:
	/*virtual*/ LLJoint*		getCharacterJoint(U32 num);

	/*virtual*/ const char*		getAnimationPrefix() { return "avatar"; }
	/*virtual*/ LLVector3		getVolumePos(S32 joint_index, LLVector3& volume_offset);
	/*virtual*/ LLJoint*		findCollisionVolume(U32 volume_id);
	/*virtual*/ S32				getCollisionVolumeID(std::string &name);
	/*virtual*/ LLPolyMesh*		getHeadMesh();
	/*virtual*/ LLPolyMesh*		getUpperBodyMesh();

/**                    Inherited
 **                                                                            **
 *******************************************************************************/

/********************************************************************************
 **                                                                            **
 **                    STATE
 **/
public:
	virtual bool 	isSelf() const { return false; } // True if this avatar is for this viewer's agent
	virtual BOOL	isValid() const;
	virtual BOOL	isUsingLocalAppearance() const = 0;
	virtual BOOL	isEditingAppearance() const = 0;

	bool isBuilt() const { return mIsBuilt; }

	
/**                    State
 **                                                                            **
 *******************************************************************************/

/********************************************************************************
 **                                                                            **
 **                    SKELETON
 **/

protected:
	virtual LLAvatarJoint*	createAvatarJoint() = 0;
	virtual LLAvatarJoint*	createAvatarJoint(S32 joint_num) = 0;
	virtual LLAvatarJointMesh*	createAvatarJointMesh() = 0;
public:
	F32					getPelvisToFoot() const { return mPelvisToFoot; }
	/*virtual*/ LLJoint*	getRootJoint() { return mRoot; }

	LLVector3			mHeadOffset; // current head position
	LLAvatarJoint		*mRoot;

	// <FS:ND> This map gets queried a huge amount of time.
	// typedef std::map<std::string, LLJoint*> joint_map_t;
	typedef boost::unordered_map<std::string, LLJoint*> joint_map_t;
	// </FS:ND>

	joint_map_t			mJointMap;
	
	void		computeBodySize();


protected:
	static BOOL			parseSkeletonFile(const std::string& filename);
	virtual void		buildCharacter();
	virtual BOOL		loadAvatar();
<<<<<<< HEAD
	virtual void		bodySizeChanged() = 0;
// [RLVa:KB] - Checked: 2013-03-03 (RLVa-1.4.8)
	virtual F32			getAvatarOffset() /*const*/;
// [/RLVa:KB]
=======
>>>>>>> 97747617

	BOOL				setupBone(const LLAvatarBoneInfo* info, LLJoint* parent, S32 &current_volume_num, S32 &current_joint_num);
	BOOL				allocateCharacterJoints(S32 num);
	BOOL				buildSkeleton(const LLAvatarSkeletonInfo *info);
protected:
	void				clearSkeleton();
	BOOL				mIsBuilt; // state of deferred character building
	typedef std::vector<LLAvatarJoint*> avatar_joint_list_t;
	avatar_joint_list_t	mSkeleton;
	
	//--------------------------------------------------------------------
	// Pelvis height adjustment members.
	//--------------------------------------------------------------------
public:
	LLVector3			mBodySize;
	LLVector3			mAvatarOffset;
protected:
	F32					mPelvisToFoot;

	//--------------------------------------------------------------------
	// Cached pointers to well known joints
	//--------------------------------------------------------------------
public:
	LLJoint* 		mPelvisp;
	LLJoint* 		mTorsop;
	LLJoint* 		mChestp;
	LLJoint* 		mNeckp;
	LLJoint* 		mHeadp;
	LLJoint* 		mSkullp;
	LLJoint* 		mEyeLeftp;
	LLJoint* 		mEyeRightp;
	LLJoint* 		mHipLeftp;
	LLJoint* 		mHipRightp;
	LLJoint* 		mKneeLeftp;
	LLJoint* 		mKneeRightp;
	LLJoint* 		mAnkleLeftp;
	LLJoint* 		mAnkleRightp;
	LLJoint* 		mFootLeftp;
	LLJoint* 		mFootRightp;
	LLJoint* 		mWristLeftp;
	LLJoint* 		mWristRightp;

	//--------------------------------------------------------------------
	// XML parse tree
	//--------------------------------------------------------------------
protected:
	static LLXmlTree 	sXMLTree; // avatar config file
	static LLXmlTree 	sSkeletonXMLTree; // avatar skeleton file

	static LLAvatarSkeletonInfo* 					sAvatarSkeletonInfo;
	static LLAvatarXmlInfo* 						sAvatarXmlInfo;


/**                    Skeleton
 **                                                                            **
 *******************************************************************************/


/********************************************************************************
 **                                                                            **
 **                    RENDERING
 **/
public:
	BOOL		mIsDummy; // for special views

	//--------------------------------------------------------------------
	// Morph masks
	//--------------------------------------------------------------------
public:
	void 	addMaskedMorph(LLAvatarAppearanceDefines::EBakedTextureIndex index, LLVisualParam* morph_target, BOOL invert, std::string layer);
	virtual void	applyMorphMask(U8* tex_data, S32 width, S32 height, S32 num_components, LLAvatarAppearanceDefines::EBakedTextureIndex index = LLAvatarAppearanceDefines::BAKED_NUM_INDICES) = 0;

/**                    Rendering
 **                                                                            **
 *******************************************************************************/

	//--------------------------------------------------------------------
	// Composites
	//--------------------------------------------------------------------
public:
	virtual void	invalidateComposite(LLTexLayerSet* layerset) = 0;

/********************************************************************************
 **                                                                            **
 **                    MESHES
 **/

public:
	virtual void	updateMeshTextures() = 0;
	virtual void	dirtyMesh() = 0; // Dirty the avatar mesh
protected:
	virtual void	dirtyMesh(S32 priority) = 0; // Dirty the avatar mesh, with priority

protected:
	typedef std::multimap<std::string, LLPolyMesh*> polymesh_map_t;
	polymesh_map_t 									mPolyMeshes;
	avatar_joint_list_t								mMeshLOD;

/**                    Meshes
 **                                                                            **
 *******************************************************************************/

/********************************************************************************
 **                                                                            **
 **                    APPEARANCE
 **/

	//--------------------------------------------------------------------
	// Clothing colors (convenience functions to access visual parameters)
	//--------------------------------------------------------------------
public:
	void			setClothesColor(LLAvatarAppearanceDefines::ETextureIndex te, const LLColor4& new_color);
	LLColor4		getClothesColor(LLAvatarAppearanceDefines::ETextureIndex te);
	static BOOL		teToColorParams(LLAvatarAppearanceDefines::ETextureIndex te, U32 *param_name);

	//--------------------------------------------------------------------
	// Global colors
	//--------------------------------------------------------------------
public:
	LLColor4		getGlobalColor(const std::string& color_name ) const;
	virtual void	onGlobalColorChanged(const LLTexGlobalColor* global_color) = 0;
protected:
	LLTexGlobalColor* mTexSkinColor;
	LLTexGlobalColor* mTexHairColor;
	LLTexGlobalColor* mTexEyeColor;

	//--------------------------------------------------------------------
	// Visibility
	//--------------------------------------------------------------------
public:
	static LLColor4 getDummyColor();
/**                    Appearance
 **                                                                            **
 *******************************************************************************/

/********************************************************************************
 **                                                                            **
 **                    WEARABLES
 **/

public:
	LLWearableData*			getWearableData() { return mWearableData; }
	const LLWearableData*	getWearableData() const { return mWearableData; }
	virtual BOOL isTextureDefined(LLAvatarAppearanceDefines::ETextureIndex te, U32 index = 0 ) const = 0;
	virtual BOOL			isWearingWearableType(LLWearableType::EType type ) const;

private:
	LLWearableData* mWearableData;

/********************************************************************************
 **                                                                            **
 **                    BAKED TEXTURES
 **/
public:
	LLTexLayerSet*		getAvatarLayerSet(LLAvatarAppearanceDefines::EBakedTextureIndex baked_index) const;

protected:
	virtual LLTexLayerSet*	createTexLayerSet() = 0;

protected:
	class LLMaskedMorph;
	typedef std::deque<LLMaskedMorph *> 	morph_list_t;
	struct BakedTextureData
	{
		LLUUID								mLastTextureID;
		LLTexLayerSet*		 				mTexLayerSet; // Only exists for self
		bool								mIsLoaded;
		bool								mIsUsed;
		LLAvatarAppearanceDefines::ETextureIndex 	mTextureIndex;
		U32									mMaskTexName;
		// Stores pointers to the joint meshes that this baked texture deals with
		avatar_joint_mesh_list_t			mJointMeshes;
		morph_list_t						mMaskedMorphs;
	};
	typedef std::vector<BakedTextureData> 	bakedtexturedata_vec_t;
	bakedtexturedata_vec_t 					mBakedTextureDatas;

/********************************************************************************
 **                                                                            **
 **                    PHYSICS
 **/

	//--------------------------------------------------------------------
	// Collision volumes
	//--------------------------------------------------------------------
public:
  	S32			mNumCollisionVolumes;
	LLAvatarJointCollisionVolume* mCollisionVolumes;
protected:
	BOOL		allocateCollisionVolumes(U32 num);

/**                    Physics
 **                                                                            **
 *******************************************************************************/

/********************************************************************************
 **                                                                            **
 **                    SUPPORT CLASSES
 **/

	struct LLAvatarXmlInfo
	{
		LLAvatarXmlInfo();
		~LLAvatarXmlInfo();

		BOOL 	parseXmlSkeletonNode(LLXmlTreeNode* root);
		BOOL 	parseXmlMeshNodes(LLXmlTreeNode* root);
		BOOL 	parseXmlColorNodes(LLXmlTreeNode* root);
		BOOL 	parseXmlLayerNodes(LLXmlTreeNode* root);
		BOOL 	parseXmlDriverNodes(LLXmlTreeNode* root);
		BOOL	parseXmlMorphNodes(LLXmlTreeNode* root);

		struct LLAvatarMeshInfo
		{
			typedef std::pair<LLViewerVisualParamInfo*,BOOL> morph_info_pair_t; // LLPolyMorphTargetInfo stored here
			typedef std::vector<morph_info_pair_t> morph_info_list_t;

			LLAvatarMeshInfo() : mLOD(0), mMinPixelArea(.1f) {}
			~LLAvatarMeshInfo()
			{
				morph_info_list_t::iterator iter;
				for (iter = mPolyMorphTargetInfoList.begin(); iter != mPolyMorphTargetInfoList.end(); iter++)
				{
					delete iter->first;
				}
				mPolyMorphTargetInfoList.clear();
			}

			std::string mType;
			S32			mLOD;
			std::string	mMeshFileName;
			std::string	mReferenceMeshName;
			F32			mMinPixelArea;
			morph_info_list_t mPolyMorphTargetInfoList;
		};
		typedef std::vector<LLAvatarMeshInfo*> mesh_info_list_t;
		mesh_info_list_t mMeshInfoList;

		typedef std::vector<LLViewerVisualParamInfo*> skeletal_distortion_info_list_t; // LLPolySkeletalDistortionInfo stored here
		skeletal_distortion_info_list_t mSkeletalDistortionInfoList;

		struct LLAvatarAttachmentInfo
		{
			LLAvatarAttachmentInfo()
				: mGroup(-1), mAttachmentID(-1), mPieMenuSlice(-1), mVisibleFirstPerson(FALSE),
				  mIsHUDAttachment(FALSE), mHasPosition(FALSE), mHasRotation(FALSE) {}
			std::string mName;
			std::string mJointName;
			LLVector3 mPosition;
			LLVector3 mRotationEuler;
			S32 mGroup;
			S32 mAttachmentID;
			S32 mPieMenuSlice;
			BOOL mVisibleFirstPerson;
			BOOL mIsHUDAttachment;
			BOOL mHasPosition;
			BOOL mHasRotation;
		};
		typedef std::vector<LLAvatarAttachmentInfo*> attachment_info_list_t;
		attachment_info_list_t mAttachmentInfoList;

		LLTexGlobalColorInfo *mTexSkinColorInfo;
		LLTexGlobalColorInfo *mTexHairColorInfo;
		LLTexGlobalColorInfo *mTexEyeColorInfo;

		typedef std::vector<LLTexLayerSetInfo*> layer_info_list_t;
		layer_info_list_t mLayerInfoList;

		typedef std::vector<LLDriverParamInfo*> driver_info_list_t;
		driver_info_list_t mDriverInfoList;

		struct LLAvatarMorphInfo
		{
			LLAvatarMorphInfo()
				: mInvert(FALSE) {}
			std::string mName;
			std::string mRegion;
			std::string mLayer;
			BOOL mInvert;
		};

		typedef std::vector<LLAvatarMorphInfo*> morph_info_list_t;
		morph_info_list_t	mMorphMaskInfoList;
	};


	class LLMaskedMorph
	{
	public:
		LLMaskedMorph(LLVisualParam *morph_target, BOOL invert, std::string layer);

		LLVisualParam	*mMorphTarget;
		BOOL				mInvert;
		std::string			mLayer;
	};
/**                    Support Classes
 **                                                                            **
 *******************************************************************************/
};

#endif // LL_AVATAR_APPEARANCE_H<|MERGE_RESOLUTION|>--- conflicted
+++ resolved
@@ -147,13 +147,9 @@
 	static BOOL			parseSkeletonFile(const std::string& filename);
 	virtual void		buildCharacter();
 	virtual BOOL		loadAvatar();
-<<<<<<< HEAD
-	virtual void		bodySizeChanged() = 0;
 // [RLVa:KB] - Checked: 2013-03-03 (RLVa-1.4.8)
 	virtual F32			getAvatarOffset() /*const*/;
 // [/RLVa:KB]
-=======
->>>>>>> 97747617
 
 	BOOL				setupBone(const LLAvatarBoneInfo* info, LLJoint* parent, S32 &current_volume_num, S32 &current_joint_num);
 	BOOL				allocateCharacterJoints(S32 num);
