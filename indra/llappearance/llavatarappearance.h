/**
 * @file llavatarappearance.h
 * @brief Declaration of LLAvatarAppearance class
 *
 * $LicenseInfo:firstyear=2012&license=viewerlgpl$
 * Second Life Viewer Source Code
 * Copyright (C) 2010, Linden Research, Inc.
 *
 * This library is free software; you can redistribute it and/or
 * modify it under the terms of the GNU Lesser General Public
 * License as published by the Free Software Foundation;
 * version 2.1 of the License only.
 *
 * This library is distributed in the hope that it will be useful,
 * but WITHOUT ANY WARRANTY; without even the implied warranty of
 * MERCHANTABILITY or FITNESS FOR A PARTICULAR PURPOSE.  See the GNU
 * Lesser General Public License for more details.
 *
 * You should have received a copy of the GNU Lesser General Public
 * License along with this library; if not, write to the Free Software
 * Foundation, Inc., 51 Franklin Street, Fifth Floor, Boston, MA  02110-1301  USA
 *
 * Linden Research, Inc., 945 Battery Street, San Francisco, CA  94111  USA
 * $/LicenseInfo$
 */

#ifndef LL_AVATAR_APPEARANCE_H
#define LL_AVATAR_APPEARANCE_H

#include "llcharacter.h"
#include "llavatarappearancedefines.h"
#include "llavatarjointmesh.h"
#include "lldriverparam.h"
#include "lltexlayer.h"
#include "llviewervisualparam.h"
#include "llxmltree.h"

class LLTexLayerSet;
class LLTexGlobalColor;
class LLTexGlobalColorInfo;
class LLWearableData;
class LLAvatarBoneInfo;
class LLAvatarSkeletonInfo;

//~~~~~~~~~~~~~~~~~~~~~~~~~~~~~~~~~~~~~~~~~~~~~~~~~~~~~~~~~~~~~~~~~~~~~~~~~~~~~~~~
// LLAvatarAppearance
//
//~~~~~~~~~~~~~~~~~~~~~~~~~~~~~~~~~~~~~~~~~~~~~~~~~~~~~~~~~~~~~~~~~~~~~~~~~~~~~~~~

class LLAvatarAppearance : public LLCharacter
{
    LOG_CLASS(LLAvatarAppearance);

protected:
    struct LLAvatarXmlInfo;

/********************************************************************************
 **                                                                            **
 **                    INITIALIZATION
 **/
private:
    // Hide default constructor.
    LLAvatarAppearance() {}

public:
    LLAvatarAppearance(LLWearableData* wearable_data);
    virtual ~LLAvatarAppearance();

    static void         initClass(const std::string& avatar_file_name, const std::string& skeleton_file_name); // initializes static members
    static void         initClass();
    static void         cleanupClass(); // Cleanup data that's only init'd once per class.
    virtual void        initInstance(); // Called after construction to initialize the instance.
    S32                 mInitFlags{ 0 };
    virtual bool        loadSkeletonNode();
    bool                loadMeshNodes();
    bool                loadLayersets();


/**                    Initialization
 **                                                                            **
 *******************************************************************************/

/********************************************************************************
 **                                                                            **
 **                    INHERITED
 **/

    //--------------------------------------------------------------------
    // LLCharacter interface and related
    //--------------------------------------------------------------------
public:
    /*virtual*/ LLJoint*        getCharacterJoint(U32 num);

    /*virtual*/ const char*     getAnimationPrefix() { return "avatar"; }
    /*virtual*/ LLVector3       getVolumePos(S32 joint_index, LLVector3& volume_offset);
    /*virtual*/ LLJoint*        findCollisionVolume(S32 volume_id);
    /*virtual*/ S32             getCollisionVolumeID(std::string &name);
    /*virtual*/ LLPolyMesh*     getHeadMesh();
    /*virtual*/ LLPolyMesh*     getUpperBodyMesh();

/**                    Inherited
 **                                                                            **
 *******************************************************************************/

/********************************************************************************
 **                                                                            **
 **                    STATE
 **/
public:
    virtual bool    isSelf() const { return false; } // True if this avatar is for this viewer's agent
    virtual bool    isValid() const;
    virtual bool    isUsingLocalAppearance() const = 0;
    virtual bool    isEditingAppearance() const = 0;

    bool isBuilt() const { return mIsBuilt; }

    // <FS:Ansariel> [Legacy Bake]
<<<<<<< HEAD
    virtual BOOL    isUsingServerBakes() const = 0;
=======
    virtual bool    isUsingServerBakes() const = 0;
>>>>>>> 050d2fef

/**                    State
 **                                                                            **
 *******************************************************************************/

/********************************************************************************
 **                                                                            **
 **                    SKELETON
 **/

protected:
    virtual LLAvatarJoint*  createAvatarJoint() = 0;
    virtual LLAvatarJoint*  createAvatarJoint(S32 joint_num) = 0;
    virtual LLAvatarJointMesh*  createAvatarJointMesh() = 0;
    void makeJointAliases(LLAvatarBoneInfo *bone_info);


public:
    F32                 getPelvisToFoot() const { return mPelvisToFoot; }
    /*virtual*/ LLJoint*    getRootJoint() { return mRoot; }

    LLVector3           mHeadOffset{}; // current head position
    LLAvatarJoint*      mRoot{ nullptr };

    // <FS:ND> This map gets queried a huge amount of time.
    // typedef std::map<std::string, LLJoint*> joint_map_t;
    typedef std::unordered_map<U32, LLJoint*> joint_map_t;
    // </FS:ND>

<<<<<<< HEAD
    // <FS:ND> This map gets queried a huge amount of time.
    // typedef std::map<std::string, LLJoint*> joint_map_t;
    typedef std::unordered_map<U32, LLJoint*> joint_map_t;
    // </FS:ND>

=======
>>>>>>> 050d2fef
    joint_map_t         mJointMap;

    typedef std::map<std::string, LLVector3> joint_state_map_t;
    joint_state_map_t mLastBodySizeState;
    joint_state_map_t mCurrBodySizeState;
    void compareJointStateMaps(joint_state_map_t& last_state,
                               joint_state_map_t& curr_state);
    void        computeBodySize();

public:
    typedef std::vector<LLAvatarJoint*> avatar_joint_list_t;
    const avatar_joint_list_t& getSkeleton() { return mSkeleton; }
    typedef std::map<std::string, std::string> joint_alias_map_t;
    const joint_alias_map_t& getJointAliases();


protected:
    static bool         parseSkeletonFile(const std::string& filename, LLXmlTree& skeleton_xml_tree);
    virtual void        buildCharacter();
<<<<<<< HEAD
    virtual BOOL        loadAvatar();
=======
    virtual bool        loadAvatar();
>>>>>>> 050d2fef
// [RLVa:KB] - Checked: 2013-03-03 (RLVa-1.4.8)
    virtual F32         getAvatarOffset() /*const*/;
// [/RLVa:KB]
    // <FS:Ansariel> [Legacy Bake]
    virtual void        bodySizeChanged() = 0;

<<<<<<< HEAD
    BOOL                setupBone(const LLAvatarBoneInfo* info, LLJoint* parent, S32 &current_volume_num, S32 &current_joint_num);
    BOOL                allocateCharacterJoints(S32 num);
    BOOL                buildSkeleton(const LLAvatarSkeletonInfo *info);
=======
    bool                setupBone(const LLAvatarBoneInfo* info, LLJoint* parent, S32 &current_volume_num, S32 &current_joint_num);
    bool                allocateCharacterJoints(S32 num);
    bool                buildSkeleton(const LLAvatarSkeletonInfo *info);
>>>>>>> 050d2fef

    void                clearSkeleton();
    bool                mIsBuilt{ false }; // state of deferred character building
    avatar_joint_list_t mSkeleton;
    LLVector3OverrideMap    mPelvisFixups;
    joint_alias_map_t   mJointAliasMap;

    //--------------------------------------------------------------------
    // Pelvis height adjustment members.
    //--------------------------------------------------------------------
public:
    void                addPelvisFixup( F32 fixup, const LLUUID& mesh_id );
    void                removePelvisFixup( const LLUUID& mesh_id );
    bool                hasPelvisFixup( F32& fixup, LLUUID& mesh_id ) const;
    bool                hasPelvisFixup( F32& fixup ) const;

    LLVector3           mBodySize;
    LLVector3           mAvatarOffset;
protected:
    F32                 mPelvisToFoot{ 0.f };

    //--------------------------------------------------------------------
    // Cached pointers to well known joints
    //--------------------------------------------------------------------
public:
    LLJoint*        mPelvisp{nullptr};
    LLJoint*        mTorsop{ nullptr };
    LLJoint*        mChestp{ nullptr };
    LLJoint*        mNeckp{ nullptr };
    LLJoint*        mHeadp{ nullptr };
    LLJoint*        mSkullp{ nullptr };
    LLJoint*        mEyeLeftp{ nullptr };
    LLJoint*        mEyeRightp{ nullptr };
    LLJoint*        mHipLeftp{ nullptr };
    LLJoint*        mHipRightp{ nullptr };
    LLJoint*        mKneeLeftp{ nullptr };
    LLJoint*        mKneeRightp{ nullptr };
    LLJoint*        mAnkleLeftp{ nullptr };
    LLJoint*        mAnkleRightp{ nullptr };
    LLJoint*        mFootLeftp{ nullptr };
    LLJoint*        mFootRightp{ nullptr };
    LLJoint*        mWristLeftp{ nullptr };
    LLJoint*        mWristRightp{ nullptr };

    //--------------------------------------------------------------------
    // XML parse tree
    //--------------------------------------------------------------------
protected:
    static LLAvatarSkeletonInfo*                    sAvatarSkeletonInfo;
    static LLAvatarXmlInfo*                         sAvatarXmlInfo;

// <FS:Ansariel> Get attachment point name from ID
public:
    static std::string getAttachmentPointName(S32 attachmentPointId);
// </FS:Ansariel>

/**                    Skeleton
 **                                                                            **
 *******************************************************************************/


/********************************************************************************
 **                                                                            **
 **                    RENDERING
 **/
public:
    bool        mIsDummy{ false }; // for special views and animated object controllers; local to viewer

    //--------------------------------------------------------------------
    // Morph masks
    //--------------------------------------------------------------------
public:
    void    addMaskedMorph(LLAvatarAppearanceDefines::EBakedTextureIndex index, LLVisualParam* morph_target, bool invert, std::string layer);
    virtual void    applyMorphMask(const U8* tex_data, S32 width, S32 height, S32 num_components, LLAvatarAppearanceDefines::EBakedTextureIndex index = LLAvatarAppearanceDefines::BAKED_NUM_INDICES) = 0;

/**                    Rendering
 **                                                                            **
 *******************************************************************************/

    //--------------------------------------------------------------------
    // Composites
    //--------------------------------------------------------------------
public:
    // <FS:Ansariel> [Legacy Bake]
    //virtual void  invalidateComposite(LLTexLayerSet* layerset) = 0;
<<<<<<< HEAD
    virtual void    invalidateComposite(LLTexLayerSet* layerset, BOOL upload_result) = 0;
=======
    virtual void    invalidateComposite(LLTexLayerSet* layerset, bool upload_result) = 0;
>>>>>>> 050d2fef

/********************************************************************************
 **                                                                            **
 **                    MESHES
 **/

public:
    virtual void    updateMeshTextures() = 0;
    virtual void    dirtyMesh() = 0; // Dirty the avatar mesh
    static const LLAvatarAppearanceDefines::LLAvatarAppearanceDictionary *getDictionary() { return sAvatarDictionary; }
protected:
    virtual void    dirtyMesh(S32 priority) = 0; // Dirty the avatar mesh, with priority

protected:
    typedef std::multimap<std::string, LLPolyMesh*> polymesh_map_t;
    polymesh_map_t                                  mPolyMeshes;
    avatar_joint_list_t                             mMeshLOD;

    // mesh entries and backed textures
    static LLAvatarAppearanceDefines::LLAvatarAppearanceDictionary* sAvatarDictionary;

/**                    Meshes
 **                                                                            **
 *******************************************************************************/

/********************************************************************************
 **                                                                            **
 **                    APPEARANCE
 **/

    //--------------------------------------------------------------------
    // Clothing colors (convenience functions to access visual parameters)
    //--------------------------------------------------------------------
public:
    // <FS:Ansariel> [Legacy Bake]
    //void          setClothesColor(LLAvatarAppearanceDefines::ETextureIndex te, const LLColor4& new_color);
<<<<<<< HEAD
    void            setClothesColor(LLAvatarAppearanceDefines::ETextureIndex te, const LLColor4& new_color, BOOL upload_bake);
=======
    void            setClothesColor(LLAvatarAppearanceDefines::ETextureIndex te, const LLColor4& new_color, bool upload_bake);
>>>>>>> 050d2fef
    // </FS:Ansariel> [Legacy Bake]
    LLColor4        getClothesColor(LLAvatarAppearanceDefines::ETextureIndex te);
    static bool     teToColorParams(LLAvatarAppearanceDefines::ETextureIndex te, U32 *param_name);

    //--------------------------------------------------------------------
    // Global colors
    //--------------------------------------------------------------------
public:
    LLColor4        getGlobalColor(const std::string& color_name ) const;
    // <FS:Ansariel> [Legacy Bake]
    //virtual void  onGlobalColorChanged(const LLTexGlobalColor* global_color) = 0;
<<<<<<< HEAD
    virtual void    onGlobalColorChanged(const LLTexGlobalColor* global_color, BOOL upload_bake) = 0;
=======
    virtual void    onGlobalColorChanged(const LLTexGlobalColor* global_color, bool upload_bake) = 0;
>>>>>>> 050d2fef
    // </FS:Ansariel> [Legacy Bake]
protected:
    LLTexGlobalColor* mTexSkinColor{ nullptr };
    LLTexGlobalColor* mTexHairColor{ nullptr };
    LLTexGlobalColor* mTexEyeColor{ nullptr };

    //--------------------------------------------------------------------
    // Visibility
    //--------------------------------------------------------------------
public:
    static LLColor4 getDummyColor();
/**                    Appearance
 **                                                                            **
 *******************************************************************************/

/********************************************************************************
 **                                                                            **
 **                    WEARABLES
 **/

public:
    LLWearableData*         getWearableData() { return mWearableData; }
    const LLWearableData*   getWearableData() const { return mWearableData; }
    virtual bool isTextureDefined(LLAvatarAppearanceDefines::ETextureIndex te, U32 index = 0 ) const = 0;
    virtual bool            isWearingWearableType(LLWearableType::EType type ) const;

private:
    LLWearableData* mWearableData{ nullptr };

/********************************************************************************
 **                                                                            **
 **                    BAKED TEXTURES
 **/
public:
    LLTexLayerSet*      getAvatarLayerSet(LLAvatarAppearanceDefines::EBakedTextureIndex baked_index) const;

protected:
    virtual LLTexLayerSet*  createTexLayerSet() = 0;

protected:
    class LLMaskedMorph;
    typedef std::deque<LLMaskedMorph *>     morph_list_t;
    struct BakedTextureData
    {
        LLUUID                              mLastTextureID;
        LLTexLayerSet*                      mTexLayerSet{ nullptr }; // Only exists for self
        bool                                mIsLoaded{ false };
        bool                                mIsUsed{ false };
        LLAvatarAppearanceDefines::ETextureIndex    mTextureIndex{ LLAvatarAppearanceDefines::ETextureIndex::TEX_INVALID };
        U32                                 mMaskTexName{ 0 };
        // Stores pointers to the joint meshes that this baked texture deals with
        avatar_joint_mesh_list_t            mJointMeshes;
        morph_list_t                        mMaskedMorphs;
    };
    typedef std::vector<BakedTextureData>   bakedtexturedata_vec_t;
    bakedtexturedata_vec_t                  mBakedTextureDatas;

/********************************************************************************
 **                                                                            **
 **                    PHYSICS
 **/

    //--------------------------------------------------------------------
    // Collision volumes
    //--------------------------------------------------------------------
public:
    S32         mNumBones{ 0 };
    S32         mNumCollisionVolumes{ 0 };
    LLAvatarJointCollisionVolume* mCollisionVolumes{ nullptr };
protected:
    bool        allocateCollisionVolumes(U32 num);

/**                    Physics
 **                                                                            **
 *******************************************************************************/

/********************************************************************************
 **                                                                            **
 **                    SUPPORT CLASSES
 **/

    struct LLAvatarXmlInfo
    {
        LLAvatarXmlInfo();
        ~LLAvatarXmlInfo();

        bool    parseXmlSkeletonNode(LLXmlTreeNode* root);
        bool    parseXmlMeshNodes(LLXmlTreeNode* root);
        bool    parseXmlColorNodes(LLXmlTreeNode* root);
        bool    parseXmlLayerNodes(LLXmlTreeNode* root);
        bool    parseXmlDriverNodes(LLXmlTreeNode* root);
        bool    parseXmlMorphNodes(LLXmlTreeNode* root);

        struct LLAvatarMeshInfo
        {
            typedef std::pair<LLViewerVisualParamInfo*,bool> morph_info_pair_t; // LLPolyMorphTargetInfo stored here
            typedef std::vector<morph_info_pair_t> morph_info_list_t;

            LLAvatarMeshInfo() : mLOD(0), mMinPixelArea(.1f) {}
            ~LLAvatarMeshInfo()
            {
                for (morph_info_list_t::value_type& pair : mPolyMorphTargetInfoList)
                {
                    delete pair.first;
                }
                mPolyMorphTargetInfoList.clear();
            }

            std::string mType;
            S32         mLOD;
            std::string mMeshFileName;
            std::string mReferenceMeshName;
            F32         mMinPixelArea;
            morph_info_list_t mPolyMorphTargetInfoList;
        };
        typedef std::vector<LLAvatarMeshInfo*> mesh_info_list_t;
        mesh_info_list_t mMeshInfoList;

        typedef std::vector<LLViewerVisualParamInfo*> skeletal_distortion_info_list_t; // LLPolySkeletalDistortionInfo stored here
        skeletal_distortion_info_list_t mSkeletalDistortionInfoList;

        struct LLAvatarAttachmentInfo
        {
            LLAvatarAttachmentInfo()
                : mGroup(-1), mAttachmentID(-1), mPieMenuSlice(-1), mVisibleFirstPerson(false),
                  mIsHUDAttachment(false), mHasPosition(false), mHasRotation(false) {}
            std::string mName;
            std::string mJointName;
            LLVector3 mPosition;
            LLVector3 mRotationEuler;
            S32 mGroup;
            S32 mAttachmentID;
            S32 mPieMenuSlice;
            bool mVisibleFirstPerson;
            bool mIsHUDAttachment;
            bool mHasPosition;
            bool mHasRotation;
        };
        typedef std::vector<LLAvatarAttachmentInfo*> attachment_info_list_t;
        attachment_info_list_t mAttachmentInfoList;

        LLTexGlobalColorInfo *mTexSkinColorInfo;
        LLTexGlobalColorInfo *mTexHairColorInfo;
        LLTexGlobalColorInfo *mTexEyeColorInfo;

        typedef std::vector<LLTexLayerSetInfo*> layer_info_list_t;
        layer_info_list_t mLayerInfoList;

        typedef std::vector<LLDriverParamInfo*> driver_info_list_t;
        driver_info_list_t mDriverInfoList;

        struct LLAvatarMorphInfo
        {
            LLAvatarMorphInfo()
                : mInvert(false) {}
            std::string mName;
            std::string mRegion;
            std::string mLayer;
            bool mInvert;
        };

        typedef std::vector<LLAvatarMorphInfo*> morph_info_list_t;
        morph_info_list_t   mMorphMaskInfoList;
    };


    class LLMaskedMorph
    {
    public:
        LLMaskedMorph(LLVisualParam *morph_target, bool invert, std::string layer);

        LLVisualParam   *mMorphTarget;
        bool                mInvert;
        std::string         mLayer;
    };
/**                    Support Classes
 **                                                                            **
 *******************************************************************************/
};

#endif // LL_AVATAR_APPEARANCE_H<|MERGE_RESOLUTION|>--- conflicted
+++ resolved
@@ -115,11 +115,7 @@
     bool isBuilt() const { return mIsBuilt; }
 
     // <FS:Ansariel> [Legacy Bake]
-<<<<<<< HEAD
-    virtual BOOL    isUsingServerBakes() const = 0;
-=======
     virtual bool    isUsingServerBakes() const = 0;
->>>>>>> 050d2fef
 
 /**                    State
  **                                                                            **
@@ -149,14 +145,6 @@
     typedef std::unordered_map<U32, LLJoint*> joint_map_t;
     // </FS:ND>
 
-<<<<<<< HEAD
-    // <FS:ND> This map gets queried a huge amount of time.
-    // typedef std::map<std::string, LLJoint*> joint_map_t;
-    typedef std::unordered_map<U32, LLJoint*> joint_map_t;
-    // </FS:ND>
-
-=======
->>>>>>> 050d2fef
     joint_map_t         mJointMap;
 
     typedef std::map<std::string, LLVector3> joint_state_map_t;
@@ -176,26 +164,16 @@
 protected:
     static bool         parseSkeletonFile(const std::string& filename, LLXmlTree& skeleton_xml_tree);
     virtual void        buildCharacter();
-<<<<<<< HEAD
-    virtual BOOL        loadAvatar();
-=======
     virtual bool        loadAvatar();
->>>>>>> 050d2fef
 // [RLVa:KB] - Checked: 2013-03-03 (RLVa-1.4.8)
     virtual F32         getAvatarOffset() /*const*/;
 // [/RLVa:KB]
     // <FS:Ansariel> [Legacy Bake]
     virtual void        bodySizeChanged() = 0;
 
-<<<<<<< HEAD
-    BOOL                setupBone(const LLAvatarBoneInfo* info, LLJoint* parent, S32 &current_volume_num, S32 &current_joint_num);
-    BOOL                allocateCharacterJoints(S32 num);
-    BOOL                buildSkeleton(const LLAvatarSkeletonInfo *info);
-=======
     bool                setupBone(const LLAvatarBoneInfo* info, LLJoint* parent, S32 &current_volume_num, S32 &current_joint_num);
     bool                allocateCharacterJoints(S32 num);
     bool                buildSkeleton(const LLAvatarSkeletonInfo *info);
->>>>>>> 050d2fef
 
     void                clearSkeleton();
     bool                mIsBuilt{ false }; // state of deferred character building
@@ -281,11 +259,7 @@
 public:
     // <FS:Ansariel> [Legacy Bake]
     //virtual void  invalidateComposite(LLTexLayerSet* layerset) = 0;
-<<<<<<< HEAD
-    virtual void    invalidateComposite(LLTexLayerSet* layerset, BOOL upload_result) = 0;
-=======
     virtual void    invalidateComposite(LLTexLayerSet* layerset, bool upload_result) = 0;
->>>>>>> 050d2fef
 
 /********************************************************************************
  **                                                                            **
@@ -322,11 +296,7 @@
 public:
     // <FS:Ansariel> [Legacy Bake]
     //void          setClothesColor(LLAvatarAppearanceDefines::ETextureIndex te, const LLColor4& new_color);
-<<<<<<< HEAD
-    void            setClothesColor(LLAvatarAppearanceDefines::ETextureIndex te, const LLColor4& new_color, BOOL upload_bake);
-=======
     void            setClothesColor(LLAvatarAppearanceDefines::ETextureIndex te, const LLColor4& new_color, bool upload_bake);
->>>>>>> 050d2fef
     // </FS:Ansariel> [Legacy Bake]
     LLColor4        getClothesColor(LLAvatarAppearanceDefines::ETextureIndex te);
     static bool     teToColorParams(LLAvatarAppearanceDefines::ETextureIndex te, U32 *param_name);
@@ -338,11 +308,7 @@
     LLColor4        getGlobalColor(const std::string& color_name ) const;
     // <FS:Ansariel> [Legacy Bake]
     //virtual void  onGlobalColorChanged(const LLTexGlobalColor* global_color) = 0;
-<<<<<<< HEAD
-    virtual void    onGlobalColorChanged(const LLTexGlobalColor* global_color, BOOL upload_bake) = 0;
-=======
     virtual void    onGlobalColorChanged(const LLTexGlobalColor* global_color, bool upload_bake) = 0;
->>>>>>> 050d2fef
     // </FS:Ansariel> [Legacy Bake]
 protected:
     LLTexGlobalColor* mTexSkinColor{ nullptr };
