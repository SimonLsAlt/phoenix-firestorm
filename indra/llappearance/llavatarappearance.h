--- conflicted
+++ resolved
@@ -164,24 +164,16 @@
 protected:
 	static bool			parseSkeletonFile(const std::string& filename, LLXmlTree& skeleton_xml_tree);
 	virtual void		buildCharacter();
-<<<<<<< HEAD
-	virtual BOOL		loadAvatar();
+	virtual bool		loadAvatar();
 // [RLVa:KB] - Checked: 2013-03-03 (RLVa-1.4.8)
 	virtual F32			getAvatarOffset() /*const*/;
 // [/RLVa:KB]
 	// <FS:Ansariel> [Legacy Bake]
 	virtual void		bodySizeChanged() = 0;
 
-	BOOL				setupBone(const LLAvatarBoneInfo* info, LLJoint* parent, S32 &current_volume_num, S32 &current_joint_num);
-	BOOL				allocateCharacterJoints(S32 num);
-	BOOL				buildSkeleton(const LLAvatarSkeletonInfo *info);
-=======
-	virtual bool		loadAvatar();
-
 	bool				setupBone(const LLAvatarBoneInfo* info, LLJoint* parent, S32 &current_volume_num, S32 &current_joint_num);
-	bool				allocateCharacterJoints(U32 num);
+	bool				allocateCharacterJoints(S32 num);
 	bool				buildSkeleton(const LLAvatarSkeletonInfo *info);
->>>>>>> 2d8654db
 
 	void				clearSkeleton();
 	bool				mIsBuilt; // state of deferred character building
