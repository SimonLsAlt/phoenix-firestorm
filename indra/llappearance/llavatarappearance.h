--- conflicted
+++ resolved
@@ -114,13 +114,9 @@
 
     bool isBuilt() const { return mIsBuilt; }
 
-
-<<<<<<< HEAD
-	// <FS:Ansariel> [Legacy Bake]
-	virtual BOOL	isUsingServerBakes() const = 0;
-
-=======
->>>>>>> 38c2a5bd
+    // <FS:Ansariel> [Legacy Bake]
+    virtual BOOL    isUsingServerBakes() const = 0;
+
 /**                    State
  **                                                                            **
  *******************************************************************************/
@@ -144,17 +140,12 @@
     LLVector3           mHeadOffset; // current head position
     LLAvatarJoint       *mRoot;
 
-<<<<<<< HEAD
-	// <FS:ND> This map gets queried a huge amount of time.
-	// typedef std::map<std::string, LLJoint*> joint_map_t;
-	typedef std::unordered_map<U32, LLJoint*> joint_map_t;
-	// </FS:ND>
-
-	joint_map_t			mJointMap;
-=======
-    typedef std::map<std::string, LLJoint*> joint_map_t;
+    // <FS:ND> This map gets queried a huge amount of time.
+    // typedef std::map<std::string, LLJoint*> joint_map_t;
+    typedef std::unordered_map<U32, LLJoint*> joint_map_t;
+    // </FS:ND>
+
     joint_map_t         mJointMap;
->>>>>>> 38c2a5bd
 
     typedef std::map<std::string, LLVector3> joint_state_map_t;
     joint_state_map_t mLastBodySizeState;
@@ -173,38 +164,23 @@
 
 
 protected:
-<<<<<<< HEAD
-	static BOOL			parseSkeletonFile(const std::string& filename, LLXmlTree& skeleton_xml_tree);
-	virtual void		buildCharacter();
-	virtual BOOL		loadAvatar();
-// [RLVa:KB] - Checked: 2013-03-03 (RLVa-1.4.8)
-	virtual F32			getAvatarOffset() /*const*/;
-// [/RLVa:KB]
-	// <FS:Ansariel> [Legacy Bake]
-	virtual void		bodySizeChanged() = 0;
-
-	BOOL				setupBone(const LLAvatarBoneInfo* info, LLJoint* parent, S32 &current_volume_num, S32 &current_joint_num);
-	BOOL				allocateCharacterJoints(S32 num);
-	BOOL				buildSkeleton(const LLAvatarSkeletonInfo *info);
-
-	void				clearSkeleton();
-	BOOL				mIsBuilt; // state of deferred character building
-	avatar_joint_list_t	mSkeleton;
-	LLVector3OverrideMap	mPelvisFixups;
-=======
     static BOOL         parseSkeletonFile(const std::string& filename, LLXmlTree& skeleton_xml_tree);
     virtual void        buildCharacter();
     virtual BOOL        loadAvatar();
+// [RLVa:KB] - Checked: 2013-03-03 (RLVa-1.4.8)
+    virtual F32         getAvatarOffset() /*const*/;
+// [/RLVa:KB]
+    // <FS:Ansariel> [Legacy Bake]
+    virtual void        bodySizeChanged() = 0;
 
     BOOL                setupBone(const LLAvatarBoneInfo* info, LLJoint* parent, S32 &current_volume_num, S32 &current_joint_num);
-    BOOL                allocateCharacterJoints(U32 num);
+    BOOL                allocateCharacterJoints(S32 num);
     BOOL                buildSkeleton(const LLAvatarSkeletonInfo *info);
 
     void                clearSkeleton();
     BOOL                mIsBuilt; // state of deferred character building
     avatar_joint_list_t mSkeleton;
     LLVector3OverrideMap    mPelvisFixups;
->>>>>>> 38c2a5bd
     joint_alias_map_t   mJointAliasMap;
 
     //--------------------------------------------------------------------
@@ -253,7 +229,7 @@
 
 // <FS:Ansariel> Get attachment point name from ID
 public:
-	static std::string getAttachmentPointName(S32 attachmentPointId);
+    static std::string getAttachmentPointName(S32 attachmentPointId);
 // </FS:Ansariel>
 
 /**                    Skeleton
@@ -283,13 +259,9 @@
     // Composites
     //--------------------------------------------------------------------
 public:
-<<<<<<< HEAD
-	// <FS:Ansariel> [Legacy Bake]
-	//virtual void	invalidateComposite(LLTexLayerSet* layerset) = 0;
-	virtual void	invalidateComposite(LLTexLayerSet* layerset, BOOL upload_result) = 0;
-=======
-    virtual void    invalidateComposite(LLTexLayerSet* layerset) = 0;
->>>>>>> 38c2a5bd
+    // <FS:Ansariel> [Legacy Bake]
+    //virtual void  invalidateComposite(LLTexLayerSet* layerset) = 0;
+    virtual void    invalidateComposite(LLTexLayerSet* layerset, BOOL upload_result) = 0;
 
 /********************************************************************************
  **                                                                            **
@@ -324,33 +296,22 @@
     // Clothing colors (convenience functions to access visual parameters)
     //--------------------------------------------------------------------
 public:
-<<<<<<< HEAD
-	// <FS:Ansariel> [Legacy Bake]
-	//void			setClothesColor(LLAvatarAppearanceDefines::ETextureIndex te, const LLColor4& new_color);
-	void			setClothesColor(LLAvatarAppearanceDefines::ETextureIndex te, const LLColor4& new_color, BOOL upload_bake);
-	// </FS:Ansariel> [Legacy Bake]
-	LLColor4		getClothesColor(LLAvatarAppearanceDefines::ETextureIndex te);
-	static BOOL		teToColorParams(LLAvatarAppearanceDefines::ETextureIndex te, U32 *param_name);
-=======
-    void            setClothesColor(LLAvatarAppearanceDefines::ETextureIndex te, const LLColor4& new_color);
+    // <FS:Ansariel> [Legacy Bake]
+    //void          setClothesColor(LLAvatarAppearanceDefines::ETextureIndex te, const LLColor4& new_color);
+    void            setClothesColor(LLAvatarAppearanceDefines::ETextureIndex te, const LLColor4& new_color, BOOL upload_bake);
+    // </FS:Ansariel> [Legacy Bake]
     LLColor4        getClothesColor(LLAvatarAppearanceDefines::ETextureIndex te);
     static BOOL     teToColorParams(LLAvatarAppearanceDefines::ETextureIndex te, U32 *param_name);
->>>>>>> 38c2a5bd
 
     //--------------------------------------------------------------------
     // Global colors
     //--------------------------------------------------------------------
 public:
-<<<<<<< HEAD
-	LLColor4		getGlobalColor(const std::string& color_name ) const;
-	// <FS:Ansariel> [Legacy Bake]
-	//virtual void	onGlobalColorChanged(const LLTexGlobalColor* global_color) = 0;
-	virtual void	onGlobalColorChanged(const LLTexGlobalColor* global_color, BOOL upload_bake) = 0;
-	// </FS:Ansariel> [Legacy Bake]
-=======
     LLColor4        getGlobalColor(const std::string& color_name ) const;
-    virtual void    onGlobalColorChanged(const LLTexGlobalColor* global_color) = 0;
->>>>>>> 38c2a5bd
+    // <FS:Ansariel> [Legacy Bake]
+    //virtual void  onGlobalColorChanged(const LLTexGlobalColor* global_color) = 0;
+    virtual void    onGlobalColorChanged(const LLTexGlobalColor* global_color, BOOL upload_bake) = 0;
+    // </FS:Ansariel> [Legacy Bake]
 protected:
     LLTexGlobalColor* mTexSkinColor;
     LLTexGlobalColor* mTexHairColor;
