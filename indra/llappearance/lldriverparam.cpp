/**
 * @file lldriverparam.cpp
 * @brief A visual parameter that drives (controls) other visual parameters.
 *
 * $LicenseInfo:firstyear=2002&license=viewerlgpl$
 * Second Life Viewer Source Code
 * Copyright (C) 2010, Linden Research, Inc.
 *
 * This library is free software; you can redistribute it and/or
 * modify it under the terms of the GNU Lesser General Public
 * License as published by the Free Software Foundation;
 * version 2.1 of the License only.
 *
 * This library is distributed in the hope that it will be useful,
 * but WITHOUT ANY WARRANTY; without even the implied warranty of
 * MERCHANTABILITY or FITNESS FOR A PARTICULAR PURPOSE.  See the GNU
 * Lesser General Public License for more details.
 *
 * You should have received a copy of the GNU Lesser General Public
 * License along with this library; if not, write to the Free Software
 * Foundation, Inc., 51 Franklin Street, Fifth Floor, Boston, MA  02110-1301  USA
 *
 * Linden Research, Inc., 945 Battery Street, San Francisco, CA  94111  USA
 * $/LicenseInfo$
 */

#include "linden_common.h"

#include "lldriverparam.h"

#include "llavatarappearance.h"
#include "llwearable.h"
#include "llwearabledata.h"

//-----------------------------------------------------------------------------
// LLDriverParamInfo
//-----------------------------------------------------------------------------

LLDriverParamInfo::LLDriverParamInfo() :
    mDriverParam(NULL)
{
}

bool LLDriverParamInfo::parseXml(LLXmlTreeNode* node)
{
<<<<<<< HEAD
	llassert( node->hasName( "param" ) && node->getChildByName( "param_driver" ) );

	if( !LLViewerVisualParamInfo::parseXml( node ))
		return false;

	LLXmlTreeNode* param_driver_node = node->getChildByName( "param_driver" );
	if( !param_driver_node )
		return false;

	for (LLXmlTreeNode* child = param_driver_node->getChildByName( "driven" );
		 child;
		 child = param_driver_node->getNextNamedChild())
	{
		S32 driven_id;
		static LLStdStringHandle id_string = LLXmlTree::addAttributeString("id");
		if( child->getFastAttributeS32( id_string, driven_id ) )
		{
			F32 min1 = mMinWeight;
			F32 max1 = mMaxWeight;
			F32 max2 = max1;
			F32 min2 = max1;

			//	driven    ________							//
			//	^        /|       |\						//
			//	|       / |       | \						//
			//	|      /  |       |  \						//
			//	|     /   |       |   \						//
			//	|    /    |       |    \					//
			//-------|----|-------|----|-------> driver		//
			//  | min1   max1    max2  min2

			static LLStdStringHandle min1_string = LLXmlTree::addAttributeString("min1");
			child->getFastAttributeF32( min1_string, min1 ); // optional
			static LLStdStringHandle max1_string = LLXmlTree::addAttributeString("max1");
			child->getFastAttributeF32( max1_string, max1 ); // optional
			static LLStdStringHandle max2_string = LLXmlTree::addAttributeString("max2");
			child->getFastAttributeF32( max2_string, max2 ); // optional
			static LLStdStringHandle min2_string = LLXmlTree::addAttributeString("min2");
			child->getFastAttributeF32( min2_string, min2 ); // optional

			// Push these on the front of the deque, so that we can construct
			// them in order later (faster)
			mDrivenInfoList.push_front( LLDrivenEntryInfo( driven_id, min1, max1, max2, min2 ) );
		}
		else
		{
			LL_ERRS() << "<driven> Unable to resolve driven parameter: " << driven_id << LL_ENDL;
			return false;
		}
	}
	return true;
=======
    llassert( node->hasName( "param" ) && node->getChildByName( "param_driver" ) );

    if( !LLViewerVisualParamInfo::parseXml( node ))
        return FALSE;

    LLXmlTreeNode* param_driver_node = node->getChildByName( "param_driver" );
    if( !param_driver_node )
        return FALSE;

    for (LLXmlTreeNode* child = param_driver_node->getChildByName( "driven" );
         child;
         child = param_driver_node->getNextNamedChild())
    {
        S32 driven_id;
        static LLStdStringHandle id_string = LLXmlTree::addAttributeString("id");
        if( child->getFastAttributeS32( id_string, driven_id ) )
        {
            F32 min1 = mMinWeight;
            F32 max1 = mMaxWeight;
            F32 max2 = max1;
            F32 min2 = max1;

            //  driven    ________                          //
            //  ^        /|       |\                        //
            //  |       / |       | \                       //
            //  |      /  |       |  \                      //
            //  |     /   |       |   \                     //
            //  |    /    |       |    \                    //
            //-------|----|-------|----|-------> driver     //
            //  | min1   max1    max2  min2

            static LLStdStringHandle min1_string = LLXmlTree::addAttributeString("min1");
            child->getFastAttributeF32( min1_string, min1 ); // optional
            static LLStdStringHandle max1_string = LLXmlTree::addAttributeString("max1");
            child->getFastAttributeF32( max1_string, max1 ); // optional
            static LLStdStringHandle max2_string = LLXmlTree::addAttributeString("max2");
            child->getFastAttributeF32( max2_string, max2 ); // optional
            static LLStdStringHandle min2_string = LLXmlTree::addAttributeString("min2");
            child->getFastAttributeF32( min2_string, min2 ); // optional

            // Push these on the front of the deque, so that we can construct
            // them in order later (faster)
            mDrivenInfoList.push_front( LLDrivenEntryInfo( driven_id, min1, max1, max2, min2 ) );
        }
        else
        {
            LL_ERRS() << "<driven> Unable to resolve driven parameter: " << driven_id << LL_ENDL;
            return FALSE;
        }
    }
    return TRUE;
>>>>>>> e1623bb2
}

//virtual
void LLDriverParamInfo::toStream(std::ostream &out)
{
    LLViewerVisualParamInfo::toStream(out);
    out << "driver" << "\t";
    out << mDrivenInfoList.size() << "\t";
    for (LLDrivenEntryInfo& driven : mDrivenInfoList)
    {
        out << driven.mDrivenID << "\t";
    }

    out << std::endl;

    // FIXME - this mDriverParam backlink makes no sense, because the
    // LLDriverParamInfos are static objects - there's only one copy
    // for each param type, so the backlink will just reference the
    // corresponding param in the most recently created
    // avatar. Apparently these toStream() methods are not currently
    // used anywhere, so it's not an urgent problem.
    LL_WARNS_ONCE() << "Invalid usage of mDriverParam." << LL_ENDL;

    if(mDriverParam && mDriverParam->getAvatarAppearance()->isSelf() &&
        mDriverParam->getAvatarAppearance()->isValid())
    {
        for (LLDrivenEntryInfo& driven : mDrivenInfoList)
        {
            LLViewerVisualParam *param =
                (LLViewerVisualParam*)mDriverParam->getAvatarAppearance()->getVisualParam(driven.mDrivenID);
            if (param)
            {
                param->getInfo()->toStream(out);
                if (param->getWearableType() != mWearableType)
                {
                    if(param->getCrossWearable())
                    {
                        out << "cross-wearable" << "\t";
                    }
                    else
                    {
                        out << "ERROR!" << "\t";
                    }
                }
                else
                {
                    out << "valid" << "\t";
                }
            }
            else
            {
                LL_WARNS() << "could not get parameter " << driven.mDrivenID << " from avatar "
                        << mDriverParam->getAvatarAppearance()
                        << " for driver parameter " << getID() << LL_ENDL;
            }
            out << std::endl;
        }
    }
}

//-----------------------------------------------------------------------------
// LLDriverParam
//-----------------------------------------------------------------------------

LLDriverParam::LLDriverParam(LLAvatarAppearance *appearance, LLWearable* wearable /* = NULL */)
    : LLViewerVisualParam(),
    mDefaultVec(),
    mDriven(),
    mCurrentDistortionParam( NULL ),
    mAvatarAppearance(appearance),
    mWearablep(wearable)
{
    llassert(mAvatarAppearance);
    llassert((mWearablep == NULL) || mAvatarAppearance->isSelf());
    mDefaultVec.clear();
}

LLDriverParam::LLDriverParam(const LLDriverParam& pOther)
    : LLViewerVisualParam(pOther),
    mDefaultVec(pOther.mDefaultVec),
    mDriven(pOther.mDriven),
    mCurrentDistortionParam(pOther.mCurrentDistortionParam),
    mAvatarAppearance(pOther.mAvatarAppearance),
    mWearablep(pOther.mWearablep)
{
    llassert(mAvatarAppearance);
    llassert((mWearablep == NULL) || mAvatarAppearance->isSelf());
}

LLDriverParam::~LLDriverParam()
{
}

bool LLDriverParam::setInfo(LLDriverParamInfo *info)
{
<<<<<<< HEAD
	llassert(mInfo == NULL);
	if (info->mID < 0)
		return false;
	mInfo = info;
	mID = info->mID;
	info->mDriverParam = this;
=======
    llassert(mInfo == NULL);
    if (info->mID < 0)
        return FALSE;
    mInfo = info;
    mID = info->mID;
    info->mDriverParam = this;
>>>>>>> e1623bb2

    setWeight(getDefaultWeight());

<<<<<<< HEAD
	return true;
=======
    return TRUE;
>>>>>>> e1623bb2
}

/*virtual*/ LLViewerVisualParam* LLDriverParam::cloneParam(LLWearable* wearable) const
{
    llassert(wearable);
    return new LLDriverParam(*this);
}

void LLDriverParam::setWeight(F32 weight)
{
    F32 min_weight = getMinWeight();
    F32 max_weight = getMaxWeight();
    if (mIsAnimating)
    {
        // allow overshoot when animating
        mCurWeight = weight;
    }
    else
    {
        mCurWeight = llclamp(weight, min_weight, max_weight);
    }

    //  driven    ________
    //  ^        /|       |\       ^
    //  |       / |       | \      |
    //  |      /  |       |  \     |
    //  |     /   |       |   \    |
    //  |    /    |       |    \   |
    //-------|----|-------|----|-------> driver
    //  | min1   max1    max2  min2

    for(LLDrivenEntry& driven : mDriven)
    {
        LLDrivenEntry* drivenp = &driven;
        LLDrivenEntryInfo* info = drivenp->mInfo;

        F32 driven_weight = 0.f;
        F32 driven_min = drivenp->mParam->getMinWeight();
        F32 driven_max = drivenp->mParam->getMaxWeight();

        if (mIsAnimating)
        {
            // driven param doesn't interpolate (textures, for example)
            if (!drivenp->mParam->getAnimating())
            {
                continue;
            }
            if( mCurWeight < info->mMin1 )
            {
                if (info->mMin1 == min_weight)
                {
                    if (info->mMin1 == info->mMax1)
                    {
                        driven_weight = driven_max;
                    }
                    else
                    {
                        //up slope extrapolation
                        F32 t = (mCurWeight - info->mMin1) / (info->mMax1 - info->mMin1 );
                        driven_weight = driven_min + t * (driven_max - driven_min);
                    }
                }
                else
                {
                    driven_weight = driven_min;
                }

                setDrivenWeight(drivenp,driven_weight);
                continue;
            }
            else
            if ( mCurWeight > info->mMin2 )
            {
                if (info->mMin2 == max_weight)
                {
                    if (info->mMin2 == info->mMax2)
                    {
                        driven_weight = driven_max;
                    }
                    else
                    {
                        //down slope extrapolation
                        F32 t = (mCurWeight - info->mMax2) / (info->mMin2 - info->mMax2 );
                        driven_weight = driven_max + t * (driven_min - driven_max);
                    }
                }
                else
                {
                    driven_weight = driven_min;
                }

                setDrivenWeight(drivenp,driven_weight);
                continue;
            }
        }

        driven_weight = getDrivenWeight(drivenp, mCurWeight);
        setDrivenWeight(drivenp,driven_weight);
    }
}

F32 LLDriverParam::getTotalDistortion()
{
    F32 sum = 0.f;
    for(LLDrivenEntry& driven : mDriven)
    {
        sum += driven.mParam->getTotalDistortion();
    }

    return sum;
}

const LLVector4a    &LLDriverParam::getAvgDistortion()
{
    // It's not actually correct to take the average of averages, but it good enough here.
    LLVector4a sum;
    sum.clear();
    S32 count = 0;
    for(LLDrivenEntry& driven : mDriven)
    {
        sum.add(driven.mParam->getAvgDistortion());
        count++;
    }
    sum.mul( 1.f/(F32)count);

    mDefaultVec = sum;
    return mDefaultVec;
}

F32 LLDriverParam::getMaxDistortion()
{
    F32 max = 0.f;
    for(LLDrivenEntry& driven : mDriven)
    {
        F32 param_max = driven.mParam->getMaxDistortion();
        if( param_max > max )
        {
            max = param_max;
        }
    }

    return max;
}


LLVector4a  LLDriverParam::getVertexDistortion(S32 index, LLPolyMesh *poly_mesh)
{
    LLVector4a sum;
    sum.clear();
    for(LLDrivenEntry& driven : mDriven)
    {
        sum.add(driven.mParam->getVertexDistortion(index, poly_mesh));
    }
    return sum;
}

const LLVector4a*   LLDriverParam::getFirstDistortion(U32 *index, LLPolyMesh **poly_mesh)
{
    mCurrentDistortionParam = NULL;
    const LLVector4a* v = NULL;
    for(LLDrivenEntry& driven : mDriven)
    {
        v = driven.mParam->getFirstDistortion(index, poly_mesh);
        if( v )
        {
            mCurrentDistortionParam = driven.mParam;
            break;
        }
    }

    return v;
};

const LLVector4a*   LLDriverParam::getNextDistortion(U32 *index, LLPolyMesh **poly_mesh)
{
    llassert( mCurrentDistortionParam );
    if( !mCurrentDistortionParam )
    {
        return NULL;
    }

    LLDrivenEntry* driven = NULL;
    entry_list_t::iterator iter;

    // Set mDriven iteration to the right point
    for( iter = mDriven.begin(); iter != mDriven.end(); iter++ )
    {
        driven = &(*iter);
        if( driven->mParam == mCurrentDistortionParam )
        {
            break;
        }
    }

    llassert(driven);
    if (!driven)
    {
        return NULL; // shouldn't happen, but...
    }

    // We're already in the middle of a param's distortions, so get the next one.
    const LLVector4a* v = driven->mParam->getNextDistortion( index, poly_mesh );
    if( (!v) && (iter != mDriven.end()) )
    {
        // This param is finished, so start the next param.  It might not have any
        // distortions, though, so we have to loop to find the next param that does.
        for( iter++; iter != mDriven.end(); iter++ )
        {
            driven = &(*iter);
            v = driven->mParam->getFirstDistortion(index, poly_mesh);
            if( v )
            {
                mCurrentDistortionParam = driven->mParam;
                break;
            }
        }
    }

    return v;
};

S32 LLDriverParam::getDrivenParamsCount() const
{
    return mDriven.size();
}

const LLViewerVisualParam* LLDriverParam::getDrivenParam(S32 index) const
{
    if (0 > index || index >= mDriven.size())
    {
        return NULL;
    }
    return mDriven[index].mParam;
}

//-----------------------------------------------------------------------------
// setAnimationTarget()
//-----------------------------------------------------------------------------
void LLDriverParam::setAnimationTarget( F32 target_value)
{
    LLVisualParam::setAnimationTarget(target_value);

    for(LLDrivenEntry& driven : mDriven)
    {
        LLDrivenEntry* drivenp = &driven;
        F32 driven_weight = getDrivenWeight(drivenp, mTargetWeight);

        // this isn't normally necessary, as driver params handle interpolation of their driven params
        // but texture params need to know to assume their final value at beginning of interpolation
        drivenp->mParam->setAnimationTarget(driven_weight);
    }
}

//-----------------------------------------------------------------------------
// stopAnimating()
//-----------------------------------------------------------------------------
void LLDriverParam::stopAnimating()
{
    LLVisualParam::stopAnimating();

<<<<<<< HEAD
	for(LLDrivenEntry& driven : mDriven)
	{
		driven.mParam->setAnimating(false);
	}
}

/*virtual*/ 
bool LLDriverParam::linkDrivenParams(visual_param_mapper mapper, bool only_cross_params)
{
	bool success = true;
	for (LLDrivenEntryInfo& driven_info : getInfo()->mDrivenInfoList)
	{
		S32 driven_id = driven_info.mDrivenID;

		// check for already existing links. Do not overwrite.
		bool found = false;
		for (auto& driven : mDriven)
		{
			if (driven.mInfo->mDrivenID == driven_id)
			{
				found = true;
			}
		}

		if (!found)
		{
			LLViewerVisualParam* param = (LLViewerVisualParam*)mapper(driven_id);
			if (param) param->setParamLocation(this->getParamLocation());
			bool push = param && (!only_cross_params || param->getCrossWearable());
			if (push)
			{
				mDriven.push_back(LLDrivenEntry( param, &driven_info ));
			}
			else
			{
				success = false;
			}
		}
	}
	
	return success;	
=======
    for(LLDrivenEntry& driven : mDriven)
    {
        driven.mParam->setAnimating(FALSE);
    }
}

/*virtual*/
BOOL LLDriverParam::linkDrivenParams(visual_param_mapper mapper, BOOL only_cross_params)
{
    BOOL success = TRUE;
    for (LLDrivenEntryInfo& driven_info : getInfo()->mDrivenInfoList)
    {
        S32 driven_id = driven_info.mDrivenID;

        // check for already existing links. Do not overwrite.
        BOOL found = FALSE;
        for (auto& driven : mDriven)
        {
            if (driven.mInfo->mDrivenID == driven_id)
            {
                found = TRUE;
            }
        }

        if (!found)
        {
            LLViewerVisualParam* param = (LLViewerVisualParam*)mapper(driven_id);
            if (param) param->setParamLocation(this->getParamLocation());
            bool push = param && (!only_cross_params || param->getCrossWearable());
            if (push)
            {
                mDriven.push_back(LLDrivenEntry( param, &driven_info ));
            }
            else
            {
                success = FALSE;
            }
        }
    }

    return success;
>>>>>>> e1623bb2
}

void LLDriverParam::resetDrivenParams()
{
    mDriven.clear();
    mDriven.reserve(getInfo()->mDrivenInfoList.size());
}

void LLDriverParam::updateCrossDrivenParams(LLWearableType::EType driven_type)
{
    bool needs_update = (getWearableType()==driven_type);

    // if the driver has a driven entry for the passed-in wearable type, we need to refresh the value
    for(LLDrivenEntry& driven : mDriven)
    {
        if (driven.mParam && driven.mParam->getCrossWearable() && driven.mParam->getWearableType() == driven_type)
        {
            needs_update = true;
        }
    }


    if (needs_update)
    {
        LLWearableType::EType driver_type = (LLWearableType::EType)getWearableType();

        // If we've gotten here, we've added a new wearable of type "type"
        // Thus this wearable needs to get updates from the driver wearable.
        // The call to setVisualParamWeight seems redundant, but is necessary
        // as the number of driven wearables has changed since the last update. -Nyx
        LLWearable *wearable = mAvatarAppearance->getWearableData()->getTopWearable(driver_type);
        if (wearable)
        {
            wearable->setVisualParamWeight(mID, wearable->getVisualParamWeight(mID));
        }
    }
}


//-----------------------------------------------------------------------------
// getDrivenWeight()
//-----------------------------------------------------------------------------
F32 LLDriverParam::getDrivenWeight(const LLDrivenEntry* driven, F32 input_weight)
{
    F32 min_weight = getMinWeight();
    F32 max_weight = getMaxWeight();
    const LLDrivenEntryInfo* info = driven->mInfo;

    F32 driven_weight = 0.f;
    F32 driven_min = driven->mParam->getMinWeight();
    F32 driven_max = driven->mParam->getMaxWeight();

    if( input_weight <= info->mMin1 )
    {
        if( info->mMin1 == info->mMax1 &&
            info->mMin1 <= min_weight)
        {
            driven_weight = driven_max;
        }
        else
        {
            driven_weight = driven_min;
        }
    }
    else
    if( input_weight <= info->mMax1 )
    {
        F32 t = (input_weight - info->mMin1) / (info->mMax1 - info->mMin1 );
        driven_weight = driven_min + t * (driven_max - driven_min);
    }
    else
    if( input_weight <= info->mMax2 )
    {
        driven_weight = driven_max;
    }
    else
    if( input_weight <= info->mMin2 )
    {
        F32 t = (input_weight - info->mMax2) / (info->mMin2 - info->mMax2 );
        driven_weight = driven_max + t * (driven_min - driven_max);
    }
    else
    {
        if (info->mMax2 >= max_weight)
        {
            driven_weight = driven_max;
        }
        else
        {
            driven_weight = driven_min;
        }
    }

    return driven_weight;
}

void LLDriverParam::setDrivenWeight(LLDrivenEntry *driven, F32 driven_weight)
{
    bool use_self = false;
    if(mWearablep &&
        mAvatarAppearance->isValid() &&
        driven->mParam->getCrossWearable())
    {
        LLWearable* wearable = mWearablep;
        if (mAvatarAppearance->getWearableData()->isOnTop(wearable))
        {
            use_self = true;
        }
    }

    if (use_self)
    {
        // call setWeight through LLVOAvatarSelf so other wearables can be updated with the correct values
        mAvatarAppearance->setVisualParamWeight( (LLVisualParam*)driven->mParam, driven_weight);
    }
    else
    {
        driven->mParam->setWeight( driven_weight);
    }
}<|MERGE_RESOLUTION|>--- conflicted
+++ resolved
@@ -1,733 +1,622 @@
-/**
- * @file lldriverparam.cpp
- * @brief A visual parameter that drives (controls) other visual parameters.
- *
- * $LicenseInfo:firstyear=2002&license=viewerlgpl$
- * Second Life Viewer Source Code
- * Copyright (C) 2010, Linden Research, Inc.
- *
- * This library is free software; you can redistribute it and/or
- * modify it under the terms of the GNU Lesser General Public
- * License as published by the Free Software Foundation;
- * version 2.1 of the License only.
- *
- * This library is distributed in the hope that it will be useful,
- * but WITHOUT ANY WARRANTY; without even the implied warranty of
- * MERCHANTABILITY or FITNESS FOR A PARTICULAR PURPOSE.  See the GNU
- * Lesser General Public License for more details.
- *
- * You should have received a copy of the GNU Lesser General Public
- * License along with this library; if not, write to the Free Software
- * Foundation, Inc., 51 Franklin Street, Fifth Floor, Boston, MA  02110-1301  USA
- *
- * Linden Research, Inc., 945 Battery Street, San Francisco, CA  94111  USA
- * $/LicenseInfo$
- */
-
-#include "linden_common.h"
-
-#include "lldriverparam.h"
-
-#include "llavatarappearance.h"
-#include "llwearable.h"
-#include "llwearabledata.h"
-
-//-----------------------------------------------------------------------------
-// LLDriverParamInfo
-//-----------------------------------------------------------------------------
-
-LLDriverParamInfo::LLDriverParamInfo() :
-    mDriverParam(NULL)
-{
-}
-
-bool LLDriverParamInfo::parseXml(LLXmlTreeNode* node)
-{
-<<<<<<< HEAD
-	llassert( node->hasName( "param" ) && node->getChildByName( "param_driver" ) );
-
-	if( !LLViewerVisualParamInfo::parseXml( node ))
-		return false;
-
-	LLXmlTreeNode* param_driver_node = node->getChildByName( "param_driver" );
-	if( !param_driver_node )
-		return false;
-
-	for (LLXmlTreeNode* child = param_driver_node->getChildByName( "driven" );
-		 child;
-		 child = param_driver_node->getNextNamedChild())
-	{
-		S32 driven_id;
-		static LLStdStringHandle id_string = LLXmlTree::addAttributeString("id");
-		if( child->getFastAttributeS32( id_string, driven_id ) )
-		{
-			F32 min1 = mMinWeight;
-			F32 max1 = mMaxWeight;
-			F32 max2 = max1;
-			F32 min2 = max1;
-
-			//	driven    ________							//
-			//	^        /|       |\						//
-			//	|       / |       | \						//
-			//	|      /  |       |  \						//
-			//	|     /   |       |   \						//
-			//	|    /    |       |    \					//
-			//-------|----|-------|----|-------> driver		//
-			//  | min1   max1    max2  min2
-
-			static LLStdStringHandle min1_string = LLXmlTree::addAttributeString("min1");
-			child->getFastAttributeF32( min1_string, min1 ); // optional
-			static LLStdStringHandle max1_string = LLXmlTree::addAttributeString("max1");
-			child->getFastAttributeF32( max1_string, max1 ); // optional
-			static LLStdStringHandle max2_string = LLXmlTree::addAttributeString("max2");
-			child->getFastAttributeF32( max2_string, max2 ); // optional
-			static LLStdStringHandle min2_string = LLXmlTree::addAttributeString("min2");
-			child->getFastAttributeF32( min2_string, min2 ); // optional
-
-			// Push these on the front of the deque, so that we can construct
-			// them in order later (faster)
-			mDrivenInfoList.push_front( LLDrivenEntryInfo( driven_id, min1, max1, max2, min2 ) );
-		}
-		else
-		{
-			LL_ERRS() << "<driven> Unable to resolve driven parameter: " << driven_id << LL_ENDL;
-			return false;
-		}
-	}
-	return true;
-=======
-    llassert( node->hasName( "param" ) && node->getChildByName( "param_driver" ) );
-
-    if( !LLViewerVisualParamInfo::parseXml( node ))
-        return FALSE;
-
-    LLXmlTreeNode* param_driver_node = node->getChildByName( "param_driver" );
-    if( !param_driver_node )
-        return FALSE;
-
-    for (LLXmlTreeNode* child = param_driver_node->getChildByName( "driven" );
-         child;
-         child = param_driver_node->getNextNamedChild())
-    {
-        S32 driven_id;
-        static LLStdStringHandle id_string = LLXmlTree::addAttributeString("id");
-        if( child->getFastAttributeS32( id_string, driven_id ) )
-        {
-            F32 min1 = mMinWeight;
-            F32 max1 = mMaxWeight;
-            F32 max2 = max1;
-            F32 min2 = max1;
-
-            //  driven    ________                          //
-            //  ^        /|       |\                        //
-            //  |       / |       | \                       //
-            //  |      /  |       |  \                      //
-            //  |     /   |       |   \                     //
-            //  |    /    |       |    \                    //
-            //-------|----|-------|----|-------> driver     //
-            //  | min1   max1    max2  min2
-
-            static LLStdStringHandle min1_string = LLXmlTree::addAttributeString("min1");
-            child->getFastAttributeF32( min1_string, min1 ); // optional
-            static LLStdStringHandle max1_string = LLXmlTree::addAttributeString("max1");
-            child->getFastAttributeF32( max1_string, max1 ); // optional
-            static LLStdStringHandle max2_string = LLXmlTree::addAttributeString("max2");
-            child->getFastAttributeF32( max2_string, max2 ); // optional
-            static LLStdStringHandle min2_string = LLXmlTree::addAttributeString("min2");
-            child->getFastAttributeF32( min2_string, min2 ); // optional
-
-            // Push these on the front of the deque, so that we can construct
-            // them in order later (faster)
-            mDrivenInfoList.push_front( LLDrivenEntryInfo( driven_id, min1, max1, max2, min2 ) );
-        }
-        else
-        {
-            LL_ERRS() << "<driven> Unable to resolve driven parameter: " << driven_id << LL_ENDL;
-            return FALSE;
-        }
-    }
-    return TRUE;
->>>>>>> e1623bb2
-}
-
-//virtual
-void LLDriverParamInfo::toStream(std::ostream &out)
-{
-    LLViewerVisualParamInfo::toStream(out);
-    out << "driver" << "\t";
-    out << mDrivenInfoList.size() << "\t";
-    for (LLDrivenEntryInfo& driven : mDrivenInfoList)
-    {
-        out << driven.mDrivenID << "\t";
-    }
-
-    out << std::endl;
-
-    // FIXME - this mDriverParam backlink makes no sense, because the
-    // LLDriverParamInfos are static objects - there's only one copy
-    // for each param type, so the backlink will just reference the
-    // corresponding param in the most recently created
-    // avatar. Apparently these toStream() methods are not currently
-    // used anywhere, so it's not an urgent problem.
-    LL_WARNS_ONCE() << "Invalid usage of mDriverParam." << LL_ENDL;
-
-    if(mDriverParam && mDriverParam->getAvatarAppearance()->isSelf() &&
-        mDriverParam->getAvatarAppearance()->isValid())
-    {
-        for (LLDrivenEntryInfo& driven : mDrivenInfoList)
-        {
-            LLViewerVisualParam *param =
-                (LLViewerVisualParam*)mDriverParam->getAvatarAppearance()->getVisualParam(driven.mDrivenID);
-            if (param)
-            {
-                param->getInfo()->toStream(out);
-                if (param->getWearableType() != mWearableType)
-                {
-                    if(param->getCrossWearable())
-                    {
-                        out << "cross-wearable" << "\t";
-                    }
-                    else
-                    {
-                        out << "ERROR!" << "\t";
-                    }
-                }
-                else
-                {
-                    out << "valid" << "\t";
-                }
-            }
-            else
-            {
-                LL_WARNS() << "could not get parameter " << driven.mDrivenID << " from avatar "
-                        << mDriverParam->getAvatarAppearance()
-                        << " for driver parameter " << getID() << LL_ENDL;
-            }
-            out << std::endl;
-        }
-    }
-}
-
-//-----------------------------------------------------------------------------
-// LLDriverParam
-//-----------------------------------------------------------------------------
-
-LLDriverParam::LLDriverParam(LLAvatarAppearance *appearance, LLWearable* wearable /* = NULL */)
-    : LLViewerVisualParam(),
-    mDefaultVec(),
-    mDriven(),
-    mCurrentDistortionParam( NULL ),
-    mAvatarAppearance(appearance),
-    mWearablep(wearable)
-{
-    llassert(mAvatarAppearance);
-    llassert((mWearablep == NULL) || mAvatarAppearance->isSelf());
-    mDefaultVec.clear();
-}
-
-LLDriverParam::LLDriverParam(const LLDriverParam& pOther)
-    : LLViewerVisualParam(pOther),
-    mDefaultVec(pOther.mDefaultVec),
-    mDriven(pOther.mDriven),
-    mCurrentDistortionParam(pOther.mCurrentDistortionParam),
-    mAvatarAppearance(pOther.mAvatarAppearance),
-    mWearablep(pOther.mWearablep)
-{
-    llassert(mAvatarAppearance);
-    llassert((mWearablep == NULL) || mAvatarAppearance->isSelf());
-}
-
-LLDriverParam::~LLDriverParam()
-{
-}
-
-bool LLDriverParam::setInfo(LLDriverParamInfo *info)
-{
-<<<<<<< HEAD
-	llassert(mInfo == NULL);
-	if (info->mID < 0)
-		return false;
-	mInfo = info;
-	mID = info->mID;
-	info->mDriverParam = this;
-=======
-    llassert(mInfo == NULL);
-    if (info->mID < 0)
-        return FALSE;
-    mInfo = info;
-    mID = info->mID;
-    info->mDriverParam = this;
->>>>>>> e1623bb2
-
-    setWeight(getDefaultWeight());
-
-<<<<<<< HEAD
-	return true;
-=======
-    return TRUE;
->>>>>>> e1623bb2
-}
-
-/*virtual*/ LLViewerVisualParam* LLDriverParam::cloneParam(LLWearable* wearable) const
-{
-    llassert(wearable);
-    return new LLDriverParam(*this);
-}
-
-void LLDriverParam::setWeight(F32 weight)
-{
-    F32 min_weight = getMinWeight();
-    F32 max_weight = getMaxWeight();
-    if (mIsAnimating)
-    {
-        // allow overshoot when animating
-        mCurWeight = weight;
-    }
-    else
-    {
-        mCurWeight = llclamp(weight, min_weight, max_weight);
-    }
-
-    //  driven    ________
-    //  ^        /|       |\       ^
-    //  |       / |       | \      |
-    //  |      /  |       |  \     |
-    //  |     /   |       |   \    |
-    //  |    /    |       |    \   |
-    //-------|----|-------|----|-------> driver
-    //  | min1   max1    max2  min2
-
-    for(LLDrivenEntry& driven : mDriven)
-    {
-        LLDrivenEntry* drivenp = &driven;
-        LLDrivenEntryInfo* info = drivenp->mInfo;
-
-        F32 driven_weight = 0.f;
-        F32 driven_min = drivenp->mParam->getMinWeight();
-        F32 driven_max = drivenp->mParam->getMaxWeight();
-
-        if (mIsAnimating)
-        {
-            // driven param doesn't interpolate (textures, for example)
-            if (!drivenp->mParam->getAnimating())
-            {
-                continue;
-            }
-            if( mCurWeight < info->mMin1 )
-            {
-                if (info->mMin1 == min_weight)
-                {
-                    if (info->mMin1 == info->mMax1)
-                    {
-                        driven_weight = driven_max;
-                    }
-                    else
-                    {
-                        //up slope extrapolation
-                        F32 t = (mCurWeight - info->mMin1) / (info->mMax1 - info->mMin1 );
-                        driven_weight = driven_min + t * (driven_max - driven_min);
-                    }
-                }
-                else
-                {
-                    driven_weight = driven_min;
-                }
-
-                setDrivenWeight(drivenp,driven_weight);
-                continue;
-            }
-            else
-            if ( mCurWeight > info->mMin2 )
-            {
-                if (info->mMin2 == max_weight)
-                {
-                    if (info->mMin2 == info->mMax2)
-                    {
-                        driven_weight = driven_max;
-                    }
-                    else
-                    {
-                        //down slope extrapolation
-                        F32 t = (mCurWeight - info->mMax2) / (info->mMin2 - info->mMax2 );
-                        driven_weight = driven_max + t * (driven_min - driven_max);
-                    }
-                }
-                else
-                {
-                    driven_weight = driven_min;
-                }
-
-                setDrivenWeight(drivenp,driven_weight);
-                continue;
-            }
-        }
-
-        driven_weight = getDrivenWeight(drivenp, mCurWeight);
-        setDrivenWeight(drivenp,driven_weight);
-    }
-}
-
-F32 LLDriverParam::getTotalDistortion()
-{
-    F32 sum = 0.f;
-    for(LLDrivenEntry& driven : mDriven)
-    {
-        sum += driven.mParam->getTotalDistortion();
-    }
-
-    return sum;
-}
-
-const LLVector4a    &LLDriverParam::getAvgDistortion()
-{
-    // It's not actually correct to take the average of averages, but it good enough here.
-    LLVector4a sum;
-    sum.clear();
-    S32 count = 0;
-    for(LLDrivenEntry& driven : mDriven)
-    {
-        sum.add(driven.mParam->getAvgDistortion());
-        count++;
-    }
-    sum.mul( 1.f/(F32)count);
-
-    mDefaultVec = sum;
-    return mDefaultVec;
-}
-
-F32 LLDriverParam::getMaxDistortion()
-{
-    F32 max = 0.f;
-    for(LLDrivenEntry& driven : mDriven)
-    {
-        F32 param_max = driven.mParam->getMaxDistortion();
-        if( param_max > max )
-        {
-            max = param_max;
-        }
-    }
-
-    return max;
-}
-
-
-LLVector4a  LLDriverParam::getVertexDistortion(S32 index, LLPolyMesh *poly_mesh)
-{
-    LLVector4a sum;
-    sum.clear();
-    for(LLDrivenEntry& driven : mDriven)
-    {
-        sum.add(driven.mParam->getVertexDistortion(index, poly_mesh));
-    }
-    return sum;
-}
-
-const LLVector4a*   LLDriverParam::getFirstDistortion(U32 *index, LLPolyMesh **poly_mesh)
-{
-    mCurrentDistortionParam = NULL;
-    const LLVector4a* v = NULL;
-    for(LLDrivenEntry& driven : mDriven)
-    {
-        v = driven.mParam->getFirstDistortion(index, poly_mesh);
-        if( v )
-        {
-            mCurrentDistortionParam = driven.mParam;
-            break;
-        }
-    }
-
-    return v;
-};
-
-const LLVector4a*   LLDriverParam::getNextDistortion(U32 *index, LLPolyMesh **poly_mesh)
-{
-    llassert( mCurrentDistortionParam );
-    if( !mCurrentDistortionParam )
-    {
-        return NULL;
-    }
-
-    LLDrivenEntry* driven = NULL;
-    entry_list_t::iterator iter;
-
-    // Set mDriven iteration to the right point
-    for( iter = mDriven.begin(); iter != mDriven.end(); iter++ )
-    {
-        driven = &(*iter);
-        if( driven->mParam == mCurrentDistortionParam )
-        {
-            break;
-        }
-    }
-
-    llassert(driven);
-    if (!driven)
-    {
-        return NULL; // shouldn't happen, but...
-    }
-
-    // We're already in the middle of a param's distortions, so get the next one.
-    const LLVector4a* v = driven->mParam->getNextDistortion( index, poly_mesh );
-    if( (!v) && (iter != mDriven.end()) )
-    {
-        // This param is finished, so start the next param.  It might not have any
-        // distortions, though, so we have to loop to find the next param that does.
-        for( iter++; iter != mDriven.end(); iter++ )
-        {
-            driven = &(*iter);
-            v = driven->mParam->getFirstDistortion(index, poly_mesh);
-            if( v )
-            {
-                mCurrentDistortionParam = driven->mParam;
-                break;
-            }
-        }
-    }
-
-    return v;
-};
-
-S32 LLDriverParam::getDrivenParamsCount() const
-{
-    return mDriven.size();
-}
-
-const LLViewerVisualParam* LLDriverParam::getDrivenParam(S32 index) const
-{
-    if (0 > index || index >= mDriven.size())
-    {
-        return NULL;
-    }
-    return mDriven[index].mParam;
-}
-
-//-----------------------------------------------------------------------------
-// setAnimationTarget()
-//-----------------------------------------------------------------------------
-void LLDriverParam::setAnimationTarget( F32 target_value)
-{
-    LLVisualParam::setAnimationTarget(target_value);
-
-    for(LLDrivenEntry& driven : mDriven)
-    {
-        LLDrivenEntry* drivenp = &driven;
-        F32 driven_weight = getDrivenWeight(drivenp, mTargetWeight);
-
-        // this isn't normally necessary, as driver params handle interpolation of their driven params
-        // but texture params need to know to assume their final value at beginning of interpolation
-        drivenp->mParam->setAnimationTarget(driven_weight);
-    }
-}
-
-//-----------------------------------------------------------------------------
-// stopAnimating()
-//-----------------------------------------------------------------------------
-void LLDriverParam::stopAnimating()
-{
-    LLVisualParam::stopAnimating();
-
-<<<<<<< HEAD
-	for(LLDrivenEntry& driven : mDriven)
-	{
-		driven.mParam->setAnimating(false);
-	}
-}
-
-/*virtual*/ 
-bool LLDriverParam::linkDrivenParams(visual_param_mapper mapper, bool only_cross_params)
-{
-	bool success = true;
-	for (LLDrivenEntryInfo& driven_info : getInfo()->mDrivenInfoList)
-	{
-		S32 driven_id = driven_info.mDrivenID;
-
-		// check for already existing links. Do not overwrite.
-		bool found = false;
-		for (auto& driven : mDriven)
-		{
-			if (driven.mInfo->mDrivenID == driven_id)
-			{
-				found = true;
-			}
-		}
-
-		if (!found)
-		{
-			LLViewerVisualParam* param = (LLViewerVisualParam*)mapper(driven_id);
-			if (param) param->setParamLocation(this->getParamLocation());
-			bool push = param && (!only_cross_params || param->getCrossWearable());
-			if (push)
-			{
-				mDriven.push_back(LLDrivenEntry( param, &driven_info ));
-			}
-			else
-			{
-				success = false;
-			}
-		}
-	}
-	
-	return success;	
-=======
-    for(LLDrivenEntry& driven : mDriven)
-    {
-        driven.mParam->setAnimating(FALSE);
-    }
-}
-
-/*virtual*/
-BOOL LLDriverParam::linkDrivenParams(visual_param_mapper mapper, BOOL only_cross_params)
-{
-    BOOL success = TRUE;
-    for (LLDrivenEntryInfo& driven_info : getInfo()->mDrivenInfoList)
-    {
-        S32 driven_id = driven_info.mDrivenID;
-
-        // check for already existing links. Do not overwrite.
-        BOOL found = FALSE;
-        for (auto& driven : mDriven)
-        {
-            if (driven.mInfo->mDrivenID == driven_id)
-            {
-                found = TRUE;
-            }
-        }
-
-        if (!found)
-        {
-            LLViewerVisualParam* param = (LLViewerVisualParam*)mapper(driven_id);
-            if (param) param->setParamLocation(this->getParamLocation());
-            bool push = param && (!only_cross_params || param->getCrossWearable());
-            if (push)
-            {
-                mDriven.push_back(LLDrivenEntry( param, &driven_info ));
-            }
-            else
-            {
-                success = FALSE;
-            }
-        }
-    }
-
-    return success;
->>>>>>> e1623bb2
-}
-
-void LLDriverParam::resetDrivenParams()
-{
-    mDriven.clear();
-    mDriven.reserve(getInfo()->mDrivenInfoList.size());
-}
-
-void LLDriverParam::updateCrossDrivenParams(LLWearableType::EType driven_type)
-{
-    bool needs_update = (getWearableType()==driven_type);
-
-    // if the driver has a driven entry for the passed-in wearable type, we need to refresh the value
-    for(LLDrivenEntry& driven : mDriven)
-    {
-        if (driven.mParam && driven.mParam->getCrossWearable() && driven.mParam->getWearableType() == driven_type)
-        {
-            needs_update = true;
-        }
-    }
-
-
-    if (needs_update)
-    {
-        LLWearableType::EType driver_type = (LLWearableType::EType)getWearableType();
-
-        // If we've gotten here, we've added a new wearable of type "type"
-        // Thus this wearable needs to get updates from the driver wearable.
-        // The call to setVisualParamWeight seems redundant, but is necessary
-        // as the number of driven wearables has changed since the last update. -Nyx
-        LLWearable *wearable = mAvatarAppearance->getWearableData()->getTopWearable(driver_type);
-        if (wearable)
-        {
-            wearable->setVisualParamWeight(mID, wearable->getVisualParamWeight(mID));
-        }
-    }
-}
-
-
-//-----------------------------------------------------------------------------
-// getDrivenWeight()
-//-----------------------------------------------------------------------------
-F32 LLDriverParam::getDrivenWeight(const LLDrivenEntry* driven, F32 input_weight)
-{
-    F32 min_weight = getMinWeight();
-    F32 max_weight = getMaxWeight();
-    const LLDrivenEntryInfo* info = driven->mInfo;
-
-    F32 driven_weight = 0.f;
-    F32 driven_min = driven->mParam->getMinWeight();
-    F32 driven_max = driven->mParam->getMaxWeight();
-
-    if( input_weight <= info->mMin1 )
-    {
-        if( info->mMin1 == info->mMax1 &&
-            info->mMin1 <= min_weight)
-        {
-            driven_weight = driven_max;
-        }
-        else
-        {
-            driven_weight = driven_min;
-        }
-    }
-    else
-    if( input_weight <= info->mMax1 )
-    {
-        F32 t = (input_weight - info->mMin1) / (info->mMax1 - info->mMin1 );
-        driven_weight = driven_min + t * (driven_max - driven_min);
-    }
-    else
-    if( input_weight <= info->mMax2 )
-    {
-        driven_weight = driven_max;
-    }
-    else
-    if( input_weight <= info->mMin2 )
-    {
-        F32 t = (input_weight - info->mMax2) / (info->mMin2 - info->mMax2 );
-        driven_weight = driven_max + t * (driven_min - driven_max);
-    }
-    else
-    {
-        if (info->mMax2 >= max_weight)
-        {
-            driven_weight = driven_max;
-        }
-        else
-        {
-            driven_weight = driven_min;
-        }
-    }
-
-    return driven_weight;
-}
-
-void LLDriverParam::setDrivenWeight(LLDrivenEntry *driven, F32 driven_weight)
-{
-    bool use_self = false;
-    if(mWearablep &&
-        mAvatarAppearance->isValid() &&
-        driven->mParam->getCrossWearable())
-    {
-        LLWearable* wearable = mWearablep;
-        if (mAvatarAppearance->getWearableData()->isOnTop(wearable))
-        {
-            use_self = true;
-        }
-    }
-
-    if (use_self)
-    {
-        // call setWeight through LLVOAvatarSelf so other wearables can be updated with the correct values
-        mAvatarAppearance->setVisualParamWeight( (LLVisualParam*)driven->mParam, driven_weight);
-    }
-    else
-    {
-        driven->mParam->setWeight( driven_weight);
-    }
-}+/**
+ * @file lldriverparam.cpp
+ * @brief A visual parameter that drives (controls) other visual parameters.
+ *
+ * $LicenseInfo:firstyear=2002&license=viewerlgpl$
+ * Second Life Viewer Source Code
+ * Copyright (C) 2010, Linden Research, Inc.
+ *
+ * This library is free software; you can redistribute it and/or
+ * modify it under the terms of the GNU Lesser General Public
+ * License as published by the Free Software Foundation;
+ * version 2.1 of the License only.
+ *
+ * This library is distributed in the hope that it will be useful,
+ * but WITHOUT ANY WARRANTY; without even the implied warranty of
+ * MERCHANTABILITY or FITNESS FOR A PARTICULAR PURPOSE.  See the GNU
+ * Lesser General Public License for more details.
+ *
+ * You should have received a copy of the GNU Lesser General Public
+ * License along with this library; if not, write to the Free Software
+ * Foundation, Inc., 51 Franklin Street, Fifth Floor, Boston, MA  02110-1301  USA
+ *
+ * Linden Research, Inc., 945 Battery Street, San Francisco, CA  94111  USA
+ * $/LicenseInfo$
+ */
+
+#include "linden_common.h"
+
+#include "lldriverparam.h"
+
+#include "llavatarappearance.h"
+#include "llwearable.h"
+#include "llwearabledata.h"
+
+//-----------------------------------------------------------------------------
+// LLDriverParamInfo
+//-----------------------------------------------------------------------------
+
+LLDriverParamInfo::LLDriverParamInfo() :
+    mDriverParam(NULL)
+{
+}
+
+bool LLDriverParamInfo::parseXml(LLXmlTreeNode* node)
+{
+    llassert( node->hasName( "param" ) && node->getChildByName( "param_driver" ) );
+
+    if( !LLViewerVisualParamInfo::parseXml( node ))
+        return false;
+
+    LLXmlTreeNode* param_driver_node = node->getChildByName( "param_driver" );
+    if( !param_driver_node )
+        return false;
+
+    for (LLXmlTreeNode* child = param_driver_node->getChildByName( "driven" );
+         child;
+         child = param_driver_node->getNextNamedChild())
+    {
+        S32 driven_id;
+        static LLStdStringHandle id_string = LLXmlTree::addAttributeString("id");
+        if( child->getFastAttributeS32( id_string, driven_id ) )
+        {
+            F32 min1 = mMinWeight;
+            F32 max1 = mMaxWeight;
+            F32 max2 = max1;
+            F32 min2 = max1;
+
+            //  driven    ________                          //
+            //  ^        /|       |\                        //
+            //  |       / |       | \                       //
+            //  |      /  |       |  \                      //
+            //  |     /   |       |   \                     //
+            //  |    /    |       |    \                    //
+            //-------|----|-------|----|-------> driver     //
+            //  | min1   max1    max2  min2
+
+            static LLStdStringHandle min1_string = LLXmlTree::addAttributeString("min1");
+            child->getFastAttributeF32( min1_string, min1 ); // optional
+            static LLStdStringHandle max1_string = LLXmlTree::addAttributeString("max1");
+            child->getFastAttributeF32( max1_string, max1 ); // optional
+            static LLStdStringHandle max2_string = LLXmlTree::addAttributeString("max2");
+            child->getFastAttributeF32( max2_string, max2 ); // optional
+            static LLStdStringHandle min2_string = LLXmlTree::addAttributeString("min2");
+            child->getFastAttributeF32( min2_string, min2 ); // optional
+
+            // Push these on the front of the deque, so that we can construct
+            // them in order later (faster)
+            mDrivenInfoList.push_front( LLDrivenEntryInfo( driven_id, min1, max1, max2, min2 ) );
+        }
+        else
+        {
+            LL_ERRS() << "<driven> Unable to resolve driven parameter: " << driven_id << LL_ENDL;
+            return false;
+        }
+    }
+    return true;
+}
+
+//virtual
+void LLDriverParamInfo::toStream(std::ostream &out)
+{
+    LLViewerVisualParamInfo::toStream(out);
+    out << "driver" << "\t";
+    out << mDrivenInfoList.size() << "\t";
+    for (LLDrivenEntryInfo& driven : mDrivenInfoList)
+    {
+        out << driven.mDrivenID << "\t";
+    }
+
+    out << std::endl;
+
+    // FIXME - this mDriverParam backlink makes no sense, because the
+    // LLDriverParamInfos are static objects - there's only one copy
+    // for each param type, so the backlink will just reference the
+    // corresponding param in the most recently created
+    // avatar. Apparently these toStream() methods are not currently
+    // used anywhere, so it's not an urgent problem.
+    LL_WARNS_ONCE() << "Invalid usage of mDriverParam." << LL_ENDL;
+
+    if(mDriverParam && mDriverParam->getAvatarAppearance()->isSelf() &&
+        mDriverParam->getAvatarAppearance()->isValid())
+    {
+        for (LLDrivenEntryInfo& driven : mDrivenInfoList)
+        {
+            LLViewerVisualParam *param =
+                (LLViewerVisualParam*)mDriverParam->getAvatarAppearance()->getVisualParam(driven.mDrivenID);
+            if (param)
+            {
+                param->getInfo()->toStream(out);
+                if (param->getWearableType() != mWearableType)
+                {
+                    if(param->getCrossWearable())
+                    {
+                        out << "cross-wearable" << "\t";
+                    }
+                    else
+                    {
+                        out << "ERROR!" << "\t";
+                    }
+                }
+                else
+                {
+                    out << "valid" << "\t";
+                }
+            }
+            else
+            {
+                LL_WARNS() << "could not get parameter " << driven.mDrivenID << " from avatar "
+                        << mDriverParam->getAvatarAppearance()
+                        << " for driver parameter " << getID() << LL_ENDL;
+            }
+            out << std::endl;
+        }
+    }
+}
+
+//-----------------------------------------------------------------------------
+// LLDriverParam
+//-----------------------------------------------------------------------------
+
+LLDriverParam::LLDriverParam(LLAvatarAppearance *appearance, LLWearable* wearable /* = NULL */)
+    : LLViewerVisualParam(),
+    mDefaultVec(),
+    mDriven(),
+    mCurrentDistortionParam( NULL ),
+    mAvatarAppearance(appearance),
+    mWearablep(wearable)
+{
+    llassert(mAvatarAppearance);
+    llassert((mWearablep == NULL) || mAvatarAppearance->isSelf());
+    mDefaultVec.clear();
+}
+
+LLDriverParam::LLDriverParam(const LLDriverParam& pOther)
+    : LLViewerVisualParam(pOther),
+    mDefaultVec(pOther.mDefaultVec),
+    mDriven(pOther.mDriven),
+    mCurrentDistortionParam(pOther.mCurrentDistortionParam),
+    mAvatarAppearance(pOther.mAvatarAppearance),
+    mWearablep(pOther.mWearablep)
+{
+    llassert(mAvatarAppearance);
+    llassert((mWearablep == NULL) || mAvatarAppearance->isSelf());
+}
+
+LLDriverParam::~LLDriverParam()
+{
+}
+
+bool LLDriverParam::setInfo(LLDriverParamInfo *info)
+{
+    llassert(mInfo == NULL);
+    if (info->mID < 0)
+        return false;
+    mInfo = info;
+    mID = info->mID;
+    info->mDriverParam = this;
+
+    setWeight(getDefaultWeight());
+
+    return true;
+}
+
+/*virtual*/ LLViewerVisualParam* LLDriverParam::cloneParam(LLWearable* wearable) const
+{
+    llassert(wearable);
+    return new LLDriverParam(*this);
+}
+
+void LLDriverParam::setWeight(F32 weight)
+{
+    F32 min_weight = getMinWeight();
+    F32 max_weight = getMaxWeight();
+    if (mIsAnimating)
+    {
+        // allow overshoot when animating
+        mCurWeight = weight;
+    }
+    else
+    {
+        mCurWeight = llclamp(weight, min_weight, max_weight);
+    }
+
+    //  driven    ________
+    //  ^        /|       |\       ^
+    //  |       / |       | \      |
+    //  |      /  |       |  \     |
+    //  |     /   |       |   \    |
+    //  |    /    |       |    \   |
+    //-------|----|-------|----|-------> driver
+    //  | min1   max1    max2  min2
+
+    for(LLDrivenEntry& driven : mDriven)
+    {
+        LLDrivenEntry* drivenp = &driven;
+        LLDrivenEntryInfo* info = drivenp->mInfo;
+
+        F32 driven_weight = 0.f;
+        F32 driven_min = drivenp->mParam->getMinWeight();
+        F32 driven_max = drivenp->mParam->getMaxWeight();
+
+        if (mIsAnimating)
+        {
+            // driven param doesn't interpolate (textures, for example)
+            if (!drivenp->mParam->getAnimating())
+            {
+                continue;
+            }
+            if( mCurWeight < info->mMin1 )
+            {
+                if (info->mMin1 == min_weight)
+                {
+                    if (info->mMin1 == info->mMax1)
+                    {
+                        driven_weight = driven_max;
+                    }
+                    else
+                    {
+                        //up slope extrapolation
+                        F32 t = (mCurWeight - info->mMin1) / (info->mMax1 - info->mMin1 );
+                        driven_weight = driven_min + t * (driven_max - driven_min);
+                    }
+                }
+                else
+                {
+                    driven_weight = driven_min;
+                }
+
+                setDrivenWeight(drivenp,driven_weight);
+                continue;
+            }
+            else
+            if ( mCurWeight > info->mMin2 )
+            {
+                if (info->mMin2 == max_weight)
+                {
+                    if (info->mMin2 == info->mMax2)
+                    {
+                        driven_weight = driven_max;
+                    }
+                    else
+                    {
+                        //down slope extrapolation
+                        F32 t = (mCurWeight - info->mMax2) / (info->mMin2 - info->mMax2 );
+                        driven_weight = driven_max + t * (driven_min - driven_max);
+                    }
+                }
+                else
+                {
+                    driven_weight = driven_min;
+                }
+
+                setDrivenWeight(drivenp,driven_weight);
+                continue;
+            }
+        }
+
+        driven_weight = getDrivenWeight(drivenp, mCurWeight);
+        setDrivenWeight(drivenp,driven_weight);
+    }
+}
+
+F32 LLDriverParam::getTotalDistortion()
+{
+    F32 sum = 0.f;
+    for(LLDrivenEntry& driven : mDriven)
+    {
+        sum += driven.mParam->getTotalDistortion();
+    }
+
+    return sum;
+}
+
+const LLVector4a    &LLDriverParam::getAvgDistortion()
+{
+    // It's not actually correct to take the average of averages, but it good enough here.
+    LLVector4a sum;
+    sum.clear();
+    S32 count = 0;
+    for(LLDrivenEntry& driven : mDriven)
+    {
+        sum.add(driven.mParam->getAvgDistortion());
+        count++;
+    }
+    sum.mul( 1.f/(F32)count);
+
+    mDefaultVec = sum;
+    return mDefaultVec;
+}
+
+F32 LLDriverParam::getMaxDistortion()
+{
+    F32 max = 0.f;
+    for(LLDrivenEntry& driven : mDriven)
+    {
+        F32 param_max = driven.mParam->getMaxDistortion();
+        if( param_max > max )
+        {
+            max = param_max;
+        }
+    }
+
+    return max;
+}
+
+
+LLVector4a  LLDriverParam::getVertexDistortion(S32 index, LLPolyMesh *poly_mesh)
+{
+    LLVector4a sum;
+    sum.clear();
+    for(LLDrivenEntry& driven : mDriven)
+    {
+        sum.add(driven.mParam->getVertexDistortion(index, poly_mesh));
+    }
+    return sum;
+}
+
+const LLVector4a*   LLDriverParam::getFirstDistortion(U32 *index, LLPolyMesh **poly_mesh)
+{
+    mCurrentDistortionParam = NULL;
+    const LLVector4a* v = NULL;
+    for(LLDrivenEntry& driven : mDriven)
+    {
+        v = driven.mParam->getFirstDistortion(index, poly_mesh);
+        if( v )
+        {
+            mCurrentDistortionParam = driven.mParam;
+            break;
+        }
+    }
+
+    return v;
+};
+
+const LLVector4a*   LLDriverParam::getNextDistortion(U32 *index, LLPolyMesh **poly_mesh)
+{
+    llassert( mCurrentDistortionParam );
+    if( !mCurrentDistortionParam )
+    {
+        return NULL;
+    }
+
+    LLDrivenEntry* driven = NULL;
+    entry_list_t::iterator iter;
+
+    // Set mDriven iteration to the right point
+    for( iter = mDriven.begin(); iter != mDriven.end(); iter++ )
+    {
+        driven = &(*iter);
+        if( driven->mParam == mCurrentDistortionParam )
+        {
+            break;
+        }
+    }
+
+    llassert(driven);
+    if (!driven)
+    {
+        return NULL; // shouldn't happen, but...
+    }
+
+    // We're already in the middle of a param's distortions, so get the next one.
+    const LLVector4a* v = driven->mParam->getNextDistortion( index, poly_mesh );
+    if( (!v) && (iter != mDriven.end()) )
+    {
+        // This param is finished, so start the next param.  It might not have any
+        // distortions, though, so we have to loop to find the next param that does.
+        for( iter++; iter != mDriven.end(); iter++ )
+        {
+            driven = &(*iter);
+            v = driven->mParam->getFirstDistortion(index, poly_mesh);
+            if( v )
+            {
+                mCurrentDistortionParam = driven->mParam;
+                break;
+            }
+        }
+    }
+
+    return v;
+};
+
+S32 LLDriverParam::getDrivenParamsCount() const
+{
+    return mDriven.size();
+}
+
+const LLViewerVisualParam* LLDriverParam::getDrivenParam(S32 index) const
+{
+    if (0 > index || index >= mDriven.size())
+    {
+        return NULL;
+    }
+    return mDriven[index].mParam;
+}
+
+//-----------------------------------------------------------------------------
+// setAnimationTarget()
+//-----------------------------------------------------------------------------
+void LLDriverParam::setAnimationTarget( F32 target_value)
+{
+    LLVisualParam::setAnimationTarget(target_value);
+
+    for(LLDrivenEntry& driven : mDriven)
+    {
+        LLDrivenEntry* drivenp = &driven;
+        F32 driven_weight = getDrivenWeight(drivenp, mTargetWeight);
+
+        // this isn't normally necessary, as driver params handle interpolation of their driven params
+        // but texture params need to know to assume their final value at beginning of interpolation
+        drivenp->mParam->setAnimationTarget(driven_weight);
+    }
+}
+
+//-----------------------------------------------------------------------------
+// stopAnimating()
+//-----------------------------------------------------------------------------
+void LLDriverParam::stopAnimating()
+{
+    LLVisualParam::stopAnimating();
+
+    for(LLDrivenEntry& driven : mDriven)
+    {
+        driven.mParam->setAnimating(false);
+    }
+}
+
+/*virtual*/
+bool LLDriverParam::linkDrivenParams(visual_param_mapper mapper, bool only_cross_params)
+{
+    bool success = true;
+    for (LLDrivenEntryInfo& driven_info : getInfo()->mDrivenInfoList)
+    {
+        S32 driven_id = driven_info.mDrivenID;
+
+        // check for already existing links. Do not overwrite.
+        bool found = false;
+        for (auto& driven : mDriven)
+        {
+            if (driven.mInfo->mDrivenID == driven_id)
+            {
+                found = true;
+            }
+        }
+
+        if (!found)
+        {
+            LLViewerVisualParam* param = (LLViewerVisualParam*)mapper(driven_id);
+            if (param) param->setParamLocation(this->getParamLocation());
+            bool push = param && (!only_cross_params || param->getCrossWearable());
+            if (push)
+            {
+                mDriven.push_back(LLDrivenEntry( param, &driven_info ));
+            }
+            else
+            {
+                success = false;
+            }
+        }
+    }
+
+    return success;
+}
+
+void LLDriverParam::resetDrivenParams()
+{
+    mDriven.clear();
+    mDriven.reserve(getInfo()->mDrivenInfoList.size());
+}
+
+void LLDriverParam::updateCrossDrivenParams(LLWearableType::EType driven_type)
+{
+    bool needs_update = (getWearableType()==driven_type);
+
+    // if the driver has a driven entry for the passed-in wearable type, we need to refresh the value
+    for(LLDrivenEntry& driven : mDriven)
+    {
+        if (driven.mParam && driven.mParam->getCrossWearable() && driven.mParam->getWearableType() == driven_type)
+        {
+            needs_update = true;
+        }
+    }
+
+
+    if (needs_update)
+    {
+        LLWearableType::EType driver_type = (LLWearableType::EType)getWearableType();
+
+        // If we've gotten here, we've added a new wearable of type "type"
+        // Thus this wearable needs to get updates from the driver wearable.
+        // The call to setVisualParamWeight seems redundant, but is necessary
+        // as the number of driven wearables has changed since the last update. -Nyx
+        LLWearable *wearable = mAvatarAppearance->getWearableData()->getTopWearable(driver_type);
+        if (wearable)
+        {
+            wearable->setVisualParamWeight(mID, wearable->getVisualParamWeight(mID));
+        }
+    }
+}
+
+
+//-----------------------------------------------------------------------------
+// getDrivenWeight()
+//-----------------------------------------------------------------------------
+F32 LLDriverParam::getDrivenWeight(const LLDrivenEntry* driven, F32 input_weight)
+{
+    F32 min_weight = getMinWeight();
+    F32 max_weight = getMaxWeight();
+    const LLDrivenEntryInfo* info = driven->mInfo;
+
+    F32 driven_weight = 0.f;
+    F32 driven_min = driven->mParam->getMinWeight();
+    F32 driven_max = driven->mParam->getMaxWeight();
+
+    if( input_weight <= info->mMin1 )
+    {
+        if( info->mMin1 == info->mMax1 &&
+            info->mMin1 <= min_weight)
+        {
+            driven_weight = driven_max;
+        }
+        else
+        {
+            driven_weight = driven_min;
+        }
+    }
+    else
+    if( input_weight <= info->mMax1 )
+    {
+        F32 t = (input_weight - info->mMin1) / (info->mMax1 - info->mMin1 );
+        driven_weight = driven_min + t * (driven_max - driven_min);
+    }
+    else
+    if( input_weight <= info->mMax2 )
+    {
+        driven_weight = driven_max;
+    }
+    else
+    if( input_weight <= info->mMin2 )
+    {
+        F32 t = (input_weight - info->mMax2) / (info->mMin2 - info->mMax2 );
+        driven_weight = driven_max + t * (driven_min - driven_max);
+    }
+    else
+    {
+        if (info->mMax2 >= max_weight)
+        {
+            driven_weight = driven_max;
+        }
+        else
+        {
+            driven_weight = driven_min;
+        }
+    }
+
+    return driven_weight;
+}
+
+void LLDriverParam::setDrivenWeight(LLDrivenEntry *driven, F32 driven_weight)
+{
+    bool use_self = false;
+    if(mWearablep &&
+        mAvatarAppearance->isValid() &&
+        driven->mParam->getCrossWearable())
+    {
+        LLWearable* wearable = mWearablep;
+        if (mAvatarAppearance->getWearableData()->isOnTop(wearable))
+        {
+            use_self = true;
+        }
+    }
+
+    if (use_self)
+    {
+        // call setWeight through LLVOAvatarSelf so other wearables can be updated with the correct values
+        mAvatarAppearance->setVisualParamWeight( (LLVisualParam*)driven->mParam, driven_weight);
+    }
+    else
+    {
+        driven->mParam->setWeight( driven_weight);
+    }
+}