--- conflicted
+++ resolved
@@ -198,11 +198,7 @@
 
     // <FS:Ansariel> [Legacy Bake]
     //setWeight(getDefaultWeight());
-<<<<<<< HEAD
-    setWeight(getDefaultWeight(), FALSE );
-=======
     setWeight(getDefaultWeight(), false );
->>>>>>> 050d2fef
 
     return true;
 }
@@ -215,11 +211,7 @@
 
 // <FS:Ansariel> [Legacy Bake]
 //void LLDriverParam::setWeight(F32 weight)
-<<<<<<< HEAD
-void LLDriverParam::setWeight(F32 weight, BOOL upload_bake)
-=======
 void LLDriverParam::setWeight(F32 weight, bool upload_bake)
->>>>>>> 050d2fef
 // </FS:Ansariel> [Legacy Bake]
 {
     F32 min_weight = getMinWeight();
@@ -462,11 +454,7 @@
 //void LLDriverParam::setAnimationTarget( F32 target_value)
 //{
 //  LLVisualParam::setAnimationTarget(target_value);
-<<<<<<< HEAD
-void LLDriverParam::setAnimationTarget( F32 target_value, BOOL upload_bake )
-=======
 void LLDriverParam::setAnimationTarget( F32 target_value, bool upload_bake )
->>>>>>> 050d2fef
 {
     LLVisualParam::setAnimationTarget(target_value, upload_bake);
 // </FS:Ansariel> [Legacy Bake]
@@ -492,11 +480,7 @@
 //void LLDriverParam::stopAnimating()
 //{
 //  LLVisualParam::stopAnimating();
-<<<<<<< HEAD
-void LLDriverParam::stopAnimating(BOOL upload_bake)
-=======
 void LLDriverParam::stopAnimating(bool upload_bake)
->>>>>>> 050d2fef
 {
     LLVisualParam::stopAnimating(upload_bake);
 // </FS:Ansariel> [Legacy Bake]
