/**
 * @file lldriverparam.cpp
 * @brief A visual parameter that drives (controls) other visual parameters.
 *
 * $LicenseInfo:firstyear=2002&license=viewerlgpl$
 * Second Life Viewer Source Code
 * Copyright (C) 2010, Linden Research, Inc.
 *
 * This library is free software; you can redistribute it and/or
 * modify it under the terms of the GNU Lesser General Public
 * License as published by the Free Software Foundation;
 * version 2.1 of the License only.
 *
 * This library is distributed in the hope that it will be useful,
 * but WITHOUT ANY WARRANTY; without even the implied warranty of
 * MERCHANTABILITY or FITNESS FOR A PARTICULAR PURPOSE.  See the GNU
 * Lesser General Public License for more details.
 *
 * You should have received a copy of the GNU Lesser General Public
 * License along with this library; if not, write to the Free Software
 * Foundation, Inc., 51 Franklin Street, Fifth Floor, Boston, MA  02110-1301  USA
 *
 * Linden Research, Inc., 945 Battery Street, San Francisco, CA  94111  USA
 * $/LicenseInfo$
 */

#include "linden_common.h"

#include "lldriverparam.h"

#include "llavatarappearance.h"
#include "llwearable.h"
#include "llwearabledata.h"

//-----------------------------------------------------------------------------
// LLDriverParamInfo
//-----------------------------------------------------------------------------

LLDriverParamInfo::LLDriverParamInfo() :
    mDriverParam(NULL)
{
}

bool LLDriverParamInfo::parseXml(LLXmlTreeNode* node)
{
<<<<<<< HEAD
	llassert( node->hasName( "param" ) && node->getChildByName( "param_driver" ) );

	if( !LLViewerVisualParamInfo::parseXml( node ))
		return false;

	LLXmlTreeNode* param_driver_node = node->getChildByName( "param_driver" );
	if( !param_driver_node )
		return false;

	for (LLXmlTreeNode* child = param_driver_node->getChildByName( "driven" );
		 child;
		 child = param_driver_node->getNextNamedChild())
	{
		S32 driven_id;
		static LLStdStringHandle id_string = LLXmlTree::addAttributeString("id");
		if( child->getFastAttributeS32( id_string, driven_id ) )
		{
			F32 min1 = mMinWeight;
			F32 max1 = mMaxWeight;
			F32 max2 = max1;
			F32 min2 = max1;

			//	driven    ________							//
			//	^        /|       |\						//
			//	|       / |       | \						//
			//	|      /  |       |  \						//
			//	|     /   |       |   \						//
			//	|    /    |       |    \					//
			//-------|----|-------|----|-------> driver		//
			//  | min1   max1    max2  min2

			static LLStdStringHandle min1_string = LLXmlTree::addAttributeString("min1");
			child->getFastAttributeF32( min1_string, min1 ); // optional
			static LLStdStringHandle max1_string = LLXmlTree::addAttributeString("max1");
			child->getFastAttributeF32( max1_string, max1 ); // optional
			static LLStdStringHandle max2_string = LLXmlTree::addAttributeString("max2");
			child->getFastAttributeF32( max2_string, max2 ); // optional
			static LLStdStringHandle min2_string = LLXmlTree::addAttributeString("min2");
			child->getFastAttributeF32( min2_string, min2 ); // optional

			// Push these on the front of the deque, so that we can construct
			// them in order later (faster)
			mDrivenInfoList.push_front( LLDrivenEntryInfo( driven_id, min1, max1, max2, min2 ) );
		}
		else
		{
			LL_ERRS() << "<driven> Unable to resolve driven parameter: " << driven_id << LL_ENDL;
			return false;
		}
	}
	return true;
=======
    llassert( node->hasName( "param" ) && node->getChildByName( "param_driver" ) );

    if( !LLViewerVisualParamInfo::parseXml( node ))
        return false;

    LLXmlTreeNode* param_driver_node = node->getChildByName( "param_driver" );
    if( !param_driver_node )
        return false;

    for (LLXmlTreeNode* child = param_driver_node->getChildByName( "driven" );
         child;
         child = param_driver_node->getNextNamedChild())
    {
        S32 driven_id;
        static LLStdStringHandle id_string = LLXmlTree::addAttributeString("id");
        if( child->getFastAttributeS32( id_string, driven_id ) )
        {
            F32 min1 = mMinWeight;
            F32 max1 = mMaxWeight;
            F32 max2 = max1;
            F32 min2 = max1;

            //  driven    ________                          //
            //  ^        /|       |\                        //
            //  |       / |       | \                       //
            //  |      /  |       |  \                      //
            //  |     /   |       |   \                     //
            //  |    /    |       |    \                    //
            //-------|----|-------|----|-------> driver     //
            //  | min1   max1    max2  min2

            static LLStdStringHandle min1_string = LLXmlTree::addAttributeString("min1");
            child->getFastAttributeF32( min1_string, min1 ); // optional
            static LLStdStringHandle max1_string = LLXmlTree::addAttributeString("max1");
            child->getFastAttributeF32( max1_string, max1 ); // optional
            static LLStdStringHandle max2_string = LLXmlTree::addAttributeString("max2");
            child->getFastAttributeF32( max2_string, max2 ); // optional
            static LLStdStringHandle min2_string = LLXmlTree::addAttributeString("min2");
            child->getFastAttributeF32( min2_string, min2 ); // optional

            // Push these on the front of the deque, so that we can construct
            // them in order later (faster)
            mDrivenInfoList.push_front( LLDrivenEntryInfo( driven_id, min1, max1, max2, min2 ) );
        }
        else
        {
            LL_ERRS() << "<driven> Unable to resolve driven parameter: " << driven_id << LL_ENDL;
            return false;
        }
    }
    return true;
>>>>>>> 1a8a5404
}

//virtual
void LLDriverParamInfo::toStream(std::ostream &out)
{
    LLViewerVisualParamInfo::toStream(out);
    out << "driver" << "\t";
    out << mDrivenInfoList.size() << "\t";
    for (LLDrivenEntryInfo& driven : mDrivenInfoList)
    {
        out << driven.mDrivenID << "\t";
    }

    out << std::endl;

    // FIXME - this mDriverParam backlink makes no sense, because the
    // LLDriverParamInfos are static objects - there's only one copy
    // for each param type, so the backlink will just reference the
    // corresponding param in the most recently created
    // avatar. Apparently these toStream() methods are not currently
    // used anywhere, so it's not an urgent problem.
    LL_WARNS_ONCE() << "Invalid usage of mDriverParam." << LL_ENDL;

    if(mDriverParam && mDriverParam->getAvatarAppearance()->isSelf() &&
        mDriverParam->getAvatarAppearance()->isValid())
    {
        for (LLDrivenEntryInfo& driven : mDrivenInfoList)
        {
            LLViewerVisualParam *param =
                (LLViewerVisualParam*)mDriverParam->getAvatarAppearance()->getVisualParam(driven.mDrivenID);
            if (param)
            {
                param->getInfo()->toStream(out);
                if (param->getWearableType() != mWearableType)
                {
                    if(param->getCrossWearable())
                    {
                        out << "cross-wearable" << "\t";
                    }
                    else
                    {
                        out << "ERROR!" << "\t";
                    }
                }
                else
                {
                    out << "valid" << "\t";
                }
            }
            else
            {
                LL_WARNS() << "could not get parameter " << driven.mDrivenID << " from avatar "
                        << mDriverParam->getAvatarAppearance()
                        << " for driver parameter " << getID() << LL_ENDL;
            }
            out << std::endl;
        }
    }
}

//-----------------------------------------------------------------------------
// LLDriverParam
//-----------------------------------------------------------------------------

LLDriverParam::LLDriverParam(LLAvatarAppearance *appearance, LLWearable* wearable /* = NULL */)
    : LLViewerVisualParam(),
    mDefaultVec(),
    mDriven(),
    mCurrentDistortionParam( NULL ),
    mAvatarAppearance(appearance),
    mWearablep(wearable)
{
    llassert(mAvatarAppearance);
    llassert((mWearablep == NULL) || mAvatarAppearance->isSelf());
    mDefaultVec.clear();
}

LLDriverParam::LLDriverParam(const LLDriverParam& pOther)
    : LLViewerVisualParam(pOther),
    mDefaultVec(pOther.mDefaultVec),
    mDriven(pOther.mDriven),
    mCurrentDistortionParam(pOther.mCurrentDistortionParam),
    mAvatarAppearance(pOther.mAvatarAppearance),
    mWearablep(pOther.mWearablep)
{
    llassert(mAvatarAppearance);
    llassert((mWearablep == NULL) || mAvatarAppearance->isSelf());
}

LLDriverParam::~LLDriverParam()
{
}

bool LLDriverParam::setInfo(LLDriverParamInfo *info)
{
<<<<<<< HEAD
	llassert(mInfo == NULL);
	if (info->mID < 0)
		return false;
	mInfo = info;
	mID = info->mID;
	info->mDriverParam = this;

	// <FS:Ansariel> [Legacy Bake]
	//setWeight(getDefaultWeight());
	setWeight(getDefaultWeight(), false );

	return true;
=======
    llassert(mInfo == NULL);
    if (info->mID < 0)
        return false;
    mInfo = info;
    mID = info->mID;
    info->mDriverParam = this;

    // <FS:Ansariel> [Legacy Bake]
    //setWeight(getDefaultWeight());
    setWeight(getDefaultWeight(), false );

    return true;
>>>>>>> 1a8a5404
}

/*virtual*/ LLViewerVisualParam* LLDriverParam::cloneParam(LLWearable* wearable) const
{
    llassert(wearable);
    return new LLDriverParam(*this);
}

// <FS:Ansariel> [Legacy Bake]
//void LLDriverParam::setWeight(F32 weight)
void LLDriverParam::setWeight(F32 weight, bool upload_bake)
// </FS:Ansariel> [Legacy Bake]
{
<<<<<<< HEAD
	F32 min_weight = getMinWeight();
	F32 max_weight = getMaxWeight();
	if (mIsAnimating)
	{
		// allow overshoot when animating
		mCurWeight = weight;
	}
	else
	{
		mCurWeight = llclamp(weight, min_weight, max_weight);
	}

	//	driven    ________
	//	^        /|       |\       ^
	//	|       / |       | \      |
	//	|      /  |       |  \     |
	//	|     /   |       |   \    |
	//	|    /    |       |    \   |
	//-------|----|-------|----|-------> driver
	//  | min1   max1    max2  min2

	for(LLDrivenEntry& driven : mDriven)
	{
		LLDrivenEntry* drivenp = &driven;
		LLDrivenEntryInfo* info = drivenp->mInfo;
		
		F32 driven_weight = 0.f;
		F32 driven_min = drivenp->mParam->getMinWeight();
		F32 driven_max = drivenp->mParam->getMaxWeight();

		if (mIsAnimating)
		{
			// driven param doesn't interpolate (textures, for example)
			if (!drivenp->mParam->getAnimating())
			{
				continue;
			}
			if( mCurWeight < info->mMin1 )
			{
				if (info->mMin1 == min_weight)
				{
					if (info->mMin1 == info->mMax1)
					{
						driven_weight = driven_max;
					}
					else
					{
						//up slope extrapolation
						F32 t = (mCurWeight - info->mMin1) / (info->mMax1 - info->mMin1 );
						driven_weight = driven_min + t * (driven_max - driven_min);
					}
				}
				else
				{
					driven_weight = driven_min;
				}
				
				// <FS:Ansariel> [Legacy Bake]
				//setDrivenWeight(drivenp,driven_weight);
				setDrivenWeight(drivenp,driven_weight,upload_bake);
				// </FS:Ansariel> [Legacy Bake]
				continue;
			}
			else 
			if ( mCurWeight > info->mMin2 )
			{
				if (info->mMin2 == max_weight)
				{
					if (info->mMin2 == info->mMax2)
					{
						driven_weight = driven_max;
					}
					else
					{
						//down slope extrapolation					
						F32 t = (mCurWeight - info->mMax2) / (info->mMin2 - info->mMax2 );
						driven_weight = driven_max + t * (driven_min - driven_max);
					}
				}
				else
				{
					driven_weight = driven_min;
				}

				// <FS:Ansariel> [Legacy Bake]
				//setDrivenWeight(drivenp,driven_weight);
				setDrivenWeight(drivenp,driven_weight,upload_bake);
				// </FS:Ansariel> [Legacy Bake]
				continue;
			}
		}

		driven_weight = getDrivenWeight(drivenp, mCurWeight);
		// <FS:Ansariel> [Legacy Bake]
		//setDrivenWeight(drivenp,driven_weight);
		setDrivenWeight(drivenp,driven_weight, upload_bake);
	}
=======
    F32 min_weight = getMinWeight();
    F32 max_weight = getMaxWeight();
    if (mIsAnimating)
    {
        // allow overshoot when animating
        mCurWeight = weight;
    }
    else
    {
        mCurWeight = llclamp(weight, min_weight, max_weight);
    }

    //  driven    ________
    //  ^        /|       |\       ^
    //  |       / |       | \      |
    //  |      /  |       |  \     |
    //  |     /   |       |   \    |
    //  |    /    |       |    \   |
    //-------|----|-------|----|-------> driver
    //  | min1   max1    max2  min2

    for(LLDrivenEntry& driven : mDriven)
    {
        LLDrivenEntry* drivenp = &driven;
        LLDrivenEntryInfo* info = drivenp->mInfo;

        F32 driven_weight = 0.f;
        F32 driven_min = drivenp->mParam->getMinWeight();
        F32 driven_max = drivenp->mParam->getMaxWeight();

        if (mIsAnimating)
        {
            // driven param doesn't interpolate (textures, for example)
            if (!drivenp->mParam->getAnimating())
            {
                continue;
            }
            if( mCurWeight < info->mMin1 )
            {
                if (info->mMin1 == min_weight)
                {
                    if (info->mMin1 == info->mMax1)
                    {
                        driven_weight = driven_max;
                    }
                    else
                    {
                        //up slope extrapolation
                        F32 t = (mCurWeight - info->mMin1) / (info->mMax1 - info->mMin1 );
                        driven_weight = driven_min + t * (driven_max - driven_min);
                    }
                }
                else
                {
                    driven_weight = driven_min;
                }

                // <FS:Ansariel> [Legacy Bake]
                //setDrivenWeight(drivenp,driven_weight);
                setDrivenWeight(drivenp,driven_weight,upload_bake);
                // </FS:Ansariel> [Legacy Bake]
                continue;
            }
            else
            if ( mCurWeight > info->mMin2 )
            {
                if (info->mMin2 == max_weight)
                {
                    if (info->mMin2 == info->mMax2)
                    {
                        driven_weight = driven_max;
                    }
                    else
                    {
                        //down slope extrapolation
                        F32 t = (mCurWeight - info->mMax2) / (info->mMin2 - info->mMax2 );
                        driven_weight = driven_max + t * (driven_min - driven_max);
                    }
                }
                else
                {
                    driven_weight = driven_min;
                }

                // <FS:Ansariel> [Legacy Bake]
                //setDrivenWeight(drivenp,driven_weight);
                setDrivenWeight(drivenp,driven_weight,upload_bake);
                // </FS:Ansariel> [Legacy Bake]
                continue;
            }
        }

        driven_weight = getDrivenWeight(drivenp, mCurWeight);
        // <FS:Ansariel> [Legacy Bake]
        //setDrivenWeight(drivenp,driven_weight);
        setDrivenWeight(drivenp,driven_weight, upload_bake);
    }
>>>>>>> 1a8a5404
}

F32 LLDriverParam::getTotalDistortion()
{
    F32 sum = 0.f;
    for(LLDrivenEntry& driven : mDriven)
    {
        sum += driven.mParam->getTotalDistortion();
    }

    return sum;
}

const LLVector4a    &LLDriverParam::getAvgDistortion()
{
    // It's not actually correct to take the average of averages, but it good enough here.
    LLVector4a sum;
    sum.clear();
    S32 count = 0;
    for(LLDrivenEntry& driven : mDriven)
    {
        sum.add(driven.mParam->getAvgDistortion());
        count++;
    }
    sum.mul( 1.f/(F32)count);

    mDefaultVec = sum;
    return mDefaultVec;
}

F32 LLDriverParam::getMaxDistortion()
{
    F32 max = 0.f;
    for(LLDrivenEntry& driven : mDriven)
    {
        F32 param_max = driven.mParam->getMaxDistortion();
        if( param_max > max )
        {
            max = param_max;
        }
    }

    return max;
}


LLVector4a  LLDriverParam::getVertexDistortion(S32 index, LLPolyMesh *poly_mesh)
{
    LLVector4a sum;
    sum.clear();
    for(LLDrivenEntry& driven : mDriven)
    {
        sum.add(driven.mParam->getVertexDistortion(index, poly_mesh));
    }
    return sum;
}

const LLVector4a*   LLDriverParam::getFirstDistortion(U32 *index, LLPolyMesh **poly_mesh)
{
    mCurrentDistortionParam = NULL;
    const LLVector4a* v = NULL;
    for(LLDrivenEntry& driven : mDriven)
    {
        v = driven.mParam->getFirstDistortion(index, poly_mesh);
        if( v )
        {
            mCurrentDistortionParam = driven.mParam;
            break;
        }
    }

    return v;
};

const LLVector4a*   LLDriverParam::getNextDistortion(U32 *index, LLPolyMesh **poly_mesh)
{
    llassert( mCurrentDistortionParam );
    if( !mCurrentDistortionParam )
    {
        return NULL;
    }

    LLDrivenEntry* driven = NULL;
    entry_list_t::iterator iter;

    // Set mDriven iteration to the right point
    for( iter = mDriven.begin(); iter != mDriven.end(); iter++ )
    {
        driven = &(*iter);
        if( driven->mParam == mCurrentDistortionParam )
        {
            break;
        }
    }

    llassert(driven);
    if (!driven)
    {
        return NULL; // shouldn't happen, but...
    }

    // We're already in the middle of a param's distortions, so get the next one.
    const LLVector4a* v = driven->mParam->getNextDistortion( index, poly_mesh );
    if( (!v) && (iter != mDriven.end()) )
    {
        // This param is finished, so start the next param.  It might not have any
        // distortions, though, so we have to loop to find the next param that does.
        for( iter++; iter != mDriven.end(); iter++ )
        {
            driven = &(*iter);
            v = driven->mParam->getFirstDistortion(index, poly_mesh);
            if( v )
            {
                mCurrentDistortionParam = driven->mParam;
                break;
            }
        }
    }

    return v;
};

S32 LLDriverParam::getDrivenParamsCount() const
{
    return mDriven.size();
}

const LLViewerVisualParam* LLDriverParam::getDrivenParam(S32 index) const
{
    if (0 > index || index >= mDriven.size())
    {
        return NULL;
    }
    return mDriven[index].mParam;
}

//-----------------------------------------------------------------------------
// setAnimationTarget()
//-----------------------------------------------------------------------------
// <FS:Ansariel> [Legacy Bake]
//void LLDriverParam::setAnimationTarget( F32 target_value)
//{
<<<<<<< HEAD
//	LLVisualParam::setAnimationTarget(target_value);
void LLDriverParam::setAnimationTarget( F32 target_value, bool upload_bake )
{
	LLVisualParam::setAnimationTarget(target_value, upload_bake);
// </FS:Ansariel> [Legacy Bake]

	for(LLDrivenEntry& driven : mDriven)
	{
		LLDrivenEntry* drivenp = &driven;
		F32 driven_weight = getDrivenWeight(drivenp, mTargetWeight);

		// this isn't normally necessary, as driver params handle interpolation of their driven params
		// but texture params need to know to assume their final value at beginning of interpolation
		// <FS:Ansariel> [Legacy Bake]
		//drivenp->mParam->setAnimationTarget(driven_weight);
		drivenp->mParam->setAnimationTarget(driven_weight, upload_bake);
		// </FS:Ansariel> [Legacy Bake]
	}
=======
//  LLVisualParam::setAnimationTarget(target_value);
void LLDriverParam::setAnimationTarget( F32 target_value, bool upload_bake )
{
    LLVisualParam::setAnimationTarget(target_value, upload_bake);
// </FS:Ansariel> [Legacy Bake]

    for(LLDrivenEntry& driven : mDriven)
    {
        LLDrivenEntry* drivenp = &driven;
        F32 driven_weight = getDrivenWeight(drivenp, mTargetWeight);

        // this isn't normally necessary, as driver params handle interpolation of their driven params
        // but texture params need to know to assume their final value at beginning of interpolation
        // <FS:Ansariel> [Legacy Bake]
        //drivenp->mParam->setAnimationTarget(driven_weight);
        drivenp->mParam->setAnimationTarget(driven_weight, upload_bake);
        // </FS:Ansariel> [Legacy Bake]
    }
>>>>>>> 1a8a5404
}

//-----------------------------------------------------------------------------
// stopAnimating()
//-----------------------------------------------------------------------------
// <FS:Ansariel> [Legacy Bake]
//void LLDriverParam::stopAnimating()
//{
<<<<<<< HEAD
//	LLVisualParam::stopAnimating();
void LLDriverParam::stopAnimating(bool upload_bake)
{
	LLVisualParam::stopAnimating(upload_bake);
// </FS:Ansariel> [Legacy Bake]

	for(LLDrivenEntry& driven : mDriven)
	{
		driven.mParam->setAnimating(false);
	}
}

/*virtual*/ 
bool LLDriverParam::linkDrivenParams(visual_param_mapper mapper, bool only_cross_params)
{
	bool success = true;
	for (LLDrivenEntryInfo& driven_info : getInfo()->mDrivenInfoList)
	{
		S32 driven_id = driven_info.mDrivenID;

		// check for already existing links. Do not overwrite.
		bool found = false;
		for (auto& driven : mDriven)
		{
			if (driven.mInfo->mDrivenID == driven_id)
			{
				found = true;
			}
		}

		if (!found)
		{
			LLViewerVisualParam* param = (LLViewerVisualParam*)mapper(driven_id);
			if (param) param->setParamLocation(this->getParamLocation());
			bool push = param && (!only_cross_params || param->getCrossWearable());
			if (push)
			{
				mDriven.push_back(LLDrivenEntry( param, &driven_info ));
			}
			else
			{
				success = false;
			}
		}
	}
	
	return success;	
=======
//  LLVisualParam::stopAnimating();
void LLDriverParam::stopAnimating(bool upload_bake)
{
    LLVisualParam::stopAnimating(upload_bake);
// </FS:Ansariel> [Legacy Bake]

    for(LLDrivenEntry& driven : mDriven)
    {
        driven.mParam->setAnimating(false);
    }
}

/*virtual*/
bool LLDriverParam::linkDrivenParams(visual_param_mapper mapper, bool only_cross_params)
{
    bool success = true;
    for (LLDrivenEntryInfo& driven_info : getInfo()->mDrivenInfoList)
    {
        S32 driven_id = driven_info.mDrivenID;

        // check for already existing links. Do not overwrite.
        bool found = false;
        for (auto& driven : mDriven)
        {
            if (driven.mInfo->mDrivenID == driven_id)
            {
                found = true;
            }
        }

        if (!found)
        {
            LLViewerVisualParam* param = (LLViewerVisualParam*)mapper(driven_id);
            if (param) param->setParamLocation(this->getParamLocation());
            bool push = param && (!only_cross_params || param->getCrossWearable());
            if (push)
            {
                mDriven.push_back(LLDrivenEntry( param, &driven_info ));
            }
            else
            {
                success = false;
            }
        }
    }

    return success;
>>>>>>> 1a8a5404
}

void LLDriverParam::resetDrivenParams()
{
    mDriven.clear();
    mDriven.reserve(getInfo()->mDrivenInfoList.size());
}

void LLDriverParam::updateCrossDrivenParams(LLWearableType::EType driven_type)
{
<<<<<<< HEAD
	bool needs_update = (getWearableType()==driven_type);

	// if the driver has a driven entry for the passed-in wearable type, we need to refresh the value
	for(LLDrivenEntry& driven : mDriven)
	{
		if (driven.mParam && driven.mParam->getCrossWearable() && driven.mParam->getWearableType() == driven_type)
		{
			needs_update = true;
		}
	}


	if (needs_update)
	{
		LLWearableType::EType driver_type = (LLWearableType::EType)getWearableType();
		
		// If we've gotten here, we've added a new wearable of type "type"
		// Thus this wearable needs to get updates from the driver wearable.
		// The call to setVisualParamWeight seems redundant, but is necessary
		// as the number of driven wearables has changed since the last update. -Nyx
		LLWearable *wearable = mAvatarAppearance->getWearableData()->getTopWearable(driver_type);
		if (wearable)
		{
			// <FS:Ansariel> [Legacy Bake]
			//wearable->setVisualParamWeight(mID, wearable->getVisualParamWeight(mID));
			wearable->setVisualParamWeight(mID, wearable->getVisualParamWeight(mID), false);
		}
	}
=======
    bool needs_update = (getWearableType()==driven_type);

    // if the driver has a driven entry for the passed-in wearable type, we need to refresh the value
    for(LLDrivenEntry& driven : mDriven)
    {
        if (driven.mParam && driven.mParam->getCrossWearable() && driven.mParam->getWearableType() == driven_type)
        {
            needs_update = true;
        }
    }


    if (needs_update)
    {
        LLWearableType::EType driver_type = (LLWearableType::EType)getWearableType();

        // If we've gotten here, we've added a new wearable of type "type"
        // Thus this wearable needs to get updates from the driver wearable.
        // The call to setVisualParamWeight seems redundant, but is necessary
        // as the number of driven wearables has changed since the last update. -Nyx
        LLWearable *wearable = mAvatarAppearance->getWearableData()->getTopWearable(driver_type);
        if (wearable)
        {
            // <FS:Ansariel> [Legacy Bake]
            //wearable->setVisualParamWeight(mID, wearable->getVisualParamWeight(mID));
            wearable->setVisualParamWeight(mID, wearable->getVisualParamWeight(mID), false);
        }
    }
>>>>>>> 1a8a5404
}


//-----------------------------------------------------------------------------
// getDrivenWeight()
//-----------------------------------------------------------------------------
F32 LLDriverParam::getDrivenWeight(const LLDrivenEntry* driven, F32 input_weight)
{
    F32 min_weight = getMinWeight();
    F32 max_weight = getMaxWeight();
    const LLDrivenEntryInfo* info = driven->mInfo;

    F32 driven_weight = 0.f;
    F32 driven_min = driven->mParam->getMinWeight();
    F32 driven_max = driven->mParam->getMaxWeight();

    if( input_weight <= info->mMin1 )
    {
        if( info->mMin1 == info->mMax1 &&
            info->mMin1 <= min_weight)
        {
            driven_weight = driven_max;
        }
        else
        {
            driven_weight = driven_min;
        }
    }
    else
    if( input_weight <= info->mMax1 )
    {
        F32 t = (input_weight - info->mMin1) / (info->mMax1 - info->mMin1 );
        driven_weight = driven_min + t * (driven_max - driven_min);
    }
    else
    if( input_weight <= info->mMax2 )
    {
        driven_weight = driven_max;
    }
    else
    if( input_weight <= info->mMin2 )
    {
        F32 t = (input_weight - info->mMax2) / (info->mMin2 - info->mMax2 );
        driven_weight = driven_max + t * (driven_min - driven_max);
    }
    else
    {
        if (info->mMax2 >= max_weight)
        {
            driven_weight = driven_max;
        }
        else
        {
            driven_weight = driven_min;
        }
    }

    return driven_weight;
}

// <FS:Ansariel> [Legacy Bake]
//void LLDriverParam::setDrivenWeight(LLDrivenEntry *driven, F32 driven_weight)
void LLDriverParam::setDrivenWeight(LLDrivenEntry *driven, F32 driven_weight, bool upload_bake)
// </FS:Ansariel> [Legacy Bake]
{
<<<<<<< HEAD
	bool use_self = false;
	if(mWearablep &&
		mAvatarAppearance->isValid() &&
		driven->mParam->getCrossWearable())
	{
		LLWearable* wearable = mWearablep;
		if (mAvatarAppearance->getWearableData()->isOnTop(wearable))
		{
			use_self = true;
		}
	}

	if (use_self)
	{
		// call setWeight through LLVOAvatarSelf so other wearables can be updated with the correct values
		// <FS:Ansariel> [Legacy Bake]
		//mAvatarAppearance->setVisualParamWeight( (LLVisualParam*)driven->mParam, driven_weight);
		mAvatarAppearance->setVisualParamWeight( (LLVisualParam*)driven->mParam, driven_weight, upload_bake);
	}
	else
	{
		// <FS:Ansariel> [Legacy Bake]
		//driven->mParam->setWeight( driven_weight);
		driven->mParam->setWeight( driven_weight, upload_bake);
	}
=======
    bool use_self = false;
    if(mWearablep &&
        mAvatarAppearance->isValid() &&
        driven->mParam->getCrossWearable())
    {
        LLWearable* wearable = mWearablep;
        if (mAvatarAppearance->getWearableData()->isOnTop(wearable))
        {
            use_self = true;
        }
    }

    if (use_self)
    {
        // call setWeight through LLVOAvatarSelf so other wearables can be updated with the correct values
        // <FS:Ansariel> [Legacy Bake]
        //mAvatarAppearance->setVisualParamWeight( (LLVisualParam*)driven->mParam, driven_weight);
        mAvatarAppearance->setVisualParamWeight( (LLVisualParam*)driven->mParam, driven_weight, upload_bake);
    }
    else
    {
        // <FS:Ansariel> [Legacy Bake]
        //driven->mParam->setWeight( driven_weight);
        driven->mParam->setWeight( driven_weight, upload_bake);
    }
>>>>>>> 1a8a5404
}<|MERGE_RESOLUTION|>--- conflicted
+++ resolved
@@ -43,59 +43,6 @@
 
 bool LLDriverParamInfo::parseXml(LLXmlTreeNode* node)
 {
-<<<<<<< HEAD
-	llassert( node->hasName( "param" ) && node->getChildByName( "param_driver" ) );
-
-	if( !LLViewerVisualParamInfo::parseXml( node ))
-		return false;
-
-	LLXmlTreeNode* param_driver_node = node->getChildByName( "param_driver" );
-	if( !param_driver_node )
-		return false;
-
-	for (LLXmlTreeNode* child = param_driver_node->getChildByName( "driven" );
-		 child;
-		 child = param_driver_node->getNextNamedChild())
-	{
-		S32 driven_id;
-		static LLStdStringHandle id_string = LLXmlTree::addAttributeString("id");
-		if( child->getFastAttributeS32( id_string, driven_id ) )
-		{
-			F32 min1 = mMinWeight;
-			F32 max1 = mMaxWeight;
-			F32 max2 = max1;
-			F32 min2 = max1;
-
-			//	driven    ________							//
-			//	^        /|       |\						//
-			//	|       / |       | \						//
-			//	|      /  |       |  \						//
-			//	|     /   |       |   \						//
-			//	|    /    |       |    \					//
-			//-------|----|-------|----|-------> driver		//
-			//  | min1   max1    max2  min2
-
-			static LLStdStringHandle min1_string = LLXmlTree::addAttributeString("min1");
-			child->getFastAttributeF32( min1_string, min1 ); // optional
-			static LLStdStringHandle max1_string = LLXmlTree::addAttributeString("max1");
-			child->getFastAttributeF32( max1_string, max1 ); // optional
-			static LLStdStringHandle max2_string = LLXmlTree::addAttributeString("max2");
-			child->getFastAttributeF32( max2_string, max2 ); // optional
-			static LLStdStringHandle min2_string = LLXmlTree::addAttributeString("min2");
-			child->getFastAttributeF32( min2_string, min2 ); // optional
-
-			// Push these on the front of the deque, so that we can construct
-			// them in order later (faster)
-			mDrivenInfoList.push_front( LLDrivenEntryInfo( driven_id, min1, max1, max2, min2 ) );
-		}
-		else
-		{
-			LL_ERRS() << "<driven> Unable to resolve driven parameter: " << driven_id << LL_ENDL;
-			return false;
-		}
-	}
-	return true;
-=======
     llassert( node->hasName( "param" ) && node->getChildByName( "param_driver" ) );
 
     if( !LLViewerVisualParamInfo::parseXml( node ))
@@ -147,7 +94,6 @@
         }
     }
     return true;
->>>>>>> 1a8a5404
 }
 
 //virtual
@@ -243,20 +189,6 @@
 
 bool LLDriverParam::setInfo(LLDriverParamInfo *info)
 {
-<<<<<<< HEAD
-	llassert(mInfo == NULL);
-	if (info->mID < 0)
-		return false;
-	mInfo = info;
-	mID = info->mID;
-	info->mDriverParam = this;
-
-	// <FS:Ansariel> [Legacy Bake]
-	//setWeight(getDefaultWeight());
-	setWeight(getDefaultWeight(), false );
-
-	return true;
-=======
     llassert(mInfo == NULL);
     if (info->mID < 0)
         return false;
@@ -269,7 +201,6 @@
     setWeight(getDefaultWeight(), false );
 
     return true;
->>>>>>> 1a8a5404
 }
 
 /*virtual*/ LLViewerVisualParam* LLDriverParam::cloneParam(LLWearable* wearable) const
@@ -283,105 +214,6 @@
 void LLDriverParam::setWeight(F32 weight, bool upload_bake)
 // </FS:Ansariel> [Legacy Bake]
 {
-<<<<<<< HEAD
-	F32 min_weight = getMinWeight();
-	F32 max_weight = getMaxWeight();
-	if (mIsAnimating)
-	{
-		// allow overshoot when animating
-		mCurWeight = weight;
-	}
-	else
-	{
-		mCurWeight = llclamp(weight, min_weight, max_weight);
-	}
-
-	//	driven    ________
-	//	^        /|       |\       ^
-	//	|       / |       | \      |
-	//	|      /  |       |  \     |
-	//	|     /   |       |   \    |
-	//	|    /    |       |    \   |
-	//-------|----|-------|----|-------> driver
-	//  | min1   max1    max2  min2
-
-	for(LLDrivenEntry& driven : mDriven)
-	{
-		LLDrivenEntry* drivenp = &driven;
-		LLDrivenEntryInfo* info = drivenp->mInfo;
-		
-		F32 driven_weight = 0.f;
-		F32 driven_min = drivenp->mParam->getMinWeight();
-		F32 driven_max = drivenp->mParam->getMaxWeight();
-
-		if (mIsAnimating)
-		{
-			// driven param doesn't interpolate (textures, for example)
-			if (!drivenp->mParam->getAnimating())
-			{
-				continue;
-			}
-			if( mCurWeight < info->mMin1 )
-			{
-				if (info->mMin1 == min_weight)
-				{
-					if (info->mMin1 == info->mMax1)
-					{
-						driven_weight = driven_max;
-					}
-					else
-					{
-						//up slope extrapolation
-						F32 t = (mCurWeight - info->mMin1) / (info->mMax1 - info->mMin1 );
-						driven_weight = driven_min + t * (driven_max - driven_min);
-					}
-				}
-				else
-				{
-					driven_weight = driven_min;
-				}
-				
-				// <FS:Ansariel> [Legacy Bake]
-				//setDrivenWeight(drivenp,driven_weight);
-				setDrivenWeight(drivenp,driven_weight,upload_bake);
-				// </FS:Ansariel> [Legacy Bake]
-				continue;
-			}
-			else 
-			if ( mCurWeight > info->mMin2 )
-			{
-				if (info->mMin2 == max_weight)
-				{
-					if (info->mMin2 == info->mMax2)
-					{
-						driven_weight = driven_max;
-					}
-					else
-					{
-						//down slope extrapolation					
-						F32 t = (mCurWeight - info->mMax2) / (info->mMin2 - info->mMax2 );
-						driven_weight = driven_max + t * (driven_min - driven_max);
-					}
-				}
-				else
-				{
-					driven_weight = driven_min;
-				}
-
-				// <FS:Ansariel> [Legacy Bake]
-				//setDrivenWeight(drivenp,driven_weight);
-				setDrivenWeight(drivenp,driven_weight,upload_bake);
-				// </FS:Ansariel> [Legacy Bake]
-				continue;
-			}
-		}
-
-		driven_weight = getDrivenWeight(drivenp, mCurWeight);
-		// <FS:Ansariel> [Legacy Bake]
-		//setDrivenWeight(drivenp,driven_weight);
-		setDrivenWeight(drivenp,driven_weight, upload_bake);
-	}
-=======
     F32 min_weight = getMinWeight();
     F32 max_weight = getMaxWeight();
     if (mIsAnimating)
@@ -479,7 +311,6 @@
         //setDrivenWeight(drivenp,driven_weight);
         setDrivenWeight(drivenp,driven_weight, upload_bake);
     }
->>>>>>> 1a8a5404
 }
 
 F32 LLDriverParam::getTotalDistortion()
@@ -622,26 +453,6 @@
 // <FS:Ansariel> [Legacy Bake]
 //void LLDriverParam::setAnimationTarget( F32 target_value)
 //{
-<<<<<<< HEAD
-//	LLVisualParam::setAnimationTarget(target_value);
-void LLDriverParam::setAnimationTarget( F32 target_value, bool upload_bake )
-{
-	LLVisualParam::setAnimationTarget(target_value, upload_bake);
-// </FS:Ansariel> [Legacy Bake]
-
-	for(LLDrivenEntry& driven : mDriven)
-	{
-		LLDrivenEntry* drivenp = &driven;
-		F32 driven_weight = getDrivenWeight(drivenp, mTargetWeight);
-
-		// this isn't normally necessary, as driver params handle interpolation of their driven params
-		// but texture params need to know to assume their final value at beginning of interpolation
-		// <FS:Ansariel> [Legacy Bake]
-		//drivenp->mParam->setAnimationTarget(driven_weight);
-		drivenp->mParam->setAnimationTarget(driven_weight, upload_bake);
-		// </FS:Ansariel> [Legacy Bake]
-	}
-=======
 //  LLVisualParam::setAnimationTarget(target_value);
 void LLDriverParam::setAnimationTarget( F32 target_value, bool upload_bake )
 {
@@ -660,7 +471,6 @@
         drivenp->mParam->setAnimationTarget(driven_weight, upload_bake);
         // </FS:Ansariel> [Legacy Bake]
     }
->>>>>>> 1a8a5404
 }
 
 //-----------------------------------------------------------------------------
@@ -669,55 +479,6 @@
 // <FS:Ansariel> [Legacy Bake]
 //void LLDriverParam::stopAnimating()
 //{
-<<<<<<< HEAD
-//	LLVisualParam::stopAnimating();
-void LLDriverParam::stopAnimating(bool upload_bake)
-{
-	LLVisualParam::stopAnimating(upload_bake);
-// </FS:Ansariel> [Legacy Bake]
-
-	for(LLDrivenEntry& driven : mDriven)
-	{
-		driven.mParam->setAnimating(false);
-	}
-}
-
-/*virtual*/ 
-bool LLDriverParam::linkDrivenParams(visual_param_mapper mapper, bool only_cross_params)
-{
-	bool success = true;
-	for (LLDrivenEntryInfo& driven_info : getInfo()->mDrivenInfoList)
-	{
-		S32 driven_id = driven_info.mDrivenID;
-
-		// check for already existing links. Do not overwrite.
-		bool found = false;
-		for (auto& driven : mDriven)
-		{
-			if (driven.mInfo->mDrivenID == driven_id)
-			{
-				found = true;
-			}
-		}
-
-		if (!found)
-		{
-			LLViewerVisualParam* param = (LLViewerVisualParam*)mapper(driven_id);
-			if (param) param->setParamLocation(this->getParamLocation());
-			bool push = param && (!only_cross_params || param->getCrossWearable());
-			if (push)
-			{
-				mDriven.push_back(LLDrivenEntry( param, &driven_info ));
-			}
-			else
-			{
-				success = false;
-			}
-		}
-	}
-	
-	return success;	
-=======
 //  LLVisualParam::stopAnimating();
 void LLDriverParam::stopAnimating(bool upload_bake)
 {
@@ -765,7 +526,6 @@
     }
 
     return success;
->>>>>>> 1a8a5404
 }
 
 void LLDriverParam::resetDrivenParams()
@@ -776,36 +536,6 @@
 
 void LLDriverParam::updateCrossDrivenParams(LLWearableType::EType driven_type)
 {
-<<<<<<< HEAD
-	bool needs_update = (getWearableType()==driven_type);
-
-	// if the driver has a driven entry for the passed-in wearable type, we need to refresh the value
-	for(LLDrivenEntry& driven : mDriven)
-	{
-		if (driven.mParam && driven.mParam->getCrossWearable() && driven.mParam->getWearableType() == driven_type)
-		{
-			needs_update = true;
-		}
-	}
-
-
-	if (needs_update)
-	{
-		LLWearableType::EType driver_type = (LLWearableType::EType)getWearableType();
-		
-		// If we've gotten here, we've added a new wearable of type "type"
-		// Thus this wearable needs to get updates from the driver wearable.
-		// The call to setVisualParamWeight seems redundant, but is necessary
-		// as the number of driven wearables has changed since the last update. -Nyx
-		LLWearable *wearable = mAvatarAppearance->getWearableData()->getTopWearable(driver_type);
-		if (wearable)
-		{
-			// <FS:Ansariel> [Legacy Bake]
-			//wearable->setVisualParamWeight(mID, wearable->getVisualParamWeight(mID));
-			wearable->setVisualParamWeight(mID, wearable->getVisualParamWeight(mID), false);
-		}
-	}
-=======
     bool needs_update = (getWearableType()==driven_type);
 
     // if the driver has a driven entry for the passed-in wearable type, we need to refresh the value
@@ -834,7 +564,6 @@
             wearable->setVisualParamWeight(mID, wearable->getVisualParamWeight(mID), false);
         }
     }
->>>>>>> 1a8a5404
 }
 
 
@@ -900,33 +629,6 @@
 void LLDriverParam::setDrivenWeight(LLDrivenEntry *driven, F32 driven_weight, bool upload_bake)
 // </FS:Ansariel> [Legacy Bake]
 {
-<<<<<<< HEAD
-	bool use_self = false;
-	if(mWearablep &&
-		mAvatarAppearance->isValid() &&
-		driven->mParam->getCrossWearable())
-	{
-		LLWearable* wearable = mWearablep;
-		if (mAvatarAppearance->getWearableData()->isOnTop(wearable))
-		{
-			use_self = true;
-		}
-	}
-
-	if (use_self)
-	{
-		// call setWeight through LLVOAvatarSelf so other wearables can be updated with the correct values
-		// <FS:Ansariel> [Legacy Bake]
-		//mAvatarAppearance->setVisualParamWeight( (LLVisualParam*)driven->mParam, driven_weight);
-		mAvatarAppearance->setVisualParamWeight( (LLVisualParam*)driven->mParam, driven_weight, upload_bake);
-	}
-	else
-	{
-		// <FS:Ansariel> [Legacy Bake]
-		//driven->mParam->setWeight( driven_weight);
-		driven->mParam->setWeight( driven_weight, upload_bake);
-	}
-=======
     bool use_self = false;
     if(mWearablep &&
         mAvatarAppearance->isValid() &&
@@ -952,5 +654,4 @@
         //driven->mParam->setWeight( driven_weight);
         driven->mParam->setWeight( driven_weight, upload_bake);
     }
->>>>>>> 1a8a5404
 }