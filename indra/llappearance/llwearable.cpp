--- conflicted
+++ resolved
@@ -539,25 +539,6 @@
 
 void LLWearable::revertValues()
 {
-<<<<<<< HEAD
-	// FIXME DRANO - this triggers changes to driven params on avatar, potentially clobbering baked appearance.
-
-	//update saved settings so wearable is no longer dirty
-	// One loop should be necessary here
-	for (param_map_t::value_type& vp_pair : mSavedVisualParamMap)
-	{
-		S32 id = vp_pair.first;
-		LLVisualParam *param = getVisualParam(id);
-		if(param)
-		{
-			F32 value = vp_pair.second;
-			param->setWeight(value);
-			mSavedVisualParamMap[id] = param->getWeight();
-		}
-	}
-
-	syncImages(mSavedTEMap, mTEMap);
-=======
     // FIXME DRANO - this triggers changes to driven params on avatar, potentially clobbering baked appearance.
 
     //update saved settings so wearable is no longer dirty
@@ -569,13 +550,12 @@
         if(param)
         {
             F32 value = vp_pair.second;
-            setVisualParamWeight(id, value);
+            param->setWeight(value);
             mSavedVisualParamMap[id] = param->getWeight();
         }
     }
 
     syncImages(mSavedTEMap, mTEMap);
->>>>>>> e7eced3c
 }
 
 void LLWearable::saveValues()
