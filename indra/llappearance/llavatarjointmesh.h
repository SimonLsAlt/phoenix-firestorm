--- conflicted
+++ resolved
@@ -47,15 +47,9 @@
 class LLSkinJoint
 {
 public:
-<<<<<<< HEAD
-	LLSkinJoint();
-	~LLSkinJoint();
-	bool setupSkinJoint( LLAvatarJoint *joint);
-=======
     LLSkinJoint();
     ~LLSkinJoint();
     bool setupSkinJoint( LLAvatarJoint *joint);
->>>>>>> 1a8a5404
 
     LLAvatarJoint   *mJoint;
     LLVector3       mRootToJointSkinOffset;
@@ -68,29 +62,6 @@
 class LLAvatarJointMesh : public virtual LLAvatarJoint
 {
 protected:
-<<<<<<< HEAD
-	LLColor4					mColor;			// color value
-// 	LLColor4					mSpecular;		// specular color (always white for now)
-	F32							mShiny;			// shiny value
-	LLPointer<LLGLTexture>		mTexture;		// ptr to a global texture
-	LLTexLayerSet*				mLayerSet;		// ptr to a layer set owned by the avatar
-	U32 						mTestImageName;		// handle to a temporary texture for previewing uploads
-	LLPolyMesh*					mMesh;			// ptr to a global polymesh
-	bool						mCullBackFaces;	// true by default
-	LLFace*						mFace;			// ptr to a face w/ AGP copy of mesh
-
-	U32							mFaceIndexCount;
-
-	U32							mNumSkinJoints;
-	LLSkinJoint*				mSkinJoints;
-	S32							mMeshID;
-
-public:
-	static bool					sPipelineRender;
-	//RN: this is here for testing purposes
-	static U32					sClothingMaskImageName;
-	static LLColor4				sClothingInnerColor;
-=======
     LLColor4                    mColor;         // color value
 //  LLColor4                    mSpecular;      // specular color (always white for now)
     F32                         mShiny;         // shiny value
@@ -112,7 +83,6 @@
     //RN: this is here for testing purposes
     static U32                  sClothingMaskImageName;
     static LLColor4             sClothingInnerColor;
->>>>>>> 1a8a5404
 
 public:
     // Constructor
@@ -131,23 +101,15 @@
     // Sets the shininess
     void setSpecular( const LLColor4& color, F32 shiny ) { /*mSpecular = color;*/ mShiny = shiny; };
 
-<<<<<<< HEAD
-	bool hasGLTexture() const;
-=======
     // Sets the shape texture
     void setTexture( LLGLTexture *texture );
->>>>>>> 1a8a5404
 
     bool hasGLTexture() const;
 
     void setTestTexture( U32 name ) { mTestImageName = name; }
 
-<<<<<<< HEAD
-	bool hasComposite() const;
-=======
     // Sets layer set responsible for a dynamic shape texture (takes precedence over normal texture)
     void setLayerSet( LLTexLayerSet* layer_set );
->>>>>>> 1a8a5404
 
     bool hasComposite() const;
 
@@ -157,33 +119,20 @@
     // Sets the poly mesh
     void setMesh( LLPolyMesh *mesh );
 
-<<<<<<< HEAD
-	// Sets ID for picking
-	void setMeshID( S32 id ) {mMeshID = id;}
-=======
     // Sets up joint matrix data for rendering
     void setupJoint(LLAvatarJoint* current_joint);
 
     // Sets ID for picking
     void setMeshID( S32 id ) {mMeshID = id;}
->>>>>>> 1a8a5404
 
     // Gets ID for picking
     S32 getMeshID() { return mMeshID; }
 
-<<<<<<< HEAD
-	void setIsTransparent(bool is_transparent) { mIsTransparent = is_transparent; }
-
-private:
-	// Allocate skin data
-	bool allocateSkinData( U32 numSkinJoints );
-=======
     void setIsTransparent(bool is_transparent) { mIsTransparent = is_transparent; }
 
 private:
     // Allocate skin data
     bool allocateSkinData( U32 numSkinJoints );
->>>>>>> 1a8a5404
 
     // Free skin data
     void freeSkinData();
