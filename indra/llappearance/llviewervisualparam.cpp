/**
 * @file llviewervisualparam.cpp
 * @brief Implementation of LLViewerVisualParam class
 *
 * $LicenseInfo:firstyear=2001&license=viewerlgpl$
 * Second Life Viewer Source Code
 * Copyright (C) 2010, Linden Research, Inc.
 *
 * This library is free software; you can redistribute it and/or
 * modify it under the terms of the GNU Lesser General Public
 * License as published by the Free Software Foundation;
 * version 2.1 of the License only.
 *
 * This library is distributed in the hope that it will be useful,
 * but WITHOUT ANY WARRANTY; without even the implied warranty of
 * MERCHANTABILITY or FITNESS FOR A PARTICULAR PURPOSE.  See the GNU
 * Lesser General Public License for more details.
 *
 * You should have received a copy of the GNU Lesser General Public
 * License along with this library; if not, write to the Free Software
 * Foundation, Inc., 51 Franklin Street, Fifth Floor, Boston, MA  02110-1301  USA
 *
 * Linden Research, Inc., 945 Battery Street, San Francisco, CA  94111  USA
 * $/LicenseInfo$
 */

//-----------------------------------------------------------------------------
// Header Files
//-----------------------------------------------------------------------------
#include "linden_common.h"

#include "llviewervisualparam.h"
#include "llxmltree.h"
#include "llwearable.h"

//-----------------------------------------------------------------------------
// LLViewerVisualParamInfo()
//-----------------------------------------------------------------------------
LLViewerVisualParamInfo::LLViewerVisualParamInfo()
    :
    mWearableType( LLWearableType::WT_INVALID ),
    mCrossWearable(false),
    mCamDist( 0.5f ),
    mCamAngle( 0.f ),
    mCamElevation( 0.f ),
    mEditGroupDisplayOrder( 0 ),
    mShowSimple(false),
    mSimpleMin(0.f),
    mSimpleMax(100.f)
{
}

LLViewerVisualParamInfo::~LLViewerVisualParamInfo()
{
}

//-----------------------------------------------------------------------------
// parseXml()
//-----------------------------------------------------------------------------
bool LLViewerVisualParamInfo::parseXml(LLXmlTreeNode *node)
{
    llassert( node->hasName( "param" ) );

    if (!LLVisualParamInfo::parseXml(node))
        return false;

    // VIEWER SPECIFIC PARAMS

    std::string wearable;
    static LLStdStringHandle wearable_string = LLXmlTree::addAttributeString("wearable");
    if( node->getFastAttributeString( wearable_string, wearable) )
    {
        mWearableType = LLWearableType::getInstance()->typeNameToType( wearable );
    }

    static LLStdStringHandle edit_group_string = LLXmlTree::addAttributeString("edit_group");
    if (!node->getFastAttributeString( edit_group_string, mEditGroup))
    {
        mEditGroup = "";
    }

    static LLStdStringHandle cross_wearable_string = LLXmlTree::addAttributeString("cross_wearable");
    if (!node->getFastAttributeBOOL(cross_wearable_string, mCrossWearable))
    {
        mCrossWearable = false;
    }

    // Optional camera offsets from the current joint center.  Used for generating "hints" (thumbnails).
    static LLStdStringHandle camera_distance_string = LLXmlTree::addAttributeString("camera_distance");
    node->getFastAttributeF32( camera_distance_string, mCamDist );
    static LLStdStringHandle camera_angle_string = LLXmlTree::addAttributeString("camera_angle");
    node->getFastAttributeF32( camera_angle_string, mCamAngle );    // in degrees
    static LLStdStringHandle camera_elevation_string = LLXmlTree::addAttributeString("camera_elevation");
    node->getFastAttributeF32( camera_elevation_string, mCamElevation );

    mCamAngle += 180;

    static S32 params_loaded = 0;

    // By default, parameters are displayed in the order in which they appear in the xml file.
    // "edit_group_order" overriddes.
    static LLStdStringHandle edit_group_order_string = LLXmlTree::addAttributeString("edit_group_order");
    if( !node->getFastAttributeF32( edit_group_order_string, mEditGroupDisplayOrder ) )
    {
        mEditGroupDisplayOrder = (F32)params_loaded;
    }

    params_loaded++;

    return true;
}

/*virtual*/ void LLViewerVisualParamInfo::toStream(std::ostream &out)
{
    LLVisualParamInfo::toStream(out);

    out << mWearableType << "\t";
    out << mEditGroup << "\t";
    out << mEditGroupDisplayOrder << "\t";
}

//-----------------------------------------------------------------------------
// LLViewerVisualParam()
//-----------------------------------------------------------------------------
LLViewerVisualParam::LLViewerVisualParam()
    : LLVisualParam()
{
}

//-----------------------------------------------------------------------------
// LLViewerVisualParam()
//-----------------------------------------------------------------------------
LLViewerVisualParam::LLViewerVisualParam(const LLViewerVisualParam& pOther)
    : LLVisualParam(pOther)
{
}

//-----------------------------------------------------------------------------
// ~LLViewerVisualParam()
//-----------------------------------------------------------------------------
LLViewerVisualParam::~LLViewerVisualParam()
{
}

//-----------------------------------------------------------------------------
// setInfo()
//-----------------------------------------------------------------------------

bool LLViewerVisualParam::setInfo(LLViewerVisualParamInfo *info)
{
    llassert(mInfo == NULL);
    if (info->mID < 0)
        return false;
    mInfo = info;
    mID = info->mID;
    // <FS:Ansariel> [Legacy Bake]
    //setWeight(getDefaultWeight());
<<<<<<< HEAD
    setWeight(getDefaultWeight(), FALSE);
    return TRUE;
=======
    setWeight(getDefaultWeight(), false);
    return true;
>>>>>>> 050d2fef
}

/*
//=============================================================================
// These virtual functions should always be overridden,
// but are included here for use as templates
//=============================================================================

//-----------------------------------------------------------------------------
// parseData()
//-----------------------------------------------------------------------------
bool LLViewerVisualParam::parseData(LLXmlTreeNode *node)
{
    LLViewerVisualParamInfo* info = new LLViewerVisualParamInfo;

    info->parseXml(node);
    if (!setInfo(info))
        return false;

    return true;
}
*/<|MERGE_RESOLUTION|>--- conflicted
+++ resolved
@@ -155,13 +155,8 @@
     mID = info->mID;
     // <FS:Ansariel> [Legacy Bake]
     //setWeight(getDefaultWeight());
-<<<<<<< HEAD
-    setWeight(getDefaultWeight(), FALSE);
-    return TRUE;
-=======
     setWeight(getDefaultWeight(), false);
     return true;
->>>>>>> 050d2fef
 }
 
 /*
