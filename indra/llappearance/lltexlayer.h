--- conflicted
+++ resolved
@@ -65,17 +65,6 @@
     LLTexLayerInterface(const LLTexLayerInterface &layer, LLWearable *wearable);
     virtual ~LLTexLayerInterface() {}
 
-<<<<<<< HEAD
-	virtual bool			render(S32 x, S32 y, S32 width, S32 height, LLRenderTarget* bound_target) = 0;
-	virtual void			deleteCaches() = 0;
-	virtual bool			blendAlphaTexture(S32 x, S32 y, S32 width, S32 height) = 0;
-	virtual bool			isInvisibleAlphaMask() const = 0;
-
-	const LLTexLayerInfo* 	getInfo() const 			{ return mInfo; }
-	virtual bool			setInfo(const LLTexLayerInfo *info, LLWearable* wearable); // sets mInfo, calls initialization functions
-	LLWearableType::EType	getWearableType() const;
-	LLAvatarAppearanceDefines::ETextureIndex	getLocalTextureIndex() const;
-=======
     virtual bool            render(S32 x, S32 y, S32 width, S32 height, LLRenderTarget* bound_target) = 0;
     virtual void            deleteCaches() = 0;
     virtual bool            blendAlphaTexture(S32 x, S32 y, S32 width, S32 height) = 0;
@@ -85,25 +74,11 @@
     virtual bool            setInfo(const LLTexLayerInfo *info, LLWearable* wearable); // sets mInfo, calls initialization functions
     LLWearableType::EType   getWearableType() const;
     LLAvatarAppearanceDefines::ETextureIndex    getLocalTextureIndex() const;
->>>>>>> 1a8a5404
 
     const std::string&      getName() const;
     const LLTexLayerSet* const getTexLayerSet() const   { return mTexLayerSet; }
     LLTexLayerSet* const    getTexLayerSet()            { return mTexLayerSet; }
 
-<<<<<<< HEAD
-	void					invalidateMorphMasks();
-	virtual void			setHasMorph(bool newval) 	{ mHasMorph = newval; }
-	bool					hasMorph() const			{ return mHasMorph; }
-	bool					isMorphValid() const		{ return mMorphMasksValid; }
-
-	void					requestUpdate();
-	virtual void			gatherAlphaMasks(U8 *data, S32 originX, S32 originY, S32 width, S32 height, LLRenderTarget* bound_target) = 0;
-	bool					hasAlphaParams() const 		{ return !mParamAlphaList.empty(); }
-
-	ERenderPass				getRenderPass() const;
-	bool					isVisibilityMask() const;
-=======
     void                    invalidateMorphMasks();
     virtual void            setHasMorph(bool newval)    { mHasMorph = newval; }
     bool                    hasMorph() const            { return mHasMorph; }
@@ -115,7 +90,6 @@
 
     ERenderPass             getRenderPass() const;
     bool                    isVisibilityMask() const;
->>>>>>> 1a8a5404
 
     virtual void            asLLSD(LLSD& sd) const {}
 
@@ -124,18 +98,6 @@
     LLViewerVisualParam*    getVisualParamPtr(S32 index) const;
 
 protected:
-<<<<<<< HEAD
-	LLTexLayerSet* const	mTexLayerSet;
-	const LLTexLayerInfo*	mInfo;
-	bool					mMorphMasksValid;
-	bool					mHasMorph;
-
-	// Layers can have either mParamColorList, mGlobalColor, or mFixedColor.  They are looked for in that order.
-	param_color_list_t		mParamColorList;
-	param_alpha_list_t		mParamAlphaList;
-	// 						mGlobalColor name stored in mInfo
-	// 						mFixedColor value stored in mInfo
-=======
     LLTexLayerSet* const    mTexLayerSet;
     const LLTexLayerInfo*   mInfo;
     bool                    mMorphMasksValid;
@@ -146,7 +108,6 @@
     param_alpha_list_t      mParamAlphaList;
     //                      mGlobalColor name stored in mInfo
     //                      mFixedColor value stored in mInfo
->>>>>>> 1a8a5404
 };
 
 //~~~~~~~~~~~~~~~~~~~~~~~~~~~~~~~~~~~~~~~~~~~~~~~~~~~~~~~~~~~~~~~~~~~~~~~~~~~~~~~~
@@ -157,18 +118,6 @@
 class LLTexLayerTemplate : public LLTexLayerInterface
 {
 public:
-<<<<<<< HEAD
-	LLTexLayerTemplate(LLTexLayerSet* const layer_set, LLAvatarAppearance* const appearance);
-	LLTexLayerTemplate(const LLTexLayerTemplate &layer);
-	/*virtual*/ ~LLTexLayerTemplate();
-	/*virtual*/ bool		render(S32 x, S32 y, S32 width, S32 height, LLRenderTarget* bound_target);
-	/*virtual*/ bool		setInfo(const LLTexLayerInfo *info, LLWearable* wearable); // This sets mInfo and calls initialization functions
-	/*virtual*/ bool		blendAlphaTexture(S32 x, S32 y, S32 width, S32 height); // Multiplies a single alpha texture against the frame buffer
-	/*virtual*/ void		gatherAlphaMasks(U8 *data, S32 originX, S32 originY, S32 width, S32 height, LLRenderTarget* bound_target);
-	/*virtual*/ void		setHasMorph(bool newval);
-	/*virtual*/ void		deleteCaches();
-	/*virtual*/ bool		isInvisibleAlphaMask() const;
-=======
     LLTexLayerTemplate(LLTexLayerSet* const layer_set, LLAvatarAppearance* const appearance);
     LLTexLayerTemplate(const LLTexLayerTemplate &layer);
     /*virtual*/ ~LLTexLayerTemplate();
@@ -179,7 +128,6 @@
     /*virtual*/ void        setHasMorph(bool newval);
     /*virtual*/ void        deleteCaches();
     /*virtual*/ bool        isInvisibleAlphaMask() const;
->>>>>>> 1a8a5404
 protected:
     U32                     updateWearableCache() const;
     LLTexLayer*             getLayer(U32 i) const;
@@ -203,32 +151,18 @@
     LLTexLayer(const LLTexLayerTemplate &layer_template, LLLocalTextureObject *lto, LLWearable *wearable);
     /*virtual*/ ~LLTexLayer();
 
-<<<<<<< HEAD
-	/*virtual*/ bool		setInfo(const LLTexLayerInfo *info, LLWearable* wearable); // This sets mInfo and calls initialization functions
-	/*virtual*/ bool		render(S32 x, S32 y, S32 width, S32 height, LLRenderTarget* bound_target);
-=======
     /*virtual*/ bool        setInfo(const LLTexLayerInfo *info, LLWearable* wearable); // This sets mInfo and calls initialization functions
     /*virtual*/ bool        render(S32 x, S32 y, S32 width, S32 height, LLRenderTarget* bound_target);
->>>>>>> 1a8a5404
 
     /*virtual*/ void        deleteCaches();
     const U8*               getAlphaData() const;
 
-<<<<<<< HEAD
-	bool					findNetColor(LLColor4* color) const;
-	/*virtual*/ bool		blendAlphaTexture(S32 x, S32 y, S32 width, S32 height); // Multiplies a single alpha texture against the frame buffer
-	/*virtual*/ void		gatherAlphaMasks(U8 *data, S32 originX, S32 originY, S32 width, S32 height, LLRenderTarget* bound_target);
-	void					renderMorphMasks(S32 x, S32 y, S32 width, S32 height, const LLColor4 &layer_color, LLRenderTarget* bound_target, bool force_render);
-	void					addAlphaMask(U8 *data, S32 originX, S32 originY, S32 width, S32 height, LLRenderTarget* bound_target);
-	/*virtual*/ bool		isInvisibleAlphaMask() const;
-=======
     bool                    findNetColor(LLColor4* color) const;
     /*virtual*/ bool        blendAlphaTexture(S32 x, S32 y, S32 width, S32 height); // Multiplies a single alpha texture against the frame buffer
     /*virtual*/ void        gatherAlphaMasks(U8 *data, S32 originX, S32 originY, S32 width, S32 height, LLRenderTarget* bound_target);
     void                    renderMorphMasks(S32 x, S32 y, S32 width, S32 height, const LLColor4 &layer_color, LLRenderTarget* bound_target, bool force_render);
     void                    addAlphaMask(U8 *data, S32 originX, S32 originY, S32 width, S32 height, LLRenderTarget* bound_target);
     /*virtual*/ bool        isInvisibleAlphaMask() const;
->>>>>>> 1a8a5404
 
     void                    setLTO(LLLocalTextureObject *lto)   { mLocalTextureObject = lto; }
     LLLocalTextureObject*   getLTO()                            { return mLocalTextureObject; }
@@ -253,51 +187,6 @@
 {
     friend class LLTexLayerSetBuffer;
 public:
-<<<<<<< HEAD
-	LLTexLayerSet(LLAvatarAppearance* const appearance);
-	virtual ~LLTexLayerSet();
-
-	LLTexLayerSetBuffer*		getComposite();
-	const LLTexLayerSetBuffer* 	getComposite() const; // Do not create one if it doesn't exist.
-	virtual void				createComposite() = 0;
-	void						destroyComposite();
-	void						gatherMorphMaskAlpha(U8 *data, S32 origin_x, S32 origin_y, S32 width, S32 height, LLRenderTarget* bound_target);
-
-	const LLTexLayerSetInfo* 	getInfo() const 			{ return mInfo; }
-	bool						setInfo(const LLTexLayerSetInfo *info); // This sets mInfo and calls initialization functions
-
-	bool						render(S32 x, S32 y, S32 width, S32 height, LLRenderTarget* bound_target = nullptr);
-	void						renderAlphaMaskTextures(S32 x, S32 y, S32 width, S32 height, LLRenderTarget* bound_target = nullptr, bool forceClear = false);
-
-	bool						isBodyRegion(const std::string& region) const;
-	void						applyMorphMask(const U8* tex_data, S32 width, S32 height, S32 num_components);
-	bool						isMorphValid() const;
-	virtual void				requestUpdate() = 0;
-	void						invalidateMorphMasks();
-	void						deleteCaches();
-	LLTexLayerInterface*		findLayerByName(const std::string& name);
-	void						cloneTemplates(LLLocalTextureObject *lto, LLAvatarAppearanceDefines::ETextureIndex tex_index, LLWearable* wearable);
-	
-	LLAvatarAppearance*			getAvatarAppearance()	const		{ return mAvatarAppearance; }
-	const std::string			getBodyRegionName() const;
-	bool						hasComposite() const 		{ return (mComposite.notNull()); }
-	LLAvatarAppearanceDefines::EBakedTextureIndex getBakedTexIndex() const { return mBakedTexIndex; }
-	void						setBakedTexIndex(LLAvatarAppearanceDefines::EBakedTextureIndex index) { mBakedTexIndex = index; }
-	bool						isVisible() const 			{ return mIsVisible; }
-
-	static bool					sHasCaches;
-
-protected:
-	typedef std::vector<LLTexLayerInterface *> layer_list_t;
-	layer_list_t				mLayerList;
-	layer_list_t				mMaskLayerList;
-	LLPointer<LLTexLayerSetBuffer>	mComposite;
-	LLAvatarAppearance*	const	mAvatarAppearance; // note: backlink only; don't make this an LLPointer.
-	bool						mIsVisible;
-
-	LLAvatarAppearanceDefines::EBakedTextureIndex mBakedTexIndex;
-	const LLTexLayerSetInfo* 	mInfo;
-=======
     LLTexLayerSet(LLAvatarAppearance* const appearance);
     virtual ~LLTexLayerSet();
 
@@ -341,7 +230,6 @@
 
     LLAvatarAppearanceDefines::EBakedTextureIndex mBakedTexIndex;
     const LLTexLayerSetInfo*    mInfo;
->>>>>>> 1a8a5404
 };
 
 //~~~~~~~~~~~~~~~~~~~~~~~~~~~~~~~~~~~~~~~~~~~~~~~~~~~~~~~~~~~~~~~~~~~~~~~~~~~~~~~~
@@ -353,22 +241,6 @@
 {
     friend class LLTexLayerSet;
 public:
-<<<<<<< HEAD
-	LLTexLayerSetInfo();
-	~LLTexLayerSetInfo();
-	bool parseXml(LLXmlTreeNode* node);
-	void createVisualParams(LLAvatarAppearance *appearance);
-	S32 getWidth() const { return mWidth; }
-	S32 getHeight() const { return mHeight; }
-protected:
-	std::string				mBodyRegion;
-	S32						mWidth;
-	S32						mHeight;
-	std::string				mStaticAlphaFileName;
-	bool					mClearAlpha; // Set alpha to 1 for this layerset (if there is no mStaticAlphaFileName)
-	typedef std::vector<LLTexLayerInfo*> layer_info_list_t;
-	layer_info_list_t		mLayerInfoList;
-=======
     LLTexLayerSetInfo();
     ~LLTexLayerSetInfo();
     bool parseXml(LLXmlTreeNode* node);
@@ -383,7 +255,6 @@
     bool                    mClearAlpha; // Set alpha to 1 for this layerset (if there is no mStaticAlphaFileName)
     typedef std::vector<LLTexLayerInfo*> layer_info_list_t;
     layer_info_list_t       mLayerInfoList;
->>>>>>> 1a8a5404
 };
 
 //~~~~~~~~~~~~~~~~~~~~~~~~~~~~~~~~~~~~~~~~~~~~~~~~~~~~~~~~~~~~~~~~~~~~~~~~~~~~~~~~
@@ -400,23 +271,6 @@
     virtual ~LLTexLayerSetBuffer();
 
 protected:
-<<<<<<< HEAD
-	void					pushProjection() const;
-	void					popProjection() const;
-	virtual void			preRenderTexLayerSet();
-	// <FS:Ansariel> [Legacy Bake]
-	//virtual void			midRenderTexLayerSet(bool success) {}
-	virtual void			midRenderTexLayerSet(bool success, LLRenderTarget* bound_target) {}
-	// </FS:Ansariel> [Legacy Bake]
-	virtual void			postRenderTexLayerSet(bool success);
-	virtual S32				getCompositeOriginX() const = 0;
-	virtual S32				getCompositeOriginY() const = 0;
-	virtual S32				getCompositeWidth() const = 0;
-	virtual S32				getCompositeHeight() const = 0;
-	bool					renderTexLayerSet(LLRenderTarget* bound_target);
-
-	LLTexLayerSet* const	mTexLayerSet;
-=======
     void                    pushProjection() const;
     void                    popProjection() const;
     virtual void            preRenderTexLayerSet();
@@ -432,7 +286,6 @@
     bool                    renderTexLayerSet(LLRenderTarget* bound_target);
 
     LLTexLayerSet* const    mTexLayerSet;
->>>>>>> 1a8a5404
 };
 
 //~~~~~~~~~~~~~~~~~~~~~~~~~~~~~~~~~~~~~~~~~~~~~~~~~~~~~~~~~~~~~~~~~~~~~~~~~~~~~~~~
@@ -444,21 +297,12 @@
     LLSINGLETON(LLTexLayerStaticImageList);
     ~LLTexLayerStaticImageList();
 public:
-<<<<<<< HEAD
-	LLGLTexture*		getTexture(const std::string& file_name, bool is_mask);
-	LLImageTGA*			getImageTGA(const std::string& file_name);
-	void				deleteCachedImages();
-	void				dumpByteCount() const;
-protected:
-	bool				loadImageRaw(const std::string& file_name, LLImageRaw* image_raw);
-=======
     LLGLTexture*        getTexture(const std::string& file_name, bool is_mask);
     LLImageTGA*         getImageTGA(const std::string& file_name);
     void                deleteCachedImages();
     void                dumpByteCount() const;
 protected:
     bool                loadImageRaw(const std::string& file_name, LLImageRaw* image_raw);
->>>>>>> 1a8a5404
 private:
     LLStringTable       mImageNames;
     typedef std::map<const char*, LLPointer<LLGLTexture> > texture_map_t;
