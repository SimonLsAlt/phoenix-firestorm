/** 
 * @file lltexlayer.h
 * @brief Texture layer classes. Used for avatars.
 *
 * $LicenseInfo:firstyear=2002&license=viewerlgpl$
 * Second Life Viewer Source Code
 * Copyright (C) 2010, Linden Research, Inc.
 * 
 * This library is free software; you can redistribute it and/or
 * modify it under the terms of the GNU Lesser General Public
 * License as published by the Free Software Foundation;
 * version 2.1 of the License only.
 * 
 * This library is distributed in the hope that it will be useful,
 * but WITHOUT ANY WARRANTY; without even the implied warranty of
 * MERCHANTABILITY or FITNESS FOR A PARTICULAR PURPOSE.  See the GNU
 * Lesser General Public License for more details.
 * 
 * You should have received a copy of the GNU Lesser General Public
 * License along with this library; if not, write to the Free Software
 * Foundation, Inc., 51 Franklin Street, Fifth Floor, Boston, MA  02110-1301  USA
 * 
 * Linden Research, Inc., 945 Battery Street, San Francisco, CA  94111  USA
 * $/LicenseInfo$
 */

#ifndef LL_LLTEXLAYER_H
#define LL_LLTEXLAYER_H

#include <deque>
#include "llglslshader.h"
#include "llgltexture.h"
#include "llavatarappearancedefines.h"
#include "lltexlayerparams.h"

class LLAvatarAppearance;
class LLImageTGA;
class LLImageRaw;
class LLLocalTextureObject;
class LLXmlTreeNode;
class LLTexLayerSet;
class LLTexLayerSetInfo;
class LLTexLayerInfo;
class LLTexLayerSetBuffer;
class LLWearable;
class LLViewerVisualParam;

//~~~~~~~~~~~~~~~~~~~~~~~~~~~~~~~~~~~~~~~~~~~~~~~~~~~~~~~~~~~~~~~~~~~~~~~~~~~~~~~~
// LLTexLayerInterface
//
// Interface class to generalize functionality shared by LLTexLayer 
// and LLTexLayerTemplate.
//~~~~~~~~~~~~~~~~~~~~~~~~~~~~~~~~~~~~~~~~~~~~~~~~~~~~~~~~~~~~~~~~~~~~~~~~~~~~~~~~
class LLTexLayerInterface 
{
public:
	enum ERenderPass
	{
		RP_COLOR,
		RP_BUMP,
		RP_SHINE
	};

	LLTexLayerInterface(LLTexLayerSet* const layer_set);
	LLTexLayerInterface(const LLTexLayerInterface &layer, LLWearable *wearable);
	virtual ~LLTexLayerInterface() {}

	virtual bool			render(S32 x, S32 y, S32 width, S32 height, LLRenderTarget* bound_target) = 0;
	virtual void			deleteCaches() = 0;
	virtual bool			blendAlphaTexture(S32 x, S32 y, S32 width, S32 height) = 0;
	virtual bool			isInvisibleAlphaMask() const = 0;

	const LLTexLayerInfo* 	getInfo() const 			{ return mInfo; }
	virtual bool			setInfo(const LLTexLayerInfo *info, LLWearable* wearable); // sets mInfo, calls initialization functions
	LLWearableType::EType	getWearableType() const;
	LLAvatarAppearanceDefines::ETextureIndex	getLocalTextureIndex() const;

	const std::string&		getName() const;
	const LLTexLayerSet* const getTexLayerSet() const 	{ return mTexLayerSet; }
	LLTexLayerSet* const 	getTexLayerSet() 			{ return mTexLayerSet; }

	void					invalidateMorphMasks();
	virtual void			setHasMorph(bool newval) 	{ mHasMorph = newval; }
	bool					hasMorph() const			{ return mHasMorph; }
	bool					isMorphValid() const		{ return mMorphMasksValid; }

	void					requestUpdate();
	virtual void			gatherAlphaMasks(U8 *data, S32 originX, S32 originY, S32 width, S32 height, LLRenderTarget* bound_target) = 0;
	bool					hasAlphaParams() const 		{ return !mParamAlphaList.empty(); }

	ERenderPass				getRenderPass() const;
	bool					isVisibilityMask() const;

	virtual void			asLLSD(LLSD& sd) const {}

protected:
	const std::string&		getGlobalColor() const;
	LLViewerVisualParam*	getVisualParamPtr(S32 index) const;

protected:
	LLTexLayerSet* const	mTexLayerSet;
	const LLTexLayerInfo*	mInfo;
	bool					mMorphMasksValid;
	bool					mHasMorph;

	// Layers can have either mParamColorList, mGlobalColor, or mFixedColor.  They are looked for in that order.
	param_color_list_t		mParamColorList;
	param_alpha_list_t		mParamAlphaList;
	// 						mGlobalColor name stored in mInfo
	// 						mFixedColor value stored in mInfo
};

//~~~~~~~~~~~~~~~~~~~~~~~~~~~~~~~~~~~~~~~~~~~~~~~~~~~~~~~~~~~~~~~~~~~~~~~~~~~~~~~~
// LLTexLayerTemplate
//
// Only exists for llvoavatarself.
//~~~~~~~~~~~~~~~~~~~~~~~~~~~~~~~~~~~~~~~~~~~~~~~~~~~~~~~~~~~~~~~~~~~~~~~~~~~~~~~~
class LLTexLayerTemplate : public LLTexLayerInterface
{
public:
	LLTexLayerTemplate(LLTexLayerSet* const layer_set, LLAvatarAppearance* const appearance);
	LLTexLayerTemplate(const LLTexLayerTemplate &layer);
	/*virtual*/ ~LLTexLayerTemplate();
	/*virtual*/ bool		render(S32 x, S32 y, S32 width, S32 height, LLRenderTarget* bound_target);
	/*virtual*/ bool		setInfo(const LLTexLayerInfo *info, LLWearable* wearable); // This sets mInfo and calls initialization functions
	/*virtual*/ bool		blendAlphaTexture(S32 x, S32 y, S32 width, S32 height); // Multiplies a single alpha texture against the frame buffer
	/*virtual*/ void		gatherAlphaMasks(U8 *data, S32 originX, S32 originY, S32 width, S32 height, LLRenderTarget* bound_target);
	/*virtual*/ void		setHasMorph(bool newval);
	/*virtual*/ void		deleteCaches();
	/*virtual*/ bool		isInvisibleAlphaMask() const;
protected:
	U32 					updateWearableCache() const;
	LLTexLayer* 			getLayer(U32 i) const;
	LLAvatarAppearance*		getAvatarAppearance()	const		{ return mAvatarAppearance; }
private:
	LLAvatarAppearance*	const	mAvatarAppearance; // note: backlink only; don't make this an LLPointer.
	typedef std::vector<LLWearable*> wearable_cache_t;
	mutable wearable_cache_t mWearableCache; // mutable b/c most get- require updating this cache
};

//~~~~~~~~~~~~~~~~~~~~~~~~~~~~~~~~~~~~~~~~~~~~~~~~~~~~~~~~~~~~~~~~~~~~~~~~~~~~~~~~
// LLTexLayer
//
// A single texture layer.  Only exists for llvoavatarself.
//~~~~~~~~~~~~~~~~~~~~~~~~~~~~~~~~~~~~~~~~~~~~~~~~~~~~~~~~~~~~~~~~~~~~~~~~~~~~~~~~
class LLTexLayer : public LLTexLayerInterface
{
public:
	LLTexLayer(LLTexLayerSet* const layer_set);
	LLTexLayer(const LLTexLayer &layer, LLWearable *wearable);
	LLTexLayer(const LLTexLayerTemplate &layer_template, LLLocalTextureObject *lto, LLWearable *wearable);
	/*virtual*/ ~LLTexLayer();

	/*virtual*/ bool		setInfo(const LLTexLayerInfo *info, LLWearable* wearable); // This sets mInfo and calls initialization functions
	/*virtual*/ bool		render(S32 x, S32 y, S32 width, S32 height, LLRenderTarget* bound_target);

	/*virtual*/ void		deleteCaches();
	const U8*				getAlphaData() const;

	bool					findNetColor(LLColor4* color) const;
	/*virtual*/ bool		blendAlphaTexture(S32 x, S32 y, S32 width, S32 height); // Multiplies a single alpha texture against the frame buffer
	/*virtual*/ void		gatherAlphaMasks(U8 *data, S32 originX, S32 originY, S32 width, S32 height, LLRenderTarget* bound_target);
	void					renderMorphMasks(S32 x, S32 y, S32 width, S32 height, const LLColor4 &layer_color, LLRenderTarget* bound_target, bool force_render);
	void					addAlphaMask(U8 *data, S32 originX, S32 originY, S32 width, S32 height, LLRenderTarget* bound_target);
	/*virtual*/ bool		isInvisibleAlphaMask() const;

	void					setLTO(LLLocalTextureObject *lto) 	{ mLocalTextureObject = lto; }
	LLLocalTextureObject* 	getLTO() 							{ return mLocalTextureObject; }

	/*virtual*/ void		asLLSD(LLSD& sd) const;

	static void 			calculateTexLayerColor(const param_color_list_t &param_list, LLColor4 &net_color);
protected:
	LLUUID					getUUID() const;
	typedef std::map<U32, U8*> alpha_cache_t;
	alpha_cache_t			mAlphaCache;
	LLLocalTextureObject* 	mLocalTextureObject;
};

//~~~~~~~~~~~~~~~~~~~~~~~~~~~~~~~~~~~~~~~~~~~~~~~~~~~~~~~~~~~~~~~~~~~~~~~~~~~~~~~~
// LLTexLayerSet
//
// An ordered set of texture layers that gets composited into a single texture.
// Only exists for llvoavatarself.
//~~~~~~~~~~~~~~~~~~~~~~~~~~~~~~~~~~~~~~~~~~~~~~~~~~~~~~~~~~~~~~~~~~~~~~~~~~~~~~~~
class LLTexLayerSet
{
	friend class LLTexLayerSetBuffer;
public:
	LLTexLayerSet(LLAvatarAppearance* const appearance);
	virtual ~LLTexLayerSet();

	LLTexLayerSetBuffer*		getComposite();
	const LLTexLayerSetBuffer* 	getComposite() const; // Do not create one if it doesn't exist.
	virtual void				createComposite() = 0;
	void						destroyComposite();
	void						gatherMorphMaskAlpha(U8 *data, S32 origin_x, S32 origin_y, S32 width, S32 height, LLRenderTarget* bound_target);

	const LLTexLayerSetInfo* 	getInfo() const 			{ return mInfo; }
	bool						setInfo(const LLTexLayerSetInfo *info); // This sets mInfo and calls initialization functions

	bool						render(S32 x, S32 y, S32 width, S32 height, LLRenderTarget* bound_target = nullptr);
	void						renderAlphaMaskTextures(S32 x, S32 y, S32 width, S32 height, LLRenderTarget* bound_target = nullptr, bool forceClear = false);

	bool						isBodyRegion(const std::string& region) const;
	void						applyMorphMask(const U8* tex_data, S32 width, S32 height, S32 num_components);
	bool						isMorphValid() const;
	virtual void				requestUpdate() = 0;
	void						invalidateMorphMasks();
	void						deleteCaches();
	LLTexLayerInterface*		findLayerByName(const std::string& name);
	void						cloneTemplates(LLLocalTextureObject *lto, LLAvatarAppearanceDefines::ETextureIndex tex_index, LLWearable* wearable);
	
	LLAvatarAppearance*			getAvatarAppearance()	const		{ return mAvatarAppearance; }
	const std::string			getBodyRegionName() const;
	bool						hasComposite() const 		{ return (mComposite.notNull()); }
	LLAvatarAppearanceDefines::EBakedTextureIndex getBakedTexIndex() const { return mBakedTexIndex; }
	void						setBakedTexIndex(LLAvatarAppearanceDefines::EBakedTextureIndex index) { mBakedTexIndex = index; }
	bool						isVisible() const 			{ return mIsVisible; }

	static bool					sHasCaches;

protected:
	typedef std::vector<LLTexLayerInterface *> layer_list_t;
	layer_list_t				mLayerList;
	layer_list_t				mMaskLayerList;
	LLPointer<LLTexLayerSetBuffer>	mComposite;
	LLAvatarAppearance*	const	mAvatarAppearance; // note: backlink only; don't make this an LLPointer.
	bool						mIsVisible;

	LLAvatarAppearanceDefines::EBakedTextureIndex mBakedTexIndex;
	const LLTexLayerSetInfo* 	mInfo;
};

//~~~~~~~~~~~~~~~~~~~~~~~~~~~~~~~~~~~~~~~~~~~~~~~~~~~~~~~~~~~~~~~~~~~~~~~~~~~~~~~~
// LLTexLayerSetInfo
//
// Contains shared layer set data.
//~~~~~~~~~~~~~~~~~~~~~~~~~~~~~~~~~~~~~~~~~~~~~~~~~~~~~~~~~~~~~~~~~~~~~~~~~~~~~~~~
class LLTexLayerSetInfo
{
	friend class LLTexLayerSet;
public:
	LLTexLayerSetInfo();
	~LLTexLayerSetInfo();
	bool parseXml(LLXmlTreeNode* node);
	void createVisualParams(LLAvatarAppearance *appearance);
	S32 getWidth() const { return mWidth; }
	S32 getHeight() const { return mHeight; }
protected:
	std::string				mBodyRegion;
	S32						mWidth;
	S32						mHeight;
	std::string				mStaticAlphaFileName;
	bool					mClearAlpha; // Set alpha to 1 for this layerset (if there is no mStaticAlphaFileName)
	typedef std::vector<LLTexLayerInfo*> layer_info_list_t;
	layer_info_list_t		mLayerInfoList;
};

//~~~~~~~~~~~~~~~~~~~~~~~~~~~~~~~~~~~~~~~~~~~~~~~~~~~~~~~~~~~~~~~~~~~~~~~~~~~~~~~~
// LLTexLayerSetBuffer
//
// The composite image that a LLTexLayerSet writes to.  Each LLTexLayerSet has one.
//~~~~~~~~~~~~~~~~~~~~~~~~~~~~~~~~~~~~~~~~~~~~~~~~~~~~~~~~~~~~~~~~~~~~~~~~~~~~~~~~
class LLTexLayerSetBuffer : public virtual LLRefCount
{
	LOG_CLASS(LLTexLayerSetBuffer);

public:
	LLTexLayerSetBuffer(LLTexLayerSet* const owner);
	virtual ~LLTexLayerSetBuffer();

protected:
	void					pushProjection() const;
	void					popProjection() const;
	virtual void			preRenderTexLayerSet();
<<<<<<< HEAD
	// <FS:Ansariel> [Legacy Bake]
	//virtual void			midRenderTexLayerSet(BOOL success) {}
	virtual void			midRenderTexLayerSet(BOOL success, LLRenderTarget* bound_target) {}
	// </FS:Ansariel> [Legacy Bake]
	virtual void			postRenderTexLayerSet(BOOL success);
=======
	virtual void			midRenderTexLayerSet(bool success) {}
	virtual void			postRenderTexLayerSet(bool success);
>>>>>>> 088f2f4f
	virtual S32				getCompositeOriginX() const = 0;
	virtual S32				getCompositeOriginY() const = 0;
	virtual S32				getCompositeWidth() const = 0;
	virtual S32				getCompositeHeight() const = 0;
	bool					renderTexLayerSet(LLRenderTarget* bound_target);

	LLTexLayerSet* const	mTexLayerSet;
};

//~~~~~~~~~~~~~~~~~~~~~~~~~~~~~~~~~~~~~~~~~~~~~~~~~~~~~~~~~~~~~~~~~~~~~~~~~~~~~~~~
// LLTexLayerStaticImageList
//
//~~~~~~~~~~~~~~~~~~~~~~~~~~~~~~~~~~~~~~~~~~~~~~~~~~~~~~~~~~~~~~~~~~~~~~~~~~~~~~~~
class LLTexLayerStaticImageList : public LLSingleton<LLTexLayerStaticImageList>
{
	LLSINGLETON(LLTexLayerStaticImageList);
	~LLTexLayerStaticImageList();
public:
	LLGLTexture*		getTexture(const std::string& file_name, bool is_mask);
	LLImageTGA*			getImageTGA(const std::string& file_name);
	void				deleteCachedImages();
	void				dumpByteCount() const;
protected:
	bool				loadImageRaw(const std::string& file_name, LLImageRaw* image_raw);
private:
	LLStringTable 		mImageNames;
	typedef std::map<const char*, LLPointer<LLGLTexture> > texture_map_t;
	texture_map_t 		mStaticImageList;
	typedef std::map<const char*, LLPointer<LLImageTGA> > image_tga_map_t;
	image_tga_map_t 	mStaticImageListTGA;
	S32 				mGLBytes;
	S32 				mTGABytes;
};

#endif  // LL_LLTEXLAYER_H<|MERGE_RESOLUTION|>--- conflicted
+++ resolved
@@ -274,16 +274,11 @@
 	void					pushProjection() const;
 	void					popProjection() const;
 	virtual void			preRenderTexLayerSet();
-<<<<<<< HEAD
 	// <FS:Ansariel> [Legacy Bake]
-	//virtual void			midRenderTexLayerSet(BOOL success) {}
-	virtual void			midRenderTexLayerSet(BOOL success, LLRenderTarget* bound_target) {}
+	//virtual void			midRenderTexLayerSet(bool success) {}
+	virtual void			midRenderTexLayerSet(bool success, LLRenderTarget* bound_target) {}
 	// </FS:Ansariel> [Legacy Bake]
-	virtual void			postRenderTexLayerSet(BOOL success);
-=======
-	virtual void			midRenderTexLayerSet(bool success) {}
 	virtual void			postRenderTexLayerSet(bool success);
->>>>>>> 088f2f4f
 	virtual S32				getCompositeOriginX() const = 0;
 	virtual S32				getCompositeOriginY() const = 0;
 	virtual S32				getCompositeWidth() const = 0;
