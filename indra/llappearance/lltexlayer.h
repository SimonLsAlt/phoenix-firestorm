--- conflicted
+++ resolved
@@ -271,27 +271,13 @@
     virtual ~LLTexLayerSetBuffer();
 
 protected:
-<<<<<<< HEAD
-	void					pushProjection() const;
-	void					popProjection() const;
-	virtual void			preRenderTexLayerSet();
-	// <FS:Ansariel> [Legacy Bake]
-	//virtual void			midRenderTexLayerSet(BOOL success) {}
-	virtual void			midRenderTexLayerSet(BOOL success, LLRenderTarget* bound_target) {}
-	// </FS:Ansariel> [Legacy Bake]
-	virtual void			postRenderTexLayerSet(BOOL success);
-	virtual S32				getCompositeOriginX() const = 0;
-	virtual S32				getCompositeOriginY() const = 0;
-	virtual S32				getCompositeWidth() const = 0;
-	virtual S32				getCompositeHeight() const = 0;
-	BOOL					renderTexLayerSet(LLRenderTarget* bound_target);
-
-	LLTexLayerSet* const	mTexLayerSet;
-=======
     void                    pushProjection() const;
     void                    popProjection() const;
     virtual void            preRenderTexLayerSet();
-    virtual void            midRenderTexLayerSet(BOOL success) {}
+    // <FS:Ansariel> [Legacy Bake]
+    //virtual void          midRenderTexLayerSet(BOOL success) {}
+    virtual void            midRenderTexLayerSet(BOOL success, LLRenderTarget* bound_target) {}
+    // </FS:Ansariel> [Legacy Bake]
     virtual void            postRenderTexLayerSet(BOOL success);
     virtual S32             getCompositeOriginX() const = 0;
     virtual S32             getCompositeOriginY() const = 0;
@@ -300,7 +286,6 @@
     BOOL                    renderTexLayerSet(LLRenderTarget* bound_target);
 
     LLTexLayerSet* const    mTexLayerSet;
->>>>>>> 38c2a5bd
 };
 
 //~~~~~~~~~~~~~~~~~~~~~~~~~~~~~~~~~~~~~~~~~~~~~~~~~~~~~~~~~~~~~~~~~~~~~~~~~~~~~~~~
