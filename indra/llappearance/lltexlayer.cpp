/**
 * @file lltexlayer.cpp
 * @brief A texture layer. Used for avatars.
 *
 * $LicenseInfo:firstyear=2002&license=viewerlgpl$
 * Second Life Viewer Source Code
 * Copyright (C) 2010, Linden Research, Inc.
 *
 * This library is free software; you can redistribute it and/or
 * modify it under the terms of the GNU Lesser General Public
 * License as published by the Free Software Foundation;
 * version 2.1 of the License only.
 *
 * This library is distributed in the hope that it will be useful,
 * but WITHOUT ANY WARRANTY; without even the implied warranty of
 * MERCHANTABILITY or FITNESS FOR A PARTICULAR PURPOSE.  See the GNU
 * Lesser General Public License for more details.
 *
 * You should have received a copy of the GNU Lesser General Public
 * License along with this library; if not, write to the Free Software
 * Foundation, Inc., 51 Franklin Street, Fifth Floor, Boston, MA  02110-1301  USA
 *
 * Linden Research, Inc., 945 Battery Street, San Francisco, CA  94111  USA
 * $/LicenseInfo$
 */

#include "linden_common.h"

#include "lltexlayer.h"

#include "llavatarappearance.h"
#include "llcrc.h"
#include "llimagej2c.h"
#include "llimagetga.h"
#include "lldir.h"
#include "lltexlayerparams.h"
#include "lltexturemanagerbridge.h"
#include "lllocaltextureobject.h"
#include "../llui/llui.h"
#include "llwearable.h"
#include "llwearabledata.h"
#include "llvertexbuffer.h"
#include "llviewervisualparam.h"
#include "llfasttimer.h"

//#include "../tools/imdebug/imdebug.h"
#include "llrendertarget.h"
using namespace LLAvatarAppearanceDefines;

// runway consolidate
extern std::string self_av_string();

class LLTexLayerInfo
{
    friend class LLTexLayer;
    friend class LLTexLayerTemplate;
    friend class LLTexLayerInterface;
public:
    LLTexLayerInfo();
    ~LLTexLayerInfo();

    BOOL parseXml(LLXmlTreeNode* node);
    BOOL createVisualParams(LLAvatarAppearance *appearance);
    BOOL isUserSettable() { return mLocalTexture != -1; }
    S32  getLocalTexture() const { return mLocalTexture; }
    BOOL getOnlyAlpha() const { return mUseLocalTextureAlphaOnly; }
    std::string getName() const { return mName; }

private:
    std::string             mName;

    BOOL                    mWriteAllChannels; // Don't use masking.  Just write RGBA into buffer,
    LLTexLayerInterface::ERenderPass mRenderPass;

    std::string             mGlobalColor;
    LLColor4                mFixedColor;

    S32                     mLocalTexture;
    std::string             mStaticImageFileName;
    BOOL                    mStaticImageIsMask;
    BOOL                    mUseLocalTextureAlphaOnly; // Ignore RGB channels from the input texture.  Use alpha as a mask
    BOOL                    mIsVisibilityMask;

    typedef std::vector< std::pair< std::string,BOOL > > morph_name_list_t;
    morph_name_list_t           mMorphNameList;
    param_color_info_list_t     mParamColorInfoList;
    param_alpha_info_list_t     mParamAlphaInfoList;
};

//-----------------------------------------------------------------------------
// LLTexLayerSetBuffer
// The composite image that a LLViewerTexLayerSet writes to.  Each LLViewerTexLayerSet has one.
//-----------------------------------------------------------------------------

LLTexLayerSetBuffer::LLTexLayerSetBuffer(LLTexLayerSet* const owner) :
    mTexLayerSet(owner)
{
}

LLTexLayerSetBuffer::~LLTexLayerSetBuffer()
{
}

void LLTexLayerSetBuffer::pushProjection() const
{
    gGL.matrixMode(LLRender::MM_PROJECTION);
    gGL.pushMatrix();
    gGL.loadIdentity();
    gGL.ortho(0.0f, getCompositeWidth(), 0.0f, getCompositeHeight(), -1.0f, 1.0f);

    gGL.matrixMode(LLRender::MM_MODELVIEW);
    gGL.pushMatrix();
    gGL.loadIdentity();
}

void LLTexLayerSetBuffer::popProjection() const
{
    gGL.matrixMode(LLRender::MM_PROJECTION);
    gGL.popMatrix();

    gGL.matrixMode(LLRender::MM_MODELVIEW);
    gGL.popMatrix();
}

// virtual
void LLTexLayerSetBuffer::preRenderTexLayerSet()
{
    // Set up an ortho projection
    pushProjection();
}

// virtual
void LLTexLayerSetBuffer::postRenderTexLayerSet(BOOL success)
{
    popProjection();
}

BOOL LLTexLayerSetBuffer::renderTexLayerSet(LLRenderTarget* bound_target)
{
    // Default color mask for tex layer render
    gGL.setColorMask(true, true);

    BOOL success = TRUE;

    gAlphaMaskProgram.bind();
    gAlphaMaskProgram.setMinimumAlpha(0.004f);

    LLVertexBuffer::unbind();

    // Composite the color data
    LLGLSUIDefault gls_ui;
    success &= mTexLayerSet->render( getCompositeOriginX(), getCompositeOriginY(),
                                     getCompositeWidth(), getCompositeHeight(), bound_target );
    gGL.flush();

<<<<<<< HEAD
	// <FS:Ansariel> [Legacy Bake]
	//midRenderTexLayerSet(success);
	midRenderTexLayerSet(success, bound_target);
	// </FS:Ansariel> [Legacy Bake]
=======
    midRenderTexLayerSet(success);
>>>>>>> 38c2a5bd

    gAlphaMaskProgram.unbind();

    LLVertexBuffer::unbind();

    // reset GL state
    gGL.setColorMask(true, true);
    gGL.setSceneBlendType(LLRender::BT_ALPHA);

    return success;
}

//-----------------------------------------------------------------------------
// LLTexLayerSetInfo
// An ordered set of texture layers that get composited into a single texture.
//-----------------------------------------------------------------------------

LLTexLayerSetInfo::LLTexLayerSetInfo() :
<<<<<<< HEAD
	mBodyRegion( "" ),
// <FS:Beq> FIRE-30020 allow 1024 local bakes (not strictly needed as avatar_lad is required)
	// mWidth( 512 ),
	// mHeight( 512 ),
	mWidth( 1024 ),
	mHeight( 1024 ),
// </FS:Beq>
	mClearAlpha( TRUE )
=======
    mBodyRegion( "" ),
    mWidth( 512 ),
    mHeight( 512 ),
    mClearAlpha( TRUE )
>>>>>>> 38c2a5bd
{
}

LLTexLayerSetInfo::~LLTexLayerSetInfo( )
{
    std::for_each(mLayerInfoList.begin(), mLayerInfoList.end(), DeletePointer());
    mLayerInfoList.clear();
}

BOOL LLTexLayerSetInfo::parseXml(LLXmlTreeNode* node)
{
    llassert( node->hasName( "layer_set" ) );
    if( !node->hasName( "layer_set" ) )
    {
        return FALSE;
    }

    // body_region
    static LLStdStringHandle body_region_string = LLXmlTree::addAttributeString("body_region");
    if( !node->getFastAttributeString( body_region_string, mBodyRegion ) )
    {
        LL_WARNS() << "<layer_set> is missing body_region attribute" << LL_ENDL;
        return FALSE;
    }

    // width, height
    static LLStdStringHandle width_string = LLXmlTree::addAttributeString("width");
    if( !node->getFastAttributeS32( width_string, mWidth ) )
    {
        return FALSE;
    }

    static LLStdStringHandle height_string = LLXmlTree::addAttributeString("height");
    if( !node->getFastAttributeS32( height_string, mHeight ) )
    {
        return FALSE;
    }

    // Optional alpha component to apply after all compositing is complete.
    static LLStdStringHandle alpha_tga_file_string = LLXmlTree::addAttributeString("alpha_tga_file");
    node->getFastAttributeString( alpha_tga_file_string, mStaticAlphaFileName );

    static LLStdStringHandle clear_alpha_string = LLXmlTree::addAttributeString("clear_alpha");
    node->getFastAttributeBOOL( clear_alpha_string, mClearAlpha );

    // <layer>
    for (LLXmlTreeNode* child = node->getChildByName( "layer" );
         child;
         child = node->getNextNamedChild())
    {
        LLTexLayerInfo* info = new LLTexLayerInfo();
        if( !info->parseXml( child ))
        {
            delete info;
            return FALSE;
        }
        mLayerInfoList.push_back( info );
    }
    return TRUE;
}

// creates visual params without generating layersets or layers
void LLTexLayerSetInfo::createVisualParams(LLAvatarAppearance *appearance)
{
    //layer_info_list_t     mLayerInfoList;
    for (LLTexLayerInfo* layer_info : mLayerInfoList)
    {
        layer_info->createVisualParams(appearance);
    }
}

//-----------------------------------------------------------------------------
// LLTexLayerSet
// An ordered set of texture layers that get composited into a single texture.
//-----------------------------------------------------------------------------

BOOL LLTexLayerSet::sHasCaches = FALSE;

LLTexLayerSet::LLTexLayerSet(LLAvatarAppearance* const appearance) :
    mAvatarAppearance( appearance ),
    mIsVisible( TRUE ),
    mBakedTexIndex(LLAvatarAppearanceDefines::BAKED_HEAD),
    mInfo( NULL )
{
}

// virtual
LLTexLayerSet::~LLTexLayerSet()
{
    deleteCaches();
    std::for_each(mLayerList.begin(), mLayerList.end(), DeletePointer());
    mLayerList.clear();

    std::for_each(mMaskLayerList.begin(), mMaskLayerList.end(), DeletePointer());
    mMaskLayerList.clear();
}

//-----------------------------------------------------------------------------
// setInfo
//-----------------------------------------------------------------------------

BOOL LLTexLayerSet::setInfo(const LLTexLayerSetInfo *info)
{
    llassert(mInfo == NULL);
    mInfo = info;
    //mID = info->mID; // No ID

    mLayerList.reserve(info->mLayerInfoList.size());
    for (LLTexLayerInfo* layer_info : info->mLayerInfoList)
    {
        LLTexLayerInterface *layer = NULL;
        if (layer_info->isUserSettable())
        {
            layer = new LLTexLayerTemplate( this, getAvatarAppearance() );
        }
        else
        {
            layer = new LLTexLayer(this);
        }
        // this is the first time this layer (of either type) is being created - make sure you add the parameters to the avatar appearance
        if (!layer->setInfo(layer_info, NULL))
        {
            mInfo = NULL;
            return FALSE;
        }
        if (!layer->isVisibilityMask())
        {
            mLayerList.push_back( layer );
        }
        else
        {
            mMaskLayerList.push_back(layer);
        }
    }

    requestUpdate();

    stop_glerror();

    return TRUE;
}

#if 0 // obsolete
//-----------------------------------------------------------------------------
// parseData
//-----------------------------------------------------------------------------

BOOL LLTexLayerSet::parseData(LLXmlTreeNode* node)
{
    LLTexLayerSetInfo *info = new LLTexLayerSetInfo;

    if (!info->parseXml(node))
    {
        delete info;
        return FALSE;
    }
    if (!setInfo(info))
    {
        delete info;
        return FALSE;
    }
    return TRUE;
}
#endif

void LLTexLayerSet::deleteCaches()
{
    for(LLTexLayerInterface* layer : mLayerList)
    {
        layer->deleteCaches();
    }
    for (LLTexLayerInterface* layer : mMaskLayerList)
    {
        layer->deleteCaches();
    }
}


BOOL LLTexLayerSet::render( S32 x, S32 y, S32 width, S32 height, LLRenderTarget* bound_target )
{
    BOOL success = TRUE;
    mIsVisible = TRUE;

    if (mMaskLayerList.size() > 0)
    {
        for (LLTexLayerInterface* layer : mMaskLayerList)
        {
            if (layer->isInvisibleAlphaMask())
            {
                mIsVisible = FALSE;
            }
        }
    }

    LLGLSUIDefault gls_ui;
    LLGLDepthTest gls_depth(GL_FALSE, GL_FALSE);
    gGL.setColorMask(true, true);

    // clear buffer area to ensure we don't pick up UI elements
    {
        gGL.flush();
        gAlphaMaskProgram.setMinimumAlpha(0.0f);
        gGL.getTexUnit(0)->unbind(LLTexUnit::TT_TEXTURE);
        gGL.color4f( 0.f, 0.f, 0.f, 1.f );

        gl_rect_2d_simple( width, height );

        gGL.flush();
        gAlphaMaskProgram.setMinimumAlpha(0.004f);
    }

    if (mIsVisible)
    {
        // composite color layers
        for(LLTexLayerInterface* layer : mLayerList)
        {
            if (layer->getRenderPass() == LLTexLayer::RP_COLOR)
            {
                gGL.flush();
                success &= layer->render(x, y, width, height, bound_target);
                gGL.flush();
            }
        }

        renderAlphaMaskTextures(x, y, width, height, bound_target, false);

        stop_glerror();
    }
    else
    {
        gGL.flush();

        gGL.setSceneBlendType(LLRender::BT_REPLACE);
        gAlphaMaskProgram.setMinimumAlpha(0.f);

        gGL.getTexUnit(0)->unbind(LLTexUnit::TT_TEXTURE);
        gGL.color4f( 0.f, 0.f, 0.f, 0.f );

        gl_rect_2d_simple( width, height );
        gGL.setSceneBlendType(LLRender::BT_ALPHA);

        gGL.flush();
        gAlphaMaskProgram.setMinimumAlpha(0.004f);
    }

    return success;
}


BOOL LLTexLayerSet::isBodyRegion(const std::string& region) const
{
    return mInfo->mBodyRegion == region;
}

const std::string LLTexLayerSet::getBodyRegionName() const
{
    return mInfo->mBodyRegion;
}

void LLTexLayerSet::destroyComposite()
{
    if( mComposite )
    {
        mComposite = NULL;
    }
}

LLTexLayerSetBuffer* LLTexLayerSet::getComposite()
{
    if (!mComposite)
    {
        createComposite();
    }
    return mComposite;
}

const LLTexLayerSetBuffer* LLTexLayerSet::getComposite() const
{
    return mComposite;
}

void LLTexLayerSet::gatherMorphMaskAlpha(U8 *data, S32 origin_x, S32 origin_y, S32 width, S32 height, LLRenderTarget* bound_target)
{
    LL_PROFILE_ZONE_SCOPED;
    memset(data, 255, width * height);

    for(LLTexLayerInterface* layer : mLayerList)
    {
        layer->gatherAlphaMasks(data, origin_x, origin_y, width, height, bound_target);
    }

    // Set alpha back to that of our alpha masks.
    renderAlphaMaskTextures(origin_x, origin_y, width, height, bound_target, true);
}

void LLTexLayerSet::renderAlphaMaskTextures(S32 x, S32 y, S32 width, S32 height, LLRenderTarget* bound_target, bool forceClear)
{
    LL_PROFILE_ZONE_SCOPED;
    const LLTexLayerSetInfo *info = getInfo();

    gGL.setColorMask(false, true);
    gGL.setSceneBlendType(LLRender::BT_REPLACE);

    // (Optionally) replace alpha with a single component image from a tga file.
    if (!info->mStaticAlphaFileName.empty())
    {
        gGL.flush();
        {
            LLGLTexture* tex = LLTexLayerStaticImageList::getInstance()->getTexture(info->mStaticAlphaFileName, TRUE);
            if( tex )
            {
                LLGLSUIDefault gls_ui;
                gGL.getTexUnit(0)->bind(tex);
                gl_rect_2d_simple_tex( width, height );
            }
        }
        gGL.flush();
    }
    else if (forceClear || info->mClearAlpha || (mMaskLayerList.size() > 0))
    {
        // Set the alpha channel to one (clean up after previous blending)
        gGL.flush();
        gAlphaMaskProgram.setMinimumAlpha(0.f);
        gGL.getTexUnit(0)->unbind(LLTexUnit::TT_TEXTURE);
        gGL.color4f( 0.f, 0.f, 0.f, 1.f );

        gl_rect_2d_simple( width, height );

        gGL.flush();
        gAlphaMaskProgram.setMinimumAlpha(0.004f);
    }

    // (Optional) Mask out part of the baked texture with alpha masks
    // will still have an effect even if mClearAlpha is set or the alpha component was replaced
    if (mMaskLayerList.size() > 0)
    {
        gGL.setSceneBlendType(LLRender::BT_MULT_ALPHA);
        for (LLTexLayerInterface* layer : mMaskLayerList)
        {
            gGL.flush();
            layer->blendAlphaTexture(x,y,width, height);
            gGL.flush();
        }

    }

    gGL.getTexUnit(0)->unbind(LLTexUnit::TT_TEXTURE);

    gGL.setColorMask(true, true);
    gGL.setSceneBlendType(LLRender::BT_ALPHA);
}

void LLTexLayerSet::applyMorphMask(U8* tex_data, S32 width, S32 height, S32 num_components)
{
    mAvatarAppearance->applyMorphMask(tex_data, width, height, num_components, mBakedTexIndex);
}

BOOL LLTexLayerSet::isMorphValid() const
{
    for(const LLTexLayerInterface* layer : mLayerList)
    {
        if (layer && !layer->isMorphValid())
        {
            return FALSE;
        }
    }
    return TRUE;
}

void LLTexLayerSet::invalidateMorphMasks()
{
    for(LLTexLayerInterface* layer : mLayerList)
    {
        if (layer)
        {
            layer->invalidateMorphMasks();
        }
    }
}


//-----------------------------------------------------------------------------
// LLTexLayerInfo
//-----------------------------------------------------------------------------
LLTexLayerInfo::LLTexLayerInfo() :
    mWriteAllChannels( FALSE ),
    mRenderPass(LLTexLayer::RP_COLOR),
    mFixedColor( 0.f, 0.f, 0.f, 0.f ),
    mLocalTexture( -1 ),
    mStaticImageIsMask( FALSE ),
    mUseLocalTextureAlphaOnly(FALSE),
    mIsVisibilityMask(FALSE)
{
}

LLTexLayerInfo::~LLTexLayerInfo( )
{
    std::for_each(mParamColorInfoList.begin(), mParamColorInfoList.end(), DeletePointer());
    mParamColorInfoList.clear();
    std::for_each(mParamAlphaInfoList.begin(), mParamAlphaInfoList.end(), DeletePointer());
    mParamAlphaInfoList.clear();
}

BOOL LLTexLayerInfo::parseXml(LLXmlTreeNode* node)
{
    llassert( node->hasName( "layer" ) );

    // name attribute
    static LLStdStringHandle name_string = LLXmlTree::addAttributeString("name");
    if( !node->getFastAttributeString( name_string, mName ) )
    {
        return FALSE;
    }

    static LLStdStringHandle write_all_channels_string = LLXmlTree::addAttributeString("write_all_channels");
    node->getFastAttributeBOOL( write_all_channels_string, mWriteAllChannels );

    std::string render_pass_name;
    static LLStdStringHandle render_pass_string = LLXmlTree::addAttributeString("render_pass");
    if( node->getFastAttributeString( render_pass_string, render_pass_name ) )
    {
        if( render_pass_name == "bump" )
        {
            mRenderPass = LLTexLayer::RP_BUMP;
        }
    }

    // Note: layers can have either a "global_color" attrib, a "fixed_color" attrib, or a <param_color> child.
    // global color attribute (optional)
    static LLStdStringHandle global_color_string = LLXmlTree::addAttributeString("global_color");
    node->getFastAttributeString( global_color_string, mGlobalColor );

    // Visibility mask (optional)
    BOOL is_visibility;
    static LLStdStringHandle visibility_mask_string = LLXmlTree::addAttributeString("visibility_mask");
    if (node->getFastAttributeBOOL(visibility_mask_string, is_visibility))
    {
        mIsVisibilityMask = is_visibility;
    }

    // color attribute (optional)
    LLColor4U color4u;
    static LLStdStringHandle fixed_color_string = LLXmlTree::addAttributeString("fixed_color");
    if( node->getFastAttributeColor4U( fixed_color_string, color4u ) )
    {
        mFixedColor.setVec( color4u );
    }

        // <texture> optional sub-element
    for (LLXmlTreeNode* texture_node = node->getChildByName( "texture" );
         texture_node;
         texture_node = node->getNextNamedChild())
    {
        std::string local_texture_name;
        static LLStdStringHandle tga_file_string = LLXmlTree::addAttributeString("tga_file");
        static LLStdStringHandle local_texture_string = LLXmlTree::addAttributeString("local_texture");
        static LLStdStringHandle file_is_mask_string = LLXmlTree::addAttributeString("file_is_mask");
        static LLStdStringHandle local_texture_alpha_only_string = LLXmlTree::addAttributeString("local_texture_alpha_only");
        if( texture_node->getFastAttributeString( tga_file_string, mStaticImageFileName ) )
        {
            texture_node->getFastAttributeBOOL( file_is_mask_string, mStaticImageIsMask );
        }
        else if (texture_node->getFastAttributeString(local_texture_string, local_texture_name))
        {
            texture_node->getFastAttributeBOOL( local_texture_alpha_only_string, mUseLocalTextureAlphaOnly );

            /* if ("upper_shirt" == local_texture_name)
                mLocalTexture = TEX_UPPER_SHIRT; */
            mLocalTexture = TEX_NUM_INDICES;
            for (const LLAvatarAppearanceDictionary::Textures::value_type& dict_pair : LLAvatarAppearance::getDictionary()->getTextures())
            {
                const LLAvatarAppearanceDictionary::TextureEntry *texture_dict = dict_pair.second;
                if (local_texture_name == texture_dict->mName)
            {
                    mLocalTexture = dict_pair.first;
                    break;
            }
            }
            if (mLocalTexture == TEX_NUM_INDICES)
            {
                LL_WARNS() << "<texture> element has invalid local_texture attribute: " << mName << " " << local_texture_name << LL_ENDL;
                return FALSE;
            }
        }
        else
        {
            LL_WARNS() << "<texture> element is missing a required attribute. " << mName << LL_ENDL;
            return FALSE;
        }
    }

    for (LLXmlTreeNode* maskNode = node->getChildByName( "morph_mask" );
         maskNode;
         maskNode = node->getNextNamedChild())
    {
        std::string morph_name;
        static LLStdStringHandle morph_name_string = LLXmlTree::addAttributeString("morph_name");
        if (maskNode->getFastAttributeString(morph_name_string, morph_name))
        {
            BOOL invert = FALSE;
            static LLStdStringHandle invert_string = LLXmlTree::addAttributeString("invert");
            maskNode->getFastAttributeBOOL(invert_string, invert);
            mMorphNameList.push_back(std::pair<std::string,BOOL>(morph_name,invert));
        }
    }

    // <param> optional sub-element (color or alpha params)
    for (LLXmlTreeNode* child = node->getChildByName( "param" );
         child;
         child = node->getNextNamedChild())
    {
        if( child->getChildByName( "param_color" ) )
        {
            // <param><param_color/></param>
            LLTexLayerParamColorInfo* info = new LLTexLayerParamColorInfo();
            if (!info->parseXml(child))
            {
                delete info;
                return FALSE;
            }
            mParamColorInfoList.push_back(info);
        }
        else if( child->getChildByName( "param_alpha" ) )
        {
            // <param><param_alpha/></param>
            LLTexLayerParamAlphaInfo* info = new LLTexLayerParamAlphaInfo( );
            if (!info->parseXml(child))
            {
                delete info;
                return FALSE;
            }
            mParamAlphaInfoList.push_back(info);
        }
    }

    return TRUE;
}

BOOL LLTexLayerInfo::createVisualParams(LLAvatarAppearance *appearance)
{
    BOOL success = TRUE;
    for (LLTexLayerParamColorInfo* color_info : mParamColorInfoList)
    {
        LLTexLayerParamColor* param_color = new LLTexLayerParamColor(appearance);
        if (!param_color->setInfo(color_info, TRUE))
        {
            LL_WARNS() << "NULL TexLayer Color Param could not be added to visual param list. Deleting." << LL_ENDL;
            delete param_color;
            success = FALSE;
        }
    }

    for (LLTexLayerParamAlphaInfo* alpha_info : mParamAlphaInfoList)
    {
        LLTexLayerParamAlpha* param_alpha = new LLTexLayerParamAlpha(appearance);
        if (!param_alpha->setInfo(alpha_info, TRUE))
        {
            LL_WARNS() << "NULL TexLayer Alpha Param could not be added to visual param list. Deleting." << LL_ENDL;
            delete param_alpha;
            success = FALSE;
        }
    }

    return success;
}

LLTexLayerInterface::LLTexLayerInterface(LLTexLayerSet* const layer_set):
    mTexLayerSet( layer_set ),
    mMorphMasksValid( FALSE ),
    mInfo(NULL),
    mHasMorph(FALSE)
{
}

LLTexLayerInterface::LLTexLayerInterface(const LLTexLayerInterface &layer, LLWearable *wearable):
    mTexLayerSet( layer.mTexLayerSet ),
    mInfo(NULL)
{
    // don't add visual params for cloned layers
    setInfo(layer.getInfo(), wearable);

    mHasMorph = layer.mHasMorph;
}

BOOL LLTexLayerInterface::setInfo(const LLTexLayerInfo *info, LLWearable* wearable  ) // This sets mInfo and calls initialization functions
{
    // setInfo should only be called once. Code is not robust enough to handle redefinition of a texlayer.
    // Not a critical warning, but could be useful for debugging later issues. -Nyx
    if (mInfo != NULL)
    {
            LL_WARNS() << "mInfo != NULL" << LL_ENDL;
    }
    mInfo = info;
    //mID = info->mID; // No ID

    mParamColorList.reserve(mInfo->mParamColorInfoList.size());
    for (LLTexLayerParamColorInfo* color_info : mInfo->mParamColorInfoList)
    {
        LLTexLayerParamColor* param_color;
        if (!wearable)
            {
                param_color = new LLTexLayerParamColor(this);
                if (!param_color->setInfo(color_info, TRUE))
                {
                    mInfo = NULL;
                    return FALSE;
                }
            }
            else
            {
                param_color = (LLTexLayerParamColor*)wearable->getVisualParam(color_info->getID());
                if (!param_color)
                {
                    mInfo = NULL;
                    return FALSE;
                }
            }
            mParamColorList.push_back( param_color );
        }

    mParamAlphaList.reserve(mInfo->mParamAlphaInfoList.size());
    for (LLTexLayerParamAlphaInfo* alpha_info : mInfo->mParamAlphaInfoList)
        {
            LLTexLayerParamAlpha* param_alpha;
            if (!wearable)
            {
                param_alpha = new LLTexLayerParamAlpha( this );
                if (!param_alpha->setInfo(alpha_info, TRUE))
                {
                    mInfo = NULL;
                    return FALSE;
                }
            }
            else
            {
                param_alpha = (LLTexLayerParamAlpha*) wearable->getVisualParam(alpha_info->getID());
                if (!param_alpha)
                {
                    mInfo = NULL;
                    return FALSE;
                }
            }
            mParamAlphaList.push_back( param_alpha );
        }

    return TRUE;
}

/*virtual*/ void LLTexLayerInterface::requestUpdate()
{
    mTexLayerSet->requestUpdate();
}

const std::string& LLTexLayerInterface::getName() const
{
    return mInfo->mName;
}

ETextureIndex LLTexLayerInterface::getLocalTextureIndex() const
{
    return (ETextureIndex) mInfo->mLocalTexture;
}

LLWearableType::EType LLTexLayerInterface::getWearableType() const
{
    ETextureIndex te = getLocalTextureIndex();
    if (TEX_INVALID == te)
    {
        LLWearableType::EType type = LLWearableType::WT_INVALID;

        for (LLTexLayerParamColor* param : mParamColorList)
        {
            if (param)
            {
                LLWearableType::EType new_type = (LLWearableType::EType)param->getWearableType();
                if (new_type != LLWearableType::WT_INVALID && new_type != type)
                {
                    if (type != LLWearableType::WT_INVALID)
                    {
                        return LLWearableType::WT_INVALID;
                    }
                    type = new_type;
                }
            }
        }

        for (LLTexLayerParamAlpha* param : mParamAlphaList)
        {
            if (param)
            {
                LLWearableType::EType new_type = (LLWearableType::EType)param->getWearableType();
                if (new_type != LLWearableType::WT_INVALID && new_type != type)
                {
                    if (type != LLWearableType::WT_INVALID)
                    {
                        return LLWearableType::WT_INVALID;
                    }
                    type = new_type;
                }
            }
        }

        return type;
    }
    return LLAvatarAppearance::getDictionary()->getTEWearableType(te);
}

LLTexLayerInterface::ERenderPass LLTexLayerInterface::getRenderPass() const
{
    return mInfo->mRenderPass;
}

const std::string& LLTexLayerInterface::getGlobalColor() const
{
    return mInfo->mGlobalColor;
}

BOOL LLTexLayerInterface::isVisibilityMask() const
{
    return mInfo->mIsVisibilityMask;
}

void LLTexLayerInterface::invalidateMorphMasks()
{
    mMorphMasksValid = FALSE;
}

LLViewerVisualParam* LLTexLayerInterface::getVisualParamPtr(S32 index) const
{
    LLViewerVisualParam *result = NULL;
    for (LLTexLayerParamColor* param : mParamColorList)
    {
        if (param->getID() == index)
        {
            result = param;
        }
    }
    for (LLTexLayerParamAlpha* param : mParamAlphaList)
    {
        if (param->getID() == index)
        {
            result = param;
        }
    }

    return result;
}

//-----------------------------------------------------------------------------
// LLTexLayer
// A single texture layer, consisting of:
//      * color, consisting of either
//          * one or more color parameters (weighted colors)
//          * a reference to a global color
//          * a fixed color with non-zero alpha
//          * opaque white (the default)
//      * (optional) a texture defined by either
//          * a GUID
//          * a texture entry index (TE)
//      * (optional) one or more alpha parameters (weighted alpha textures)
//-----------------------------------------------------------------------------
LLTexLayer::LLTexLayer(LLTexLayerSet* const layer_set) :
    LLTexLayerInterface( layer_set ),
    mLocalTextureObject(NULL)
{
}

LLTexLayer::LLTexLayer(const LLTexLayer &layer, LLWearable *wearable) :
    LLTexLayerInterface( layer, wearable ),
    mLocalTextureObject(NULL)
{
}

LLTexLayer::LLTexLayer(const LLTexLayerTemplate &layer_template, LLLocalTextureObject *lto, LLWearable *wearable) :
    LLTexLayerInterface( layer_template, wearable ),
    mLocalTextureObject(lto)
{
}

LLTexLayer::~LLTexLayer()
{
    // mParamAlphaList and mParamColorList are LLViewerVisualParam's and get
    // deleted with ~LLCharacter()
    //std::for_each(mParamAlphaList.begin(), mParamAlphaList.end(), DeletePointer());
    //std::for_each(mParamColorList.begin(), mParamColorList.end(), DeletePointer());

    for (alpha_cache_t::value_type& alpha_pair : mAlphaCache)
    {
        U8* alpha_data = alpha_pair.second;
        ll_aligned_free_32(alpha_data);
    }

}

void LLTexLayer::asLLSD(LLSD& sd) const
{
    // *TODO: Finish
    sd["id"] = getUUID();
}

//-----------------------------------------------------------------------------
// setInfo
//-----------------------------------------------------------------------------

BOOL LLTexLayer::setInfo(const LLTexLayerInfo* info, LLWearable* wearable  )
{
    return LLTexLayerInterface::setInfo(info, wearable);
}

//static
void LLTexLayer::calculateTexLayerColor(const param_color_list_t &param_list, LLColor4 &net_color)
{
    for (const LLTexLayerParamColor* param : param_list)
    {
        LLColor4 param_net = param->getNetColor();
        const LLTexLayerParamColorInfo *info = (LLTexLayerParamColorInfo *)param->getInfo();
        switch(info->getOperation())
        {
            case LLTexLayerParamColor::OP_ADD:
                net_color += param_net;
                break;
            case LLTexLayerParamColor::OP_MULTIPLY:
                net_color = net_color * param_net;
                break;
            case LLTexLayerParamColor::OP_BLEND:
                net_color = lerp(net_color, param_net, param->getWeight());
                break;
            default:
                llassert(0);
                break;
        }
    }
    net_color.clamp();
}

/*virtual*/ void LLTexLayer::deleteCaches()
{
    // Only need to delete caches for alpha params. Color params don't hold extra memory
    for (LLTexLayerParamAlpha* param : mParamAlphaList)
    {
        param->deleteCaches();
    }
}

BOOL LLTexLayer::render(S32 x, S32 y, S32 width, S32 height, LLRenderTarget* bound_target)
{
    // *TODO: Is this correct?
    //gPipeline.disableLights();
    stop_glerror();

    LLColor4 net_color;
    BOOL color_specified = findNetColor(&net_color);

    if (mTexLayerSet->getAvatarAppearance()->mIsDummy)
    {
        color_specified = true;
        net_color = LLAvatarAppearance::getDummyColor();
    }

    BOOL success = TRUE;

    // If you can't see the layer, don't render it.
    if( is_approx_zero( net_color.mV[VW] ) )
    {
        return success;
    }

    BOOL alpha_mask_specified = FALSE;
    param_alpha_list_t::const_iterator iter = mParamAlphaList.begin();
    if( iter != mParamAlphaList.end() )
    {
        // If we have alpha masks, but we're skipping all of them, skip the whole layer.
        // However, we can't do this optimization if we have morph masks that need updating.
/*      if (!mHasMorph)
        {
            BOOL skip_layer = TRUE;

            while( iter != mParamAlphaList.end() )
            {
                const LLTexLayerParamAlpha* param = *iter;

                if( !param->getSkip() )
                {
                    skip_layer = FALSE;
                    break;
                }

                iter++;
            }

            if( skip_layer )
            {
                return success;
            }
        }//*/

        const bool force_render = true;
        renderMorphMasks(x, y, width, height, net_color, bound_target, force_render);
        alpha_mask_specified = TRUE;
        gGL.flush();
        gGL.blendFunc(LLRender::BF_DEST_ALPHA, LLRender::BF_ONE_MINUS_DEST_ALPHA);
    }

    gGL.color4fv( net_color.mV);

    if( getInfo()->mWriteAllChannels )
    {
        gGL.flush();
        gGL.setSceneBlendType(LLRender::BT_REPLACE);
    }

    if( (getInfo()->mLocalTexture != -1) && !getInfo()->mUseLocalTextureAlphaOnly )
    {
        {
            LLGLTexture* tex = NULL;
            if (mLocalTextureObject && mLocalTextureObject->getImage())
            {
                tex = mLocalTextureObject->getImage();
                if (mLocalTextureObject->getID() == IMG_DEFAULT_AVATAR)
                {
                    tex = NULL;
                }
            }
            else
            {
                LL_INFOS() << "lto not defined or image not defined: " << getInfo()->getLocalTexture() << " lto: " << mLocalTextureObject << LL_ENDL;
            }
//          if( mTexLayerSet->getAvatarAppearance()->getLocalTextureGL((ETextureIndex)getInfo()->mLocalTexture, &image_gl ) )
            {
                if( tex )
                {
                    bool no_alpha_test = getInfo()->mWriteAllChannels;
                    if (no_alpha_test)
                    {
                        gAlphaMaskProgram.setMinimumAlpha(0.f);
                    }

                    LLTexUnit::eTextureAddressMode old_mode = tex->getAddressMode();

                    gGL.getTexUnit(0)->bind(tex, TRUE);
                    gGL.getTexUnit(0)->setTextureAddressMode(LLTexUnit::TAM_CLAMP);

                    gl_rect_2d_simple_tex( width, height );

                    gGL.getTexUnit(0)->setTextureAddressMode(old_mode);
                    gGL.getTexUnit(0)->unbind(LLTexUnit::TT_TEXTURE);
                    if (no_alpha_test)
                    {
                        gAlphaMaskProgram.setMinimumAlpha(0.004f);
                    }
                }
            }
//          else
//          {
//              success = FALSE;
//          }
        }
    }

    if( !getInfo()->mStaticImageFileName.empty() )
    {
        {
            LLGLTexture* tex = LLTexLayerStaticImageList::getInstance()->getTexture(getInfo()->mStaticImageFileName, getInfo()->mStaticImageIsMask);
            if( tex )
            {
                gGL.getTexUnit(0)->bind(tex, TRUE);
                gl_rect_2d_simple_tex( width, height );
                gGL.getTexUnit(0)->unbind(LLTexUnit::TT_TEXTURE);
            }
            else
            {
                success = FALSE;
            }
        }
    }

    if(((-1 == getInfo()->mLocalTexture) ||
         getInfo()->mUseLocalTextureAlphaOnly) &&
        getInfo()->mStaticImageFileName.empty() &&
        color_specified )
    {
        gAlphaMaskProgram.setMinimumAlpha(0.000f);

        gGL.getTexUnit(0)->unbind(LLTexUnit::TT_TEXTURE);
        gGL.color4fv( net_color.mV );
        gl_rect_2d_simple( width, height );
        gAlphaMaskProgram.setMinimumAlpha(0.004f);
    }

    if( alpha_mask_specified || getInfo()->mWriteAllChannels )
    {
        // Restore standard blend func value
        gGL.flush();
        gGL.setSceneBlendType(LLRender::BT_ALPHA);
        stop_glerror();
    }

    if( !success )
    {
        LL_INFOS() << "LLTexLayer::render() partial: " << getInfo()->mName << LL_ENDL;
    }
    return success;
}

const U8*   LLTexLayer::getAlphaData() const
{
    LLCRC alpha_mask_crc;
    const LLUUID& uuid = getUUID();
    alpha_mask_crc.update((U8*)(&uuid.mData), UUID_BYTES);

    for (const LLTexLayerParamAlpha* param : mParamAlphaList)
    {
        // MULTI-WEARABLE: verify visual parameters used here
        F32 param_weight = param->getWeight();
        alpha_mask_crc.update((U8*)&param_weight, sizeof(F32));
    }

    U32 cache_index = alpha_mask_crc.getCRC();

    alpha_cache_t::const_iterator iter2 = mAlphaCache.find(cache_index);
    return (iter2 == mAlphaCache.end()) ? 0 : iter2->second;
}

BOOL LLTexLayer::findNetColor(LLColor4* net_color) const
{
    // Color is either:
    //  * one or more color parameters (weighted colors)  (which may make use of a global color or fixed color)
    //  * a reference to a global color
    //  * a fixed color with non-zero alpha
    //  * opaque white (the default)

    if( !mParamColorList.empty() )
    {
        if( !getGlobalColor().empty() )
        {
            net_color->setVec( mTexLayerSet->getAvatarAppearance()->getGlobalColor( getInfo()->mGlobalColor ) );
        }
        else if (getInfo()->mFixedColor.mV[VW])
        {
            net_color->setVec( getInfo()->mFixedColor );
        }
        else
        {
            net_color->setVec( 0.f, 0.f, 0.f, 0.f );
        }

        calculateTexLayerColor(mParamColorList, *net_color);
        return TRUE;
    }

    if( !getGlobalColor().empty() )
    {
        net_color->setVec( mTexLayerSet->getAvatarAppearance()->getGlobalColor( getGlobalColor() ) );
        return TRUE;
    }

    if( getInfo()->mFixedColor.mV[VW] )
    {
        net_color->setVec( getInfo()->mFixedColor );
        return TRUE;
    }

    net_color->setToWhite();

    return FALSE; // No need to draw a separate colored polygon
}

BOOL LLTexLayer::blendAlphaTexture(S32 x, S32 y, S32 width, S32 height)
{
    BOOL success = TRUE;

    gGL.flush();

    if( !getInfo()->mStaticImageFileName.empty() )
    {
        LLGLTexture* tex = LLTexLayerStaticImageList::getInstance()->getTexture( getInfo()->mStaticImageFileName, getInfo()->mStaticImageIsMask );
        if( tex )
        {
            gAlphaMaskProgram.setMinimumAlpha(0.f);
            gGL.getTexUnit(0)->bind(tex, TRUE);
            gl_rect_2d_simple_tex( width, height );
            gGL.getTexUnit(0)->unbind(LLTexUnit::TT_TEXTURE);
            gAlphaMaskProgram.setMinimumAlpha(0.004f);
        }
        else
        {
            success = FALSE;
        }
    }
    else
    {
        if (getInfo()->mLocalTexture >=0 && getInfo()->mLocalTexture < TEX_NUM_INDICES)
        {
            LLGLTexture* tex = mLocalTextureObject->getImage();
            if (tex)
            {
                gAlphaMaskProgram.setMinimumAlpha(0.f);
                gGL.getTexUnit(0)->bind(tex);
                gl_rect_2d_simple_tex( width, height );
                gGL.getTexUnit(0)->unbind(LLTexUnit::TT_TEXTURE);
                gAlphaMaskProgram.setMinimumAlpha(0.004f);
            }
        }
    }

    return success;
}

/*virtual*/ void LLTexLayer::gatherAlphaMasks(U8 *data, S32 originX, S32 originY, S32 width, S32 height, LLRenderTarget* bound_target)
{
    addAlphaMask(data, originX, originY, width, height, bound_target);
}

void LLTexLayer::renderMorphMasks(S32 x, S32 y, S32 width, S32 height, const LLColor4 &layer_color, LLRenderTarget* bound_target, bool force_render)
{
    if (!force_render && !hasMorph())
    {
        LL_DEBUGS() << "skipping renderMorphMasks for " << getUUID() << LL_ENDL;
        return;
    }
    LL_PROFILE_ZONE_SCOPED;
    BOOL success = TRUE;

    llassert( !mParamAlphaList.empty() );

    gAlphaMaskProgram.setMinimumAlpha(0.f);
    gGL.setColorMask(false, true);

    LLTexLayerParamAlpha* first_param = *mParamAlphaList.begin();
    // Note: if the first param is a mulitply, multiply against the current buffer's alpha
    if( !first_param || !first_param->getMultiplyBlend() )
    {
        gGL.getTexUnit(0)->unbind(LLTexUnit::TT_TEXTURE);

        // Clear the alpha
        gGL.flush();
        gGL.setSceneBlendType(LLRender::BT_REPLACE);

        gGL.color4f( 0.f, 0.f, 0.f, 0.f );
        gl_rect_2d_simple( width, height );
    }

    // Accumulate alphas
    gGL.color4f( 1.f, 1.f, 1.f, 1.f );
    for (LLTexLayerParamAlpha* param : mParamAlphaList)
    {
        success &= param->render( x, y, width, height );
        if (!success && !force_render)
        {
            LL_DEBUGS() << "Failed to render param " << param->getID() << " ; skipping morph mask." << LL_ENDL;
            return;
        }
    }

    // Approximates a min() function
    gGL.flush();
    gGL.setSceneBlendType(LLRender::BT_MULT_ALPHA);

    // Accumulate the alpha component of the texture
    if( getInfo()->mLocalTexture != -1 )
    {
        LLGLTexture* tex = mLocalTextureObject->getImage();
        if( tex && (tex->getComponents() == 4) )
        {
            LLTexUnit::eTextureAddressMode old_mode = tex->getAddressMode();

            gGL.getTexUnit(0)->bind(tex, TRUE);
            gGL.getTexUnit(0)->setTextureAddressMode(LLTexUnit::TAM_CLAMP);

            gl_rect_2d_simple_tex( width, height );

            gGL.getTexUnit(0)->setTextureAddressMode(old_mode);
            gGL.getTexUnit(0)->unbind(LLTexUnit::TT_TEXTURE);
        }
    }

    if( !getInfo()->mStaticImageFileName.empty() && getInfo()->mStaticImageIsMask )
    {
        LLGLTexture* tex = LLTexLayerStaticImageList::getInstance()->getTexture(getInfo()->mStaticImageFileName, getInfo()->mStaticImageIsMask);
        if( tex )
        {
            if( (tex->getComponents() == 4) || (tex->getComponents() == 1) )
            {
                gGL.getTexUnit(0)->bind(tex, TRUE);
                gl_rect_2d_simple_tex( width, height );
                gGL.getTexUnit(0)->unbind(LLTexUnit::TT_TEXTURE);
            }
            else
            {
                LL_WARNS() << "Skipping rendering of " << getInfo()->mStaticImageFileName
                        << "; expected 1 or 4 components." << LL_ENDL;
            }
        }
    }

    // Draw a rectangle with the layer color to multiply the alpha by that color's alpha.
    // Note: we're still using gGL.blendFunc( GL_DST_ALPHA, GL_ZERO );
    if ( !is_approx_equal(layer_color.mV[VW], 1.f) )
    {
        gGL.getTexUnit(0)->unbind(LLTexUnit::TT_TEXTURE);
        gGL.color4fv(layer_color.mV);
        gl_rect_2d_simple( width, height );
    }

    gAlphaMaskProgram.setMinimumAlpha(0.004f);

    LLGLSUIDefault gls_ui;

    gGL.setColorMask(true, true);

    if (hasMorph() && success)
    {
        LLCRC alpha_mask_crc;
        const LLUUID& uuid = getUUID();
        alpha_mask_crc.update((U8*)(&uuid.mData), UUID_BYTES);

        for (const LLTexLayerParamAlpha* param : mParamAlphaList)
        {
            F32 param_weight = param->getWeight();
            alpha_mask_crc.update((U8*)&param_weight, sizeof(F32));
        }

        U32 cache_index = alpha_mask_crc.getCRC();
        U8* alpha_data = NULL;
                // We believe we need to generate morph masks, do not assume that the cached version is accurate.
                // We can get bad morph masks during login, on minimize, and occasional gl errors.
                // We should only be doing this when we believe something has changed with respect to the user's appearance.
        {
                       LL_DEBUGS("Avatar") << "gl alpha cache of morph mask not found, doing readback: " << getName() << LL_ENDL;
                        // clear out a slot if we have filled our cache
            S32 max_cache_entries = getTexLayerSet()->getAvatarAppearance()->isSelf() ? 4 : 1;
            while ((S32)mAlphaCache.size() >= max_cache_entries)
            {
                alpha_cache_t::iterator iter2 = mAlphaCache.begin(); // arbitrarily grab the first entry
                alpha_data = iter2->second;
                ll_aligned_free_32(alpha_data);
                mAlphaCache.erase(iter2);
            }

            // GPUs tend to be very uptight about memory alignment as the DMA used to convey
            // said data to the card works better when well-aligned so plain old default-aligned heap mem is a no-no
            //new U8[width * height];
            size_t bytes_per_pixel = 1; // unsigned byte alpha channel only...
            size_t row_size        = (width + 3) & ~0x3; // OpenGL 4-byte row align (even for things < 4 bpp...)
            size_t pixels          = (row_size * height);
            size_t mem_size        = pixels * bytes_per_pixel;

            alpha_data = (U8*)ll_aligned_malloc_32(mem_size);

            bool skip_readback = LLRender::sNsightDebugSupport; // nSight doesn't support use of glReadPixels

            if (!skip_readback)
            {
                if (gGLManager.mIsIntel)
                { // work-around for broken intel drivers which cannot do glReadPixels on an RGBA FBO
<<<<<<< HEAD
                    // returning only the alpha portion without locking up downstream 

                    // <FS:ND> glGetTexImagec will copy the whole texture, which might be   greater than width*height
                    // Also what about the shenanigans with  passing bound_target around everywhere rather than use LLRenderTarget::getCurrentBoundTarget
                    // Sometimes it also does happen that bound_target == nullptr but a render target ist bound
                    //
                    // U8* temp = (U8*)ll_aligned_malloc_32(mem_size << 2); // allocate same size, but RGBA

                    U32 textureW{}, textureH{};

                    if (bound_target)
                    {
                        textureW = bound_target->getWidth();
                        textureH = bound_target->getHeight();
                    }
                    else if (LLRenderTarget::getCurrentBoundTarget())
                    {
                        textureW = LLRenderTarget::getCurrentBoundTarget()->getWidth();
                        textureH = LLRenderTarget::getCurrentBoundTarget()->getHeight();
                    }
                    // </FS:ND>
=======
                  // returning only the alpha portion without locking up downstream
                    U8* temp = (U8*)ll_aligned_malloc_32(mem_size << 2); // allocate same size, but RGBA
>>>>>>> 38c2a5bd

                    if (bound_target)
                    {
                        gGL.getTexUnit(0)->bind(bound_target);
                    }
                    else
                    {
                        // <FS:ND> Last resort if there is no bound render target
                        // Maybe it would make sense to call
                        // gGL.getTexUnit(0)->bind( LLRenderTarget::getCurrentBoundTarget ) in case  LLRenderTarget::getCurrentBoundTarget != nullptr rather than bindManual(TT_TEXTURE,0)
                        // but seems to be fine without
                        if (!textureW || !textureH)
                        {
                            LLGLint glTemp{};
                            glGetTexLevelParameteriv(LLTexUnit::TT_TEXTURE, 0, GL_TEXTURE_WIDTH, (GLint*)&glTemp);
                            textureW = glTemp;
                            glGetTexLevelParameteriv(LLTexUnit::TT_TEXTURE, 0, GL_TEXTURE_HEIGHT, (GLint*)&glTemp);
                            textureH = glTemp;
                        }
                        // </FS>ND>

                        gGL.getTexUnit(0)->bindManual(LLTexUnit::TT_TEXTURE, 0);
                    }

                    // <FS:ND> Check invariants and allocate memory
                    llassert_always(textureH > 0);
                    llassert_always(textureW > 0);
                    llassert_always(textureH >= height);
                    llassert_always(textureW >= width);
                    llassert_always(x == 0);
                    llassert_always(y == 0);

                    // Not really needed to use aligned_malloc_32 here, but I suppose because we can and why not
                    U8 *temp{ (U8*)ll_aligned_malloc_32(textureW * textureH * 4) };
                    // </FS:ND>

                    glGetTexImage(LLTexUnit::getInternalType(LLTexUnit::TT_TEXTURE), 0, GL_RGBA, GL_UNSIGNED_BYTE, temp);

                    U8* alpha_cursor = alpha_data;
                    U8* pixel        = temp;

                    // <FS:ND> Copy out data. Buffer can be bigger than alpha_cursor, so need to skip pixel

                    // for (int i = 0; i < pixels; i++)
                    // {
                    //    *alpha_cursor++ = pixel[3];
                    //    pixel += 4;
                    // }

                    for (int i = 0; i < height; ++i)
                    {
                        for (int j = 0; j < width; ++j)
                        {
                            *alpha_cursor++ = pixel[3];
                            pixel += 4;
                        }

                        pixel += (textureW - width) * 4;;
                    }
                    // </FS:ND>

                    gGL.getTexUnit(0)->disable();

                    ll_aligned_free_32(temp);
                }
                else
                { // platforms with working drivers...
                    // We just want GL_ALPHA, but that isn't supported in OGL core profile 4.
                    static const size_t TEMP_BYTES_PER_PIXEL = 4;
                    U8* temp_data = (U8*)ll_aligned_malloc_32(mem_size * TEMP_BYTES_PER_PIXEL);
                    glReadPixels(x, y, width, height, GL_RGBA, GL_UNSIGNED_BYTE, temp_data);
                    for (size_t pixel = 0; pixel < pixels; pixel++) {
                        alpha_data[pixel] = temp_data[(pixel * TEMP_BYTES_PER_PIXEL) + 3];
                    }
                    ll_aligned_free_32(temp_data);
                }
            }
            else
            {
                ll_aligned_free_32(alpha_data);
                alpha_data = nullptr;
            }

            mAlphaCache[cache_index] = alpha_data;
        }

        getTexLayerSet()->getAvatarAppearance()->dirtyMesh();

        mMorphMasksValid = TRUE;
        getTexLayerSet()->applyMorphMask(alpha_data, width, height, 1);
    }
}

void LLTexLayer::addAlphaMask(U8 *data, S32 originX, S32 originY, S32 width, S32 height, LLRenderTarget* bound_target)
{
    LL_PROFILE_ZONE_SCOPED;
    S32 size = width * height;
    const U8* alphaData = getAlphaData();
    if (!alphaData && hasAlphaParams())
    {
        LLColor4 net_color;
        findNetColor( &net_color );
        // TODO: eliminate need for layer morph mask valid flag
        invalidateMorphMasks();
        const bool force_render = false;
        renderMorphMasks(originX, originY, width, height, net_color, bound_target, force_render);
        alphaData = getAlphaData();
    }
    if (alphaData)
    {
        for( S32 i = 0; i < size; i++ )
        {
            U8 curAlpha = data[i];
            U16 resultAlpha = curAlpha;
            resultAlpha *= ( ((U16)alphaData[i]) + 1);
            resultAlpha = resultAlpha >> 8;
            data[i] = (U8)resultAlpha;
        }
    }
}

/*virtual*/ BOOL LLTexLayer::isInvisibleAlphaMask() const
{
    if (mLocalTextureObject)
    {
        if (mLocalTextureObject->getID() == IMG_INVISIBLE)
        {
            return TRUE;
        }
    }

    return FALSE;
}

LLUUID LLTexLayer::getUUID() const
{
    LLUUID uuid;
    if( getInfo()->mLocalTexture != -1 )
    {
            LLGLTexture* tex = mLocalTextureObject->getImage();
            if (tex)
            {
                uuid = mLocalTextureObject->getID();
            }
    }
    if( !getInfo()->mStaticImageFileName.empty() )
    {
            LLGLTexture* tex = LLTexLayerStaticImageList::getInstance()->getTexture(getInfo()->mStaticImageFileName, getInfo()->mStaticImageIsMask);
            if( tex )
            {
                uuid = tex->getID();
            }
    }
    return uuid;
}


//-----------------------------------------------------------------------------
// LLTexLayerTemplate
// A single texture layer, consisting of:
//      * color, consisting of either
//          * one or more color parameters (weighted colors)
//          * a reference to a global color
//          * a fixed color with non-zero alpha
//          * opaque white (the default)
//      * (optional) a texture defined by either
//          * a GUID
//          * a texture entry index (TE)
//      * (optional) one or more alpha parameters (weighted alpha textures)
//-----------------------------------------------------------------------------
LLTexLayerTemplate::LLTexLayerTemplate(LLTexLayerSet* layer_set, LLAvatarAppearance* const appearance) :
    LLTexLayerInterface(layer_set),
    mAvatarAppearance( appearance )
{
}

LLTexLayerTemplate::LLTexLayerTemplate(const LLTexLayerTemplate &layer) :
    LLTexLayerInterface(layer),
    mAvatarAppearance(layer.getAvatarAppearance())
{
}

LLTexLayerTemplate::~LLTexLayerTemplate()
{
}

//-----------------------------------------------------------------------------
// setInfo
//-----------------------------------------------------------------------------

/*virtual*/ BOOL LLTexLayerTemplate::setInfo(const LLTexLayerInfo* info, LLWearable* wearable  )
{
    return LLTexLayerInterface::setInfo(info, wearable);
}

U32 LLTexLayerTemplate::updateWearableCache() const
{
    mWearableCache.clear();

    LLWearableType::EType wearable_type = getWearableType();
    if (LLWearableType::WT_INVALID == wearable_type)
    {
        //this isn't a cloneable layer
        return 0;
    }
    U32 num_wearables = getAvatarAppearance()->getWearableData()->getWearableCount(wearable_type);
    U32 added = 0;
    for (U32 i = 0; i < num_wearables; i++)
    {
        LLWearable*  wearable = getAvatarAppearance()->getWearableData()->getWearable(wearable_type, i);
        if (!wearable)
        {
            continue;
        }
        mWearableCache.push_back(wearable);
        added++;
    }
    return added;
}
LLTexLayer* LLTexLayerTemplate::getLayer(U32 i) const
{
    if (mWearableCache.size() <= i)
    {
        return NULL;
    }
    LLWearable *wearable = mWearableCache[i];
    LLLocalTextureObject *lto = NULL;
    LLTexLayer *layer = NULL;
    if (wearable)
    {
         lto = wearable->getLocalTextureObject(mInfo->mLocalTexture);
    }
    if (lto)
    {
        layer = lto->getTexLayer(getName());
    }
    return layer;
}

/*virtual*/ BOOL LLTexLayerTemplate::render(S32 x, S32 y, S32 width, S32 height, LLRenderTarget* bound_target)
{
    if(!mInfo)
    {
        return FALSE ;
    }

    BOOL success = TRUE;
    updateWearableCache();
    for (LLWearable* wearable : mWearableCache)
    {
        LLLocalTextureObject *lto = NULL;
        LLTexLayer *layer = NULL;
        if (wearable)
        {
            lto = wearable->getLocalTextureObject(mInfo->mLocalTexture);
        }
        if (lto)
        {
            layer = lto->getTexLayer(getName());
        }
        if (layer)
        {
            wearable->writeToAvatar(mAvatarAppearance);
            layer->setLTO(lto);
            success &= layer->render(x, y, width, height, bound_target);
        }
    }

    return success;
}

/*virtual*/ BOOL LLTexLayerTemplate::blendAlphaTexture( S32 x, S32 y, S32 width, S32 height) // Multiplies a single alpha texture against the frame buffer
{
    BOOL success = TRUE;
    U32 num_wearables = updateWearableCache();
    for (U32 i = 0; i < num_wearables; i++)
    {
        LLTexLayer *layer = getLayer(i);
        if (layer)
        {
            success &= layer->blendAlphaTexture(x,y,width,height);
        }
    }
    return success;
}

/*virtual*/ void LLTexLayerTemplate::gatherAlphaMasks(U8 *data, S32 originX, S32 originY, S32 width, S32 height, LLRenderTarget* bound_target)
{
    U32 num_wearables = updateWearableCache();
    U32 i = num_wearables - 1; // For rendering morph masks, we only want to use the top wearable
    LLTexLayer *layer = getLayer(i);
    if (layer)
    {
        layer->addAlphaMask(data, originX, originY, width, height, bound_target);
    }
}

/*virtual*/ void LLTexLayerTemplate::setHasMorph(BOOL newval)
{
    mHasMorph = newval;
    U32 num_wearables = updateWearableCache();
    for (U32 i = 0; i < num_wearables; i++)
    {
        LLTexLayer *layer = getLayer(i);
        if (layer)
        {
            layer->setHasMorph(newval);
        }
    }
}

/*virtual*/ void LLTexLayerTemplate::deleteCaches()
{
    U32 num_wearables = updateWearableCache();
    for (U32 i = 0; i < num_wearables; i++)
    {
        LLTexLayer *layer = getLayer(i);
        if (layer)
        {
            layer->deleteCaches();
        }
    }
}

/*virtual*/ BOOL LLTexLayerTemplate::isInvisibleAlphaMask() const
{
    U32 num_wearables = updateWearableCache();
    for (U32 i = 0; i < num_wearables; i++)
    {
        LLTexLayer *layer = getLayer(i);
        if (layer)
        {
             if (layer->isInvisibleAlphaMask())
             {
                 return TRUE;
             }
        }
    }

    return FALSE;
}


//-----------------------------------------------------------------------------
// finds a specific layer based on a passed in name
//-----------------------------------------------------------------------------
LLTexLayerInterface*  LLTexLayerSet::findLayerByName(const std::string& name)
{
    for (LLTexLayerInterface* layer : mLayerList)
    {
        if (layer->getName() == name)
        {
            return layer;
        }
    }
    for (LLTexLayerInterface* layer : mMaskLayerList)
    {
        if (layer->getName() == name)
        {
            return layer;
        }
    }
    return NULL;
}

void LLTexLayerSet::cloneTemplates(LLLocalTextureObject *lto, LLAvatarAppearanceDefines::ETextureIndex tex_index, LLWearable *wearable)
{
    // initialize all texlayers with this texture type for this LTO
    for(LLTexLayerInterface* layer : mLayerList)
    {
        LLTexLayerTemplate* layer_template = (LLTexLayerTemplate*)layer;
        if (layer_template->getInfo()->getLocalTexture() == (S32)tex_index)
        {
            lto->addTexLayer(layer_template, wearable);
        }
    }
    for(LLTexLayerInterface* layer : mMaskLayerList)
    {
        LLTexLayerTemplate* layer_template = (LLTexLayerTemplate*)layer;
        if (layer_template->getInfo()->getLocalTexture() == (S32)tex_index)
        {
            lto->addTexLayer(layer_template, wearable);
        }
    }
}
//-----------------------------------------------------------------------------
// LLTexLayerStaticImageList
//-----------------------------------------------------------------------------

LLTexLayerStaticImageList::LLTexLayerStaticImageList() :
    mGLBytes(0),
    mTGABytes(0),
    mImageNames(16384)
{
}

LLTexLayerStaticImageList::~LLTexLayerStaticImageList()
{
    deleteCachedImages();
}

void LLTexLayerStaticImageList::dumpByteCount() const
{
    LL_INFOS() << "Avatar Static Textures " <<
        "KB GL:" << (mGLBytes / 1024) <<
        "KB TGA:" << (mTGABytes / 1024) << "KB" << LL_ENDL;
}

void LLTexLayerStaticImageList::deleteCachedImages()
{
<<<<<<< HEAD
	if( mGLBytes || mTGABytes )
	{
		//LL_INFOS() << "Clearing Static Textures " <<
		//	"KB GL:" << (mGLBytes / 1024) <<
		//	"KB TGA:" << (mTGABytes / 1024) << "KB" << LL_ENDL;
=======
    if( mGLBytes || mTGABytes )
    {
        LL_INFOS() << "Clearing Static Textures " <<
            "KB GL:" << (mGLBytes / 1024) <<
            "KB TGA:" << (mTGABytes / 1024) << "KB" << LL_ENDL;

        //mStaticImageLists uses LLPointers, clear() will cause deletion
>>>>>>> 38c2a5bd

        mStaticImageListTGA.clear();
        mStaticImageList.clear();

        mGLBytes = 0;
        mTGABytes = 0;
    }
}

// Note: in general, for a given image image we'll call either getImageTga() or getTexture().
// We call getImageTga() if the image is used as an alpha gradient.
// Otherwise, we call getTexture()

// Returns an LLImageTGA that contains the encoded data from a tga file named file_name.
// Caches the result to speed identical subsequent requests.
LLImageTGA* LLTexLayerStaticImageList::getImageTGA(const std::string& file_name)
{
    LL_PROFILE_ZONE_SCOPED;
    const char *namekey = mImageNames.addString(file_name);
    image_tga_map_t::const_iterator iter = mStaticImageListTGA.find(namekey);
    if( iter != mStaticImageListTGA.end() )
    {
        return iter->second;
    }
    else
    {
        std::string path;
        path = gDirUtilp->getExpandedFilename(LL_PATH_CHARACTER,file_name);
        LLPointer<LLImageTGA> image_tga = new LLImageTGA( path );
        if( image_tga->getDataSize() > 0 )
        {
            mStaticImageListTGA[ namekey ] = image_tga;
            mTGABytes += image_tga->getDataSize();
            return image_tga;
        }
        else
        {
            return NULL;
        }
    }
}

// Returns a GL Image (without a backing ImageRaw) that contains the decoded data from a tga file named file_name.
// Caches the result to speed identical subsequent requests.
LLGLTexture* LLTexLayerStaticImageList::getTexture(const std::string& file_name, BOOL is_mask)
{
    LL_PROFILE_ZONE_SCOPED;
    LLPointer<LLGLTexture> tex;
    const char *namekey = mImageNames.addString(file_name);

    texture_map_t::const_iterator iter = mStaticImageList.find(namekey);
    if( iter != mStaticImageList.end() )
    {
        tex = iter->second;
    }
    else
    {
        llassert(gTextureManagerBridgep);
        tex = gTextureManagerBridgep->getLocalTexture( FALSE );
        LLPointer<LLImageRaw> image_raw = new LLImageRaw;
        if( loadImageRaw( file_name, image_raw ) )
        {
            if( (image_raw->getComponents() == 1) && is_mask )
            {
                // Convert grayscale alpha masks from single channel into RGBA.
                // Fill RGB with black to allow fixed function gl calls
                // to match shader implementation.
                LLPointer<LLImageRaw> alpha_image_raw = image_raw;
                image_raw = new LLImageRaw(image_raw->getWidth(),
                                           image_raw->getHeight(),
                                           4);

                image_raw->copyUnscaledAlphaMask(alpha_image_raw, LLColor4U::black);
            }
            tex->createGLTexture(0, image_raw, 0, TRUE, LLGLTexture::LOCAL);

            gGL.getTexUnit(0)->bind(tex);
            tex->setAddressMode(LLTexUnit::TAM_CLAMP);

            mStaticImageList [ namekey ] = tex;
            mGLBytes += (S32)tex->getWidth() * tex->getHeight() * tex->getComponents();
        }
        else
        {
            tex = NULL;
        }
    }

    return tex;
}

// Reads a .tga file, decodes it, and puts the decoded data in image_raw.
// Returns TRUE if successful.
BOOL LLTexLayerStaticImageList::loadImageRaw(const std::string& file_name, LLImageRaw* image_raw)
{
    LL_PROFILE_ZONE_SCOPED;
    BOOL success = FALSE;
    std::string path;
    path = gDirUtilp->getExpandedFilename(LL_PATH_CHARACTER,file_name);
    LLPointer<LLImageTGA> image_tga = new LLImageTGA( path );
    if( image_tga->getDataSize() > 0 )
    {
        // Copy data from tga to raw.
        success = image_tga->decode( image_raw );
    }

    return success;
}
<|MERGE_RESOLUTION|>--- conflicted
+++ resolved
@@ -153,14 +153,10 @@
                                      getCompositeWidth(), getCompositeHeight(), bound_target );
     gGL.flush();
 
-<<<<<<< HEAD
-	// <FS:Ansariel> [Legacy Bake]
-	//midRenderTexLayerSet(success);
-	midRenderTexLayerSet(success, bound_target);
-	// </FS:Ansariel> [Legacy Bake]
-=======
-    midRenderTexLayerSet(success);
->>>>>>> 38c2a5bd
+    // <FS:Ansariel> [Legacy Bake]
+    //midRenderTexLayerSet(success);
+    midRenderTexLayerSet(success, bound_target);
+    // </FS:Ansariel> [Legacy Bake]
 
     gAlphaMaskProgram.unbind();
 
@@ -179,21 +175,14 @@
 //-----------------------------------------------------------------------------
 
 LLTexLayerSetInfo::LLTexLayerSetInfo() :
-<<<<<<< HEAD
-	mBodyRegion( "" ),
+    mBodyRegion( "" ),
 // <FS:Beq> FIRE-30020 allow 1024 local bakes (not strictly needed as avatar_lad is required)
-	// mWidth( 512 ),
-	// mHeight( 512 ),
-	mWidth( 1024 ),
-	mHeight( 1024 ),
+    // mWidth( 512 ),
+    // mHeight( 512 ),
+    mWidth( 1024 ),
+    mHeight( 1024 ),
 // </FS:Beq>
-	mClearAlpha( TRUE )
-=======
-    mBodyRegion( "" ),
-    mWidth( 512 ),
-    mHeight( 512 ),
     mClearAlpha( TRUE )
->>>>>>> 38c2a5bd
 {
 }
 
@@ -1449,8 +1438,7 @@
             {
                 if (gGLManager.mIsIntel)
                 { // work-around for broken intel drivers which cannot do glReadPixels on an RGBA FBO
-<<<<<<< HEAD
-                    // returning only the alpha portion without locking up downstream 
+                    // returning only the alpha portion without locking up downstream
 
                     // <FS:ND> glGetTexImagec will copy the whole texture, which might be   greater than width*height
                     // Also what about the shenanigans with  passing bound_target around everywhere rather than use LLRenderTarget::getCurrentBoundTarget
@@ -1471,10 +1459,6 @@
                         textureH = LLRenderTarget::getCurrentBoundTarget()->getHeight();
                     }
                     // </FS:ND>
-=======
-                  // returning only the alpha portion without locking up downstream
-                    U8* temp = (U8*)ll_aligned_malloc_32(mem_size << 2); // allocate same size, but RGBA
->>>>>>> 38c2a5bd
 
                     if (bound_target)
                     {
@@ -1885,21 +1869,13 @@
 
 void LLTexLayerStaticImageList::deleteCachedImages()
 {
-<<<<<<< HEAD
-	if( mGLBytes || mTGABytes )
-	{
-		//LL_INFOS() << "Clearing Static Textures " <<
-		//	"KB GL:" << (mGLBytes / 1024) <<
-		//	"KB TGA:" << (mTGABytes / 1024) << "KB" << LL_ENDL;
-=======
     if( mGLBytes || mTGABytes )
     {
-        LL_INFOS() << "Clearing Static Textures " <<
-            "KB GL:" << (mGLBytes / 1024) <<
-            "KB TGA:" << (mTGABytes / 1024) << "KB" << LL_ENDL;
+        //LL_INFOS() << "Clearing Static Textures " <<
+        //  "KB GL:" << (mGLBytes / 1024) <<
+        //  "KB TGA:" << (mTGABytes / 1024) << "KB" << LL_ENDL;
 
         //mStaticImageLists uses LLPointers, clear() will cause deletion
->>>>>>> 38c2a5bd
 
         mStaticImageListTGA.clear();
         mStaticImageList.clear();
