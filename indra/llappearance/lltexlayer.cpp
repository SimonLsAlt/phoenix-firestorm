/** 
 * @file lltexlayer.cpp
 * @brief A texture layer. Used for avatars.
 *
 * $LicenseInfo:firstyear=2002&license=viewerlgpl$
 * Second Life Viewer Source Code
 * Copyright (C) 2010, Linden Research, Inc.
 * 
 * This library is free software; you can redistribute it and/or
 * modify it under the terms of the GNU Lesser General Public
 * License as published by the Free Software Foundation;
 * version 2.1 of the License only.
 * 
 * This library is distributed in the hope that it will be useful,
 * but WITHOUT ANY WARRANTY; without even the implied warranty of
 * MERCHANTABILITY or FITNESS FOR A PARTICULAR PURPOSE.  See the GNU
 * Lesser General Public License for more details.
 * 
 * You should have received a copy of the GNU Lesser General Public
 * License along with this library; if not, write to the Free Software
 * Foundation, Inc., 51 Franklin Street, Fifth Floor, Boston, MA  02110-1301  USA
 * 
 * Linden Research, Inc., 945 Battery Street, San Francisco, CA  94111  USA
 * $/LicenseInfo$
 */

#include "linden_common.h"

#include "lltexlayer.h"

#include "llavatarappearance.h"
#include "llcrc.h"
#include "llimagej2c.h"
#include "llimagetga.h"
#include "lldir.h"
#include "llvfile.h"
#include "llvfs.h"
#include "lltexlayerparams.h"
#include "lltexturemanagerbridge.h"
#include "lllocaltextureobject.h"
#include "../llui/llui.h"
#include "llwearable.h"
#include "llwearabledata.h"
#include "llvertexbuffer.h"
#include "llviewervisualparam.h"
#include "llfasttimer.h"
#include "llrendertarget.h" // <FS:ND/> For copyContents

//#include "../tools/imdebug/imdebug.h"

using namespace LLAvatarAppearanceDefines;

// runway consolidate
extern std::string self_av_string();

class LLTexLayerInfo
{
	friend class LLTexLayer;
	friend class LLTexLayerTemplate;
	friend class LLTexLayerInterface;
public:
	LLTexLayerInfo();
	~LLTexLayerInfo();

	BOOL parseXml(LLXmlTreeNode* node);
	BOOL createVisualParams(LLAvatarAppearance *appearance);
	BOOL isUserSettable() { return mLocalTexture != -1;	}
	S32  getLocalTexture() const { return mLocalTexture; }
	BOOL getOnlyAlpha() const { return mUseLocalTextureAlphaOnly; }
	std::string getName() const { return mName;	}

private:
	std::string				mName;
	
	BOOL					mWriteAllChannels; // Don't use masking.  Just write RGBA into buffer,
	LLTexLayerInterface::ERenderPass mRenderPass;

	std::string				mGlobalColor;
	LLColor4				mFixedColor;

	S32						mLocalTexture;
	std::string				mStaticImageFileName;
	BOOL					mStaticImageIsMask;
	BOOL					mUseLocalTextureAlphaOnly; // Ignore RGB channels from the input texture.  Use alpha as a mask
	BOOL					mIsVisibilityMask;

	typedef std::vector< std::pair< std::string,BOOL > > morph_name_list_t;
	morph_name_list_t		    mMorphNameList;
	param_color_info_list_t		mParamColorInfoList;
	param_alpha_info_list_t		mParamAlphaInfoList;
};

//-----------------------------------------------------------------------------
// LLTexLayerSetBuffer
// The composite image that a LLViewerTexLayerSet writes to.  Each LLViewerTexLayerSet has one.
//-----------------------------------------------------------------------------

LLTexLayerSetBuffer::LLTexLayerSetBuffer(LLTexLayerSet* const owner) :
	mTexLayerSet(owner)
{
}

LLTexLayerSetBuffer::~LLTexLayerSetBuffer()
{
}

void LLTexLayerSetBuffer::pushProjection() const
{
	gGL.matrixMode(LLRender::MM_PROJECTION);
	gGL.pushMatrix();
	gGL.loadIdentity();
	gGL.ortho(0.0f, getCompositeWidth(), 0.0f, getCompositeHeight(), -1.0f, 1.0f);

	gGL.matrixMode(LLRender::MM_MODELVIEW);
	gGL.pushMatrix();
	gGL.loadIdentity();
}

void LLTexLayerSetBuffer::popProjection() const
{
	gGL.matrixMode(LLRender::MM_PROJECTION);
	gGL.popMatrix();

	gGL.matrixMode(LLRender::MM_MODELVIEW);
	gGL.popMatrix();
}

// virtual
void LLTexLayerSetBuffer::preRenderTexLayerSet()
{
	// Set up an ortho projection
	pushProjection();
}

// virtual
void LLTexLayerSetBuffer::postRenderTexLayerSet(BOOL success)
{
	popProjection();
}

BOOL LLTexLayerSetBuffer::renderTexLayerSet()
{
	// Default color mask for tex layer render
	gGL.setColorMask(true, true);

	BOOL success = TRUE;
	
	bool use_shaders = LLGLSLShader::sNoFixedFunction;

	if (use_shaders)
	{
		gAlphaMaskProgram.bind();
		gAlphaMaskProgram.setMinimumAlpha(0.004f);
	}
	else
	{
		gGL.setAlphaRejectSettings(LLRender::CF_GREATER, 0.00f);
	}

	LLVertexBuffer::unbind();

	// Composite the color data
	LLGLSUIDefault gls_ui;
	success &= mTexLayerSet->render( getCompositeOriginX(), getCompositeOriginY(), 
									 getCompositeWidth(), getCompositeHeight() );
	gGL.flush();

	midRenderTexLayerSet(success);

	if (use_shaders)
	{
		gAlphaMaskProgram.unbind();
	}

	LLVertexBuffer::unbind();
	
	// reset GL state
	gGL.setColorMask(true, true);
	gGL.setSceneBlendType(LLRender::BT_ALPHA);

	return success;
}

//-----------------------------------------------------------------------------
// LLTexLayerSetInfo
// An ordered set of texture layers that get composited into a single texture.
//-----------------------------------------------------------------------------

LLTexLayerSetInfo::LLTexLayerSetInfo() :
	mBodyRegion( "" ),
	mWidth( 512 ),
	mHeight( 512 ),
	mClearAlpha( TRUE )
{
}

LLTexLayerSetInfo::~LLTexLayerSetInfo( )
{
	std::for_each(mLayerInfoList.begin(), mLayerInfoList.end(), DeletePointer());
	mLayerInfoList.clear();
}

BOOL LLTexLayerSetInfo::parseXml(LLXmlTreeNode* node)
{
	llassert( node->hasName( "layer_set" ) );
	if( !node->hasName( "layer_set" ) )
	{
		return FALSE;
	}

	// body_region
	static LLStdStringHandle body_region_string = LLXmlTree::addAttributeString("body_region");
	if( !node->getFastAttributeString( body_region_string, mBodyRegion ) )
	{
		LL_WARNS() << "<layer_set> is missing body_region attribute" << LL_ENDL;
		return FALSE;
	}

	// width, height
	static LLStdStringHandle width_string = LLXmlTree::addAttributeString("width");
	if( !node->getFastAttributeS32( width_string, mWidth ) )
	{
		return FALSE;
	}

	static LLStdStringHandle height_string = LLXmlTree::addAttributeString("height");
	if( !node->getFastAttributeS32( height_string, mHeight ) )
	{
		return FALSE;
	}

	// Optional alpha component to apply after all compositing is complete.
	static LLStdStringHandle alpha_tga_file_string = LLXmlTree::addAttributeString("alpha_tga_file");
	node->getFastAttributeString( alpha_tga_file_string, mStaticAlphaFileName );

	static LLStdStringHandle clear_alpha_string = LLXmlTree::addAttributeString("clear_alpha");
	node->getFastAttributeBOOL( clear_alpha_string, mClearAlpha );

	// <layer>
	for (LLXmlTreeNode* child = node->getChildByName( "layer" );
		 child;
		 child = node->getNextNamedChild())
	{
		LLTexLayerInfo* info = new LLTexLayerInfo();
		if( !info->parseXml( child ))
		{
			delete info;
			return FALSE;
		}
		mLayerInfoList.push_back( info );		
	}
	return TRUE;
}

// creates visual params without generating layersets or layers
void LLTexLayerSetInfo::createVisualParams(LLAvatarAppearance *appearance)
{
	//layer_info_list_t		mLayerInfoList;
	for (layer_info_list_t::iterator layer_iter = mLayerInfoList.begin();
		 layer_iter != mLayerInfoList.end();
		 layer_iter++)
	{
		LLTexLayerInfo *layer_info = *layer_iter;
		layer_info->createVisualParams(appearance);
	}
}

//-----------------------------------------------------------------------------
// LLTexLayerSet
// An ordered set of texture layers that get composited into a single texture.
//-----------------------------------------------------------------------------

BOOL LLTexLayerSet::sHasCaches = FALSE;

LLTexLayerSet::LLTexLayerSet(LLAvatarAppearance* const appearance) :
	mAvatarAppearance( appearance ),
	mIsVisible( TRUE ),
	mBakedTexIndex(LLAvatarAppearanceDefines::BAKED_HEAD),
	mInfo( NULL )
{
}

// virtual
LLTexLayerSet::~LLTexLayerSet()
{
	deleteCaches();
	std::for_each(mLayerList.begin(), mLayerList.end(), DeletePointer());
	mLayerList.clear();

	std::for_each(mMaskLayerList.begin(), mMaskLayerList.end(), DeletePointer());
	mMaskLayerList.clear();
}

//-----------------------------------------------------------------------------
// setInfo
//-----------------------------------------------------------------------------

BOOL LLTexLayerSet::setInfo(const LLTexLayerSetInfo *info)
{
	llassert(mInfo == NULL);
	mInfo = info;
	//mID = info->mID; // No ID

	mLayerList.reserve(info->mLayerInfoList.size());
	for (LLTexLayerSetInfo::layer_info_list_t::const_iterator iter = info->mLayerInfoList.begin(); 
		 iter != info->mLayerInfoList.end(); 
		 iter++)
	{
		LLTexLayerInterface *layer = NULL;
		if ( (*iter)->isUserSettable() )
		{
			layer = new LLTexLayerTemplate( this, getAvatarAppearance() );
		}
		else
		{
			layer = new LLTexLayer(this);
		}
		// this is the first time this layer (of either type) is being created - make sure you add the parameters to the avatar appearance
		if (!layer->setInfo(*iter, NULL))
		{
			mInfo = NULL;
			return FALSE;
		}
		if (!layer->isVisibilityMask())
		{
			mLayerList.push_back( layer );
		}
		else
		{
			mMaskLayerList.push_back(layer);
		}
	}

	requestUpdate();

	stop_glerror();

	return TRUE;
}

#if 0 // obsolete
//-----------------------------------------------------------------------------
// parseData
//-----------------------------------------------------------------------------

BOOL LLTexLayerSet::parseData(LLXmlTreeNode* node)
{
	LLTexLayerSetInfo *info = new LLTexLayerSetInfo;

	if (!info->parseXml(node))
	{
		delete info;
		return FALSE;
	}
	if (!setInfo(info))
	{
		delete info;
		return FALSE;
	}
	return TRUE;
}
#endif

void LLTexLayerSet::deleteCaches()
{
	for( layer_list_t::iterator iter = mLayerList.begin(); iter != mLayerList.end(); iter++ )
	{
		LLTexLayerInterface* layer = *iter;
		layer->deleteCaches();
	}
	for (layer_list_t::iterator iter = mMaskLayerList.begin(); iter != mMaskLayerList.end(); iter++)
	{
		LLTexLayerInterface* layer = *iter;
		layer->deleteCaches();
	}
}


BOOL LLTexLayerSet::render( S32 x, S32 y, S32 width, S32 height )
{
	BOOL success = TRUE;
	mIsVisible = TRUE;

	if (mMaskLayerList.size() > 0)
	{
		for (layer_list_t::iterator iter = mMaskLayerList.begin(); iter != mMaskLayerList.end(); iter++)
		{
			LLTexLayerInterface* layer = *iter;
			if (layer->isInvisibleAlphaMask())
			{
				mIsVisible = FALSE;
			}
		}
	}

	bool use_shaders = LLGLSLShader::sNoFixedFunction;

	LLGLSUIDefault gls_ui;
	LLGLDepthTest gls_depth(GL_FALSE, GL_FALSE);
	gGL.setColorMask(true, true);

	// clear buffer area to ensure we don't pick up UI elements
	{
		gGL.flush();
		LLGLDisable no_alpha(GL_ALPHA_TEST);
		if (use_shaders)
		{
			gAlphaMaskProgram.setMinimumAlpha(0.0f);
		}
		gGL.getTexUnit(0)->unbind(LLTexUnit::TT_TEXTURE);
		gGL.color4f( 0.f, 0.f, 0.f, 1.f );

		gl_rect_2d_simple( width, height );

		gGL.flush();
		if (use_shaders)
		{
			gAlphaMaskProgram.setMinimumAlpha(0.004f);
		}
	}

	if (mIsVisible)
	{
		// composite color layers
		for( layer_list_t::iterator iter = mLayerList.begin(); iter != mLayerList.end(); iter++ )
		{
			LLTexLayerInterface* layer = *iter;
			if (layer->getRenderPass() == LLTexLayer::RP_COLOR)
			{
				gGL.flush();
				success &= layer->render(x, y, width, height);
				gGL.flush();
			}
		}
		
		renderAlphaMaskTextures(x, y, width, height, false);
	
		stop_glerror();
	}
	else
	{
		gGL.flush();

		gGL.setSceneBlendType(LLRender::BT_REPLACE);
		LLGLDisable no_alpha(GL_ALPHA_TEST);
		if (use_shaders)
		{
			gAlphaMaskProgram.setMinimumAlpha(0.f);
		}

		gGL.getTexUnit(0)->unbind(LLTexUnit::TT_TEXTURE);
		gGL.color4f( 0.f, 0.f, 0.f, 0.f );

		gl_rect_2d_simple( width, height );
		gGL.setSceneBlendType(LLRender::BT_ALPHA);

		gGL.flush();
		if (use_shaders)
		{
			gAlphaMaskProgram.setMinimumAlpha(0.004f);
		}
	}

	return success;
}


BOOL LLTexLayerSet::isBodyRegion(const std::string& region) const 
{ 
	return mInfo->mBodyRegion == region; 
}

const std::string LLTexLayerSet::getBodyRegionName() const 
{ 
	return mInfo->mBodyRegion; 
}


// virtual
void LLTexLayerSet::asLLSD(LLSD& sd) const
{
	sd["visible"] = LLSD::Boolean(isVisible());
	LLSD layer_list_sd;
	layer_list_t::const_iterator layer_iter = mLayerList.begin();
	layer_list_t::const_iterator layer_end  = mLayerList.end();
	for(; layer_iter != layer_end; ++layer_iter)
	{
		LLSD layer_sd;
		//LLTexLayerInterface* layer = (*layer_iter);
		//if (layer)
		//{
		//	layer->asLLSD(layer_sd);
		//}
		layer_list_sd.append(layer_sd);
	}
	LLSD mask_list_sd;
	LLSD info_sd;
	sd["layers"] = layer_list_sd;
	sd["masks"] = mask_list_sd;
	sd["info"] = info_sd;
}


void LLTexLayerSet::destroyComposite()
{
	if( mComposite )
	{
		mComposite = NULL;
	}
}

LLTexLayerSetBuffer* LLTexLayerSet::getComposite()
{
	if (!mComposite)
	{
		createComposite();
	}
	return mComposite;
}

const LLTexLayerSetBuffer* LLTexLayerSet::getComposite() const
{
	return mComposite;
}

static LLTrace::BlockTimerStatHandle FTM_GATHER_MORPH_MASK_ALPHA("gatherMorphMaskAlpha");
void LLTexLayerSet::gatherMorphMaskAlpha(U8 *data, S32 origin_x, S32 origin_y, S32 width, S32 height)
{
	LL_RECORD_BLOCK_TIME(FTM_GATHER_MORPH_MASK_ALPHA);
	memset(data, 255, width * height);

	for( layer_list_t::iterator iter = mLayerList.begin(); iter != mLayerList.end(); iter++ )
	{
		LLTexLayerInterface* layer = *iter;
		layer->gatherAlphaMasks(data, origin_x, origin_y, width, height);
	}
	
	// Set alpha back to that of our alpha masks.
	renderAlphaMaskTextures(origin_x, origin_y, width, height, true);
}

static LLTrace::BlockTimerStatHandle FTM_RENDER_ALPHA_MASK_TEXTURES("renderAlphaMaskTextures");
void LLTexLayerSet::renderAlphaMaskTextures(S32 x, S32 y, S32 width, S32 height, bool forceClear)
{
	LL_RECORD_BLOCK_TIME(FTM_RENDER_ALPHA_MASK_TEXTURES);
	const LLTexLayerSetInfo *info = getInfo();
	
	bool use_shaders = LLGLSLShader::sNoFixedFunction;

	gGL.setColorMask(false, true);
	gGL.setSceneBlendType(LLRender::BT_REPLACE);
	
	// (Optionally) replace alpha with a single component image from a tga file.
	if (!info->mStaticAlphaFileName.empty())
	{
		gGL.flush();
		{
			LLGLTexture* tex = LLTexLayerStaticImageList::getInstance()->getTexture(info->mStaticAlphaFileName, TRUE);
			if( tex )
			{
				LLGLSUIDefault gls_ui;
				gGL.getTexUnit(0)->bind(tex);
				gGL.getTexUnit(0)->setTextureBlendType( LLTexUnit::TB_REPLACE );
				gl_rect_2d_simple_tex( width, height );
			}
		}
		gGL.flush();
	}
	else if (forceClear || info->mClearAlpha || (mMaskLayerList.size() > 0))
	{
		// Set the alpha channel to one (clean up after previous blending)
		gGL.flush();
		LLGLDisable no_alpha(GL_ALPHA_TEST);
		if (use_shaders)
		{
			gAlphaMaskProgram.setMinimumAlpha(0.f);
		}
		gGL.getTexUnit(0)->unbind(LLTexUnit::TT_TEXTURE);
		gGL.color4f( 0.f, 0.f, 0.f, 1.f );
		
		gl_rect_2d_simple( width, height );
		
		gGL.flush();
		if (use_shaders)
		{
			gAlphaMaskProgram.setMinimumAlpha(0.004f);
		}
	}
	
	// (Optional) Mask out part of the baked texture with alpha masks
	// will still have an effect even if mClearAlpha is set or the alpha component was replaced
	if (mMaskLayerList.size() > 0)
	{
		gGL.setSceneBlendType(LLRender::BT_MULT_ALPHA);
		gGL.getTexUnit(0)->setTextureBlendType( LLTexUnit::TB_REPLACE );
		for (layer_list_t::iterator iter = mMaskLayerList.begin(); iter != mMaskLayerList.end(); iter++)
		{
			LLTexLayerInterface* layer = *iter;
			gGL.flush();
			layer->blendAlphaTexture(x,y,width, height);
			gGL.flush();
		}
		
	}
	
	gGL.getTexUnit(0)->unbind(LLTexUnit::TT_TEXTURE);
	
	gGL.getTexUnit(0)->setTextureBlendType(LLTexUnit::TB_MULT);
	gGL.setColorMask(true, true);
	gGL.setSceneBlendType(LLRender::BT_ALPHA);
}

void LLTexLayerSet::applyMorphMask(U8* tex_data, S32 width, S32 height, S32 num_components)
{
	mAvatarAppearance->applyMorphMask(tex_data, width, height, num_components, mBakedTexIndex);
}

BOOL LLTexLayerSet::isMorphValid() const
{
	for(layer_list_t::const_iterator iter = mLayerList.begin(); iter != mLayerList.end(); iter++ )
	{
		const LLTexLayerInterface* layer = *iter;
		if (layer && !layer->isMorphValid())
		{
			return FALSE;
		}
	}
	return TRUE;
}

void LLTexLayerSet::invalidateMorphMasks()
{
	for( layer_list_t::iterator iter = mLayerList.begin(); iter != mLayerList.end(); iter++ )
	{
		LLTexLayerInterface* layer = *iter;
		if (layer)
		{
			layer->invalidateMorphMasks();
		}
	}
}


//-----------------------------------------------------------------------------
// LLTexLayerInfo
//-----------------------------------------------------------------------------
LLTexLayerInfo::LLTexLayerInfo() :
	mWriteAllChannels( FALSE ),
	mRenderPass(LLTexLayer::RP_COLOR),
	mFixedColor( 0.f, 0.f, 0.f, 0.f ),
	mLocalTexture( -1 ),
	mStaticImageIsMask( FALSE ),
	mUseLocalTextureAlphaOnly(FALSE),
	mIsVisibilityMask(FALSE)
{
}

LLTexLayerInfo::~LLTexLayerInfo( )
{
	std::for_each(mParamColorInfoList.begin(), mParamColorInfoList.end(), DeletePointer());
	mParamColorInfoList.clear();
	std::for_each(mParamAlphaInfoList.begin(), mParamAlphaInfoList.end(), DeletePointer());
	mParamAlphaInfoList.clear();
}

BOOL LLTexLayerInfo::parseXml(LLXmlTreeNode* node)
{
	llassert( node->hasName( "layer" ) );

	// name attribute
	static LLStdStringHandle name_string = LLXmlTree::addAttributeString("name");
	if( !node->getFastAttributeString( name_string, mName ) )
	{
		return FALSE;
	}
	
	static LLStdStringHandle write_all_channels_string = LLXmlTree::addAttributeString("write_all_channels");
	node->getFastAttributeBOOL( write_all_channels_string, mWriteAllChannels );

	std::string render_pass_name;
	static LLStdStringHandle render_pass_string = LLXmlTree::addAttributeString("render_pass");
	if( node->getFastAttributeString( render_pass_string, render_pass_name ) )
	{
		if( render_pass_name == "bump" )
		{
			mRenderPass = LLTexLayer::RP_BUMP;
		}
	}

	// Note: layers can have either a "global_color" attrib, a "fixed_color" attrib, or a <param_color> child.
	// global color attribute (optional)
	static LLStdStringHandle global_color_string = LLXmlTree::addAttributeString("global_color");
	node->getFastAttributeString( global_color_string, mGlobalColor );

	// Visibility mask (optional)
	BOOL is_visibility;
	static LLStdStringHandle visibility_mask_string = LLXmlTree::addAttributeString("visibility_mask");
	if (node->getFastAttributeBOOL(visibility_mask_string, is_visibility))
	{
		mIsVisibilityMask = is_visibility;
	}

	// color attribute (optional)
	LLColor4U color4u;
	static LLStdStringHandle fixed_color_string = LLXmlTree::addAttributeString("fixed_color");
	if( node->getFastAttributeColor4U( fixed_color_string, color4u ) )
	{
		mFixedColor.setVec( color4u );
	}

		// <texture> optional sub-element
	for (LLXmlTreeNode* texture_node = node->getChildByName( "texture" );
		 texture_node;
		 texture_node = node->getNextNamedChild())
	{
		std::string local_texture_name;
		static LLStdStringHandle tga_file_string = LLXmlTree::addAttributeString("tga_file");
		static LLStdStringHandle local_texture_string = LLXmlTree::addAttributeString("local_texture");
		static LLStdStringHandle file_is_mask_string = LLXmlTree::addAttributeString("file_is_mask");
		static LLStdStringHandle local_texture_alpha_only_string = LLXmlTree::addAttributeString("local_texture_alpha_only");
		if( texture_node->getFastAttributeString( tga_file_string, mStaticImageFileName ) )
		{
			texture_node->getFastAttributeBOOL( file_is_mask_string, mStaticImageIsMask );
		}
		else if (texture_node->getFastAttributeString(local_texture_string, local_texture_name))
		{
			texture_node->getFastAttributeBOOL( local_texture_alpha_only_string, mUseLocalTextureAlphaOnly );

			/* if ("upper_shirt" == local_texture_name)
				mLocalTexture = TEX_UPPER_SHIRT; */
			mLocalTexture = TEX_NUM_INDICES;
			for (LLAvatarAppearanceDictionary::Textures::const_iterator iter = LLAvatarAppearanceDictionary::getInstance()->getTextures().begin();
				 iter != LLAvatarAppearanceDictionary::getInstance()->getTextures().end();
				 iter++)
			{
				const LLAvatarAppearanceDictionary::TextureEntry *texture_dict = iter->second;
				if (local_texture_name == texture_dict->mName)
			{
					mLocalTexture = iter->first;
					break;
			}
			}
			if (mLocalTexture == TEX_NUM_INDICES)
			{
				LL_WARNS() << "<texture> element has invalid local_texture attribute: " << mName << " " << local_texture_name << LL_ENDL;
				return FALSE;
			}
		}
		else	
		{
			LL_WARNS() << "<texture> element is missing a required attribute. " << mName << LL_ENDL;
			return FALSE;
		}
	}

	for (LLXmlTreeNode* maskNode = node->getChildByName( "morph_mask" );
		 maskNode;
		 maskNode = node->getNextNamedChild())
	{
		std::string morph_name;
		static LLStdStringHandle morph_name_string = LLXmlTree::addAttributeString("morph_name");
		if (maskNode->getFastAttributeString(morph_name_string, morph_name))
		{
			BOOL invert = FALSE;
			static LLStdStringHandle invert_string = LLXmlTree::addAttributeString("invert");
			maskNode->getFastAttributeBOOL(invert_string, invert);			
			mMorphNameList.push_back(std::pair<std::string,BOOL>(morph_name,invert));
		}
	}

	// <param> optional sub-element (color or alpha params)
	for (LLXmlTreeNode* child = node->getChildByName( "param" );
		 child;
		 child = node->getNextNamedChild())
	{
		if( child->getChildByName( "param_color" ) )
		{
			// <param><param_color/></param>
			LLTexLayerParamColorInfo* info = new LLTexLayerParamColorInfo();
			if (!info->parseXml(child))
			{
				delete info;
				return FALSE;
			}
			mParamColorInfoList.push_back(info);
		}
		else if( child->getChildByName( "param_alpha" ) )
		{
			// <param><param_alpha/></param>
			LLTexLayerParamAlphaInfo* info = new LLTexLayerParamAlphaInfo( );
			if (!info->parseXml(child))
			{
				delete info;
				return FALSE;
			}
 			mParamAlphaInfoList.push_back(info);
		}
	}
	
	return TRUE;
}

BOOL LLTexLayerInfo::createVisualParams(LLAvatarAppearance *appearance)
{
	BOOL success = TRUE;
	for (param_color_info_list_t::iterator color_info_iter = mParamColorInfoList.begin();
		 color_info_iter != mParamColorInfoList.end();
		 color_info_iter++)
	{
		LLTexLayerParamColorInfo * color_info = *color_info_iter;
		LLTexLayerParamColor* param_color = new LLTexLayerParamColor(appearance);
		if (!param_color->setInfo(color_info, TRUE))
		{
			LL_WARNS() << "NULL TexLayer Color Param could not be added to visual param list. Deleting." << LL_ENDL;
			delete param_color;
			success = FALSE;
		}
	}

	for (param_alpha_info_list_t::iterator alpha_info_iter = mParamAlphaInfoList.begin();
		 alpha_info_iter != mParamAlphaInfoList.end();
		 alpha_info_iter++)
	{
		LLTexLayerParamAlphaInfo * alpha_info = *alpha_info_iter;
		LLTexLayerParamAlpha* param_alpha = new LLTexLayerParamAlpha(appearance);
		if (!param_alpha->setInfo(alpha_info, TRUE))
		{
			LL_WARNS() << "NULL TexLayer Alpha Param could not be added to visual param list. Deleting." << LL_ENDL;
			delete param_alpha;
			success = FALSE;
		}
	}

	return success;
}

LLTexLayerInterface::LLTexLayerInterface(LLTexLayerSet* const layer_set):
	mTexLayerSet( layer_set ),
	mMorphMasksValid( FALSE ),
	mInfo(NULL),
	mHasMorph(FALSE)
{
}

LLTexLayerInterface::LLTexLayerInterface(const LLTexLayerInterface &layer, LLWearable *wearable):
	mTexLayerSet( layer.mTexLayerSet ),
	mInfo(NULL)
{
	// don't add visual params for cloned layers
	setInfo(layer.getInfo(), wearable);

	mHasMorph = layer.mHasMorph;
}

BOOL LLTexLayerInterface::setInfo(const LLTexLayerInfo *info, LLWearable* wearable  ) // This sets mInfo and calls initialization functions
{
	// setInfo should only be called once. Code is not robust enough to handle redefinition of a texlayer.
	// Not a critical warning, but could be useful for debugging later issues. -Nyx
	if (mInfo != NULL) 
	{
			LL_WARNS() << "mInfo != NULL" << LL_ENDL;
	}
	mInfo = info;
	//mID = info->mID; // No ID

	mParamColorList.reserve(mInfo->mParamColorInfoList.size());
	for (param_color_info_list_t::const_iterator iter = mInfo->mParamColorInfoList.begin(); 
		 iter != mInfo->mParamColorInfoList.end(); 
		 iter++)
	{
		LLTexLayerParamColor* param_color;
		if (!wearable)
			{
				param_color = new LLTexLayerParamColor(this);
				if (!param_color->setInfo(*iter, TRUE))
				{
					mInfo = NULL;
					return FALSE;
				}
			}
			else
			{
				param_color = (LLTexLayerParamColor*)wearable->getVisualParam((*iter)->getID());
				if (!param_color)
				{
					mInfo = NULL;
					return FALSE;
				}
			}
			mParamColorList.push_back( param_color );
		}

	mParamAlphaList.reserve(mInfo->mParamAlphaInfoList.size());
	for (param_alpha_info_list_t::const_iterator iter = mInfo->mParamAlphaInfoList.begin(); 
		 iter != mInfo->mParamAlphaInfoList.end(); 
		 iter++)
		{
			LLTexLayerParamAlpha* param_alpha;
			if (!wearable)
			{
				param_alpha = new LLTexLayerParamAlpha( this );
				if (!param_alpha->setInfo(*iter, TRUE))
				{
					mInfo = NULL;
					return FALSE;
				}
			}
			else
			{
				param_alpha = (LLTexLayerParamAlpha*) wearable->getVisualParam((*iter)->getID());
				if (!param_alpha)
				{
					mInfo = NULL;
					return FALSE;
				}
			}
			mParamAlphaList.push_back( param_alpha );
		}

	return TRUE;
}

/*virtual*/ void LLTexLayerInterface::requestUpdate()
{
	mTexLayerSet->requestUpdate();
}

const std::string& LLTexLayerInterface::getName() const
{
	return mInfo->mName; 
}

ETextureIndex LLTexLayerInterface::getLocalTextureIndex() const
{
	return (ETextureIndex) mInfo->mLocalTexture;
}

LLWearableType::EType LLTexLayerInterface::getWearableType() const
{
	ETextureIndex te = getLocalTextureIndex();
	if (TEX_INVALID == te)
	{
		LLWearableType::EType type = LLWearableType::WT_INVALID;
		param_color_list_t::const_iterator color_iter = mParamColorList.begin();
		param_alpha_list_t::const_iterator alpha_iter = mParamAlphaList.begin();

		for (; color_iter != mParamColorList.end(); color_iter++)
		{
			LLTexLayerParamColor* param = *color_iter;
			if (param) 
			{
				LLWearableType::EType new_type = (LLWearableType::EType)param->getWearableType();
				if (new_type != LLWearableType::WT_INVALID && new_type != type) 
				{
					if (type != LLWearableType::WT_INVALID) 
					{
						return LLWearableType::WT_INVALID;
					}
					type = new_type;
				}
			}
		}

		for (; alpha_iter != mParamAlphaList.end(); alpha_iter++)
		{
			LLTexLayerParamAlpha* param = *alpha_iter;
			if (param) 
			{
				LLWearableType::EType new_type = (LLWearableType::EType)param->getWearableType();
				if (new_type != LLWearableType::WT_INVALID && new_type != type) 
				{
					if (type != LLWearableType::WT_INVALID) 
					{
						return LLWearableType::WT_INVALID;
					}
					type = new_type;
				}
			}
		}

		return type;
	}
	return LLAvatarAppearanceDictionary::getTEWearableType(te);
}

LLTexLayerInterface::ERenderPass LLTexLayerInterface::getRenderPass() const
{
	return mInfo->mRenderPass; 
}

const std::string& LLTexLayerInterface::getGlobalColor() const
{
	return mInfo->mGlobalColor; 
}

BOOL LLTexLayerInterface::isVisibilityMask() const
{
	return mInfo->mIsVisibilityMask;
}

void LLTexLayerInterface::invalidateMorphMasks()
{
	mMorphMasksValid = FALSE;
}

LLViewerVisualParam* LLTexLayerInterface::getVisualParamPtr(S32 index) const
{
	LLViewerVisualParam *result = NULL;
	for (param_color_list_t::const_iterator color_iter = mParamColorList.begin(); color_iter != mParamColorList.end() && !result; ++color_iter)
	{
		if ((*color_iter)->getID() == index)
		{
			result = *color_iter;
		}
	}
	for (param_alpha_list_t::const_iterator alpha_iter = mParamAlphaList.begin(); alpha_iter != mParamAlphaList.end() && !result; ++alpha_iter)
	{
		if ((*alpha_iter)->getID() == index)
		{
			result = *alpha_iter;
		}
	}

	return result;
}

//-----------------------------------------------------------------------------
// LLTexLayer
// A single texture layer, consisting of:
//		* color, consisting of either
//			* one or more color parameters (weighted colors)
//			* a reference to a global color
//			* a fixed color with non-zero alpha
//			* opaque white (the default)
//		* (optional) a texture defined by either
//			* a GUID
//			* a texture entry index (TE)
//		* (optional) one or more alpha parameters (weighted alpha textures)
//-----------------------------------------------------------------------------
LLTexLayer::LLTexLayer(LLTexLayerSet* const layer_set) :
	LLTexLayerInterface( layer_set ),
	mLocalTextureObject(NULL)
{
}

LLTexLayer::LLTexLayer(const LLTexLayer &layer, LLWearable *wearable) :
	LLTexLayerInterface( layer, wearable ),
	mLocalTextureObject(NULL)
{
}

LLTexLayer::LLTexLayer(const LLTexLayerTemplate &layer_template, LLLocalTextureObject *lto, LLWearable *wearable) :
	LLTexLayerInterface( layer_template, wearable ),
	mLocalTextureObject(lto)
{
}

LLTexLayer::~LLTexLayer()
{
	// mParamAlphaList and mParamColorList are LLViewerVisualParam's and get
	// deleted with ~LLCharacter()
	//std::for_each(mParamAlphaList.begin(), mParamAlphaList.end(), DeletePointer());
	//std::for_each(mParamColorList.begin(), mParamColorList.end(), DeletePointer());
	
	for( alpha_cache_t::iterator iter = mAlphaCache.begin();
		 iter != mAlphaCache.end(); iter++ )
	{
		U8* alpha_data = iter->second;
		ll_aligned_free_32(alpha_data);
	}

}

void LLTexLayer::asLLSD(LLSD& sd) const
{
	// *TODO: Finish
	sd["id"] = getUUID();
}

//-----------------------------------------------------------------------------
// setInfo
//-----------------------------------------------------------------------------

BOOL LLTexLayer::setInfo(const LLTexLayerInfo* info, LLWearable* wearable  )
{
	return LLTexLayerInterface::setInfo(info, wearable);
}

//static 
void LLTexLayer::calculateTexLayerColor(const param_color_list_t &param_list, LLColor4 &net_color)
{
	for (param_color_list_t::const_iterator iter = param_list.begin();
		 iter != param_list.end(); iter++)
	{
		const LLTexLayerParamColor* param = *iter;
		LLColor4 param_net = param->getNetColor();
		const LLTexLayerParamColorInfo *info = (LLTexLayerParamColorInfo *)param->getInfo();
		switch(info->getOperation())
		{
			case LLTexLayerParamColor::OP_ADD:
				net_color += param_net;
				break;
			case LLTexLayerParamColor::OP_MULTIPLY:
				net_color = net_color * param_net;
				break;
			case LLTexLayerParamColor::OP_BLEND:
				net_color = lerp(net_color, param_net, param->getWeight());
				break;
			default:
				llassert(0);
				break;
		}
	}
	net_color.clamp();
}

/*virtual*/ void LLTexLayer::deleteCaches()
{
	// Only need to delete caches for alpha params. Color params don't hold extra memory
	for (param_alpha_list_t::iterator iter = mParamAlphaList.begin();
		 iter != mParamAlphaList.end(); iter++ )
	{
		LLTexLayerParamAlpha* param = *iter;
		param->deleteCaches();
	}
}

BOOL LLTexLayer::render(S32 x, S32 y, S32 width, S32 height)
{
	LLGLEnable color_mat(GL_COLOR_MATERIAL);
	// *TODO: Is this correct?
	//gPipeline.disableLights();
	stop_glerror();
	if (!LLGLSLShader::sNoFixedFunction)
	{
		glDisable(GL_LIGHTING);
	}
	stop_glerror();

	bool use_shaders = LLGLSLShader::sNoFixedFunction;

	LLColor4 net_color;
	BOOL color_specified = findNetColor(&net_color);
	
	if (mTexLayerSet->getAvatarAppearance()->mIsDummy)
	{
		color_specified = true;
		net_color = LLAvatarAppearance::getDummyColor();
	}

	BOOL success = TRUE;
	
	// If you can't see the layer, don't render it.
	if( is_approx_zero( net_color.mV[VW] ) )
	{
		return success;
	}

	BOOL alpha_mask_specified = FALSE;
	param_alpha_list_t::const_iterator iter = mParamAlphaList.begin();
	if( iter != mParamAlphaList.end() )
	{
		// If we have alpha masks, but we're skipping all of them, skip the whole layer.
		// However, we can't do this optimization if we have morph masks that need updating.
/*		if (!mHasMorph)
		{
			BOOL skip_layer = TRUE;

			while( iter != mParamAlphaList.end() )
			{
				const LLTexLayerParamAlpha* param = *iter;
		
				if( !param->getSkip() )
				{
					skip_layer = FALSE;
					break;
				}

				iter++;
			} 

			if( skip_layer )
			{
				return success;
			}
		}//*/

		const bool force_render = true;
		renderMorphMasks(x, y, width, height, net_color, force_render);
		alpha_mask_specified = TRUE;
		gGL.flush();
		gGL.blendFunc(LLRender::BF_DEST_ALPHA, LLRender::BF_ONE_MINUS_DEST_ALPHA);
	}

	gGL.color4fv( net_color.mV);

	if( getInfo()->mWriteAllChannels )
	{
		gGL.flush();
		gGL.setSceneBlendType(LLRender::BT_REPLACE);
	}

	if( (getInfo()->mLocalTexture != -1) && !getInfo()->mUseLocalTextureAlphaOnly )
	{
		{
			LLGLTexture* tex = NULL;
			if (mLocalTextureObject && mLocalTextureObject->getImage())
			{
				tex = mLocalTextureObject->getImage();
				if (mLocalTextureObject->getID() == IMG_DEFAULT_AVATAR)
				{
					tex = NULL;
				}
			}
			else
			{
				LL_INFOS() << "lto not defined or image not defined: " << getInfo()->getLocalTexture() << " lto: " << mLocalTextureObject << LL_ENDL;
			}
//			if( mTexLayerSet->getAvatarAppearance()->getLocalTextureGL((ETextureIndex)getInfo()->mLocalTexture, &image_gl ) )
			{
				if( tex )
				{
					bool no_alpha_test = getInfo()->mWriteAllChannels;
					LLGLDisable alpha_test(no_alpha_test ? GL_ALPHA_TEST : 0);
					if (no_alpha_test)
					{
						if (use_shaders)
						{
							gAlphaMaskProgram.setMinimumAlpha(0.f);
						}
					}
					
					LLTexUnit::eTextureAddressMode old_mode = tex->getAddressMode();
					
					gGL.getTexUnit(0)->bind(tex, TRUE);
					gGL.getTexUnit(0)->setTextureAddressMode(LLTexUnit::TAM_CLAMP);

					gl_rect_2d_simple_tex( width, height );

					gGL.getTexUnit(0)->setTextureAddressMode(old_mode);
					gGL.getTexUnit(0)->unbind(LLTexUnit::TT_TEXTURE);
					if (no_alpha_test)
					{
						if (use_shaders)
						{
							gAlphaMaskProgram.setMinimumAlpha(0.004f);
						}
					}
				}
			}
//			else
//			{
//				success = FALSE;
//			}
		}
	}

	if( !getInfo()->mStaticImageFileName.empty() )
	{
		{
			LLGLTexture* tex = LLTexLayerStaticImageList::getInstance()->getTexture(getInfo()->mStaticImageFileName, getInfo()->mStaticImageIsMask);
			if( tex )
			{
				gGL.getTexUnit(0)->bind(tex, TRUE);
				gl_rect_2d_simple_tex( width, height );
				gGL.getTexUnit(0)->unbind(LLTexUnit::TT_TEXTURE);
			}
			else
			{
				success = FALSE;
			}
		}
	}

	if(((-1 == getInfo()->mLocalTexture) ||
		 getInfo()->mUseLocalTextureAlphaOnly) &&
		getInfo()->mStaticImageFileName.empty() &&
		color_specified )
	{
		LLGLDisable no_alpha(GL_ALPHA_TEST);
		if (use_shaders)
		{
			gAlphaMaskProgram.setMinimumAlpha(0.000f);
		}

		gGL.getTexUnit(0)->unbind(LLTexUnit::TT_TEXTURE);
		gGL.color4fv( net_color.mV );
		gl_rect_2d_simple( width, height );
		if (use_shaders)
		{
			gAlphaMaskProgram.setMinimumAlpha(0.004f);
		}
	}

	if( alpha_mask_specified || getInfo()->mWriteAllChannels )
	{
		// Restore standard blend func value
		gGL.flush();
		gGL.setSceneBlendType(LLRender::BT_ALPHA);
		stop_glerror();
	}

	if( !success )
	{
		LL_INFOS() << "LLTexLayer::render() partial: " << getInfo()->mName << LL_ENDL;
	}
	return success;
}

const U8*	LLTexLayer::getAlphaData() const
{
	LLCRC alpha_mask_crc;
	const LLUUID& uuid = getUUID();
	alpha_mask_crc.update((U8*)(&uuid.mData), UUID_BYTES);

	for (param_alpha_list_t::const_iterator iter = mParamAlphaList.begin(); iter != mParamAlphaList.end(); iter++)
	{
		const LLTexLayerParamAlpha* param = *iter;
		// MULTI-WEARABLE: verify visual parameters used here
		F32 param_weight = param->getWeight();
		alpha_mask_crc.update((U8*)&param_weight, sizeof(F32));
	}

	U32 cache_index = alpha_mask_crc.getCRC();

	alpha_cache_t::const_iterator iter2 = mAlphaCache.find(cache_index);
	return (iter2 == mAlphaCache.end()) ? 0 : iter2->second;
}

BOOL LLTexLayer::findNetColor(LLColor4* net_color) const
{
	// Color is either:
	//	* one or more color parameters (weighted colors)  (which may make use of a global color or fixed color)
	//	* a reference to a global color
	//	* a fixed color with non-zero alpha
	//	* opaque white (the default)

	if( !mParamColorList.empty() )
	{
		if( !getGlobalColor().empty() )
		{
			net_color->setVec( mTexLayerSet->getAvatarAppearance()->getGlobalColor( getInfo()->mGlobalColor ) );
		}
		else if (getInfo()->mFixedColor.mV[VW])
		{
			net_color->setVec( getInfo()->mFixedColor );
		}
		else
		{
			net_color->setVec( 0.f, 0.f, 0.f, 0.f );
		}
		
		calculateTexLayerColor(mParamColorList, *net_color);
		return TRUE;
	}

	if( !getGlobalColor().empty() )
	{
		net_color->setVec( mTexLayerSet->getAvatarAppearance()->getGlobalColor( getGlobalColor() ) );
		return TRUE;
	}

	if( getInfo()->mFixedColor.mV[VW] )
	{
		net_color->setVec( getInfo()->mFixedColor );
		return TRUE;
	}

	net_color->setToWhite();

	return FALSE; // No need to draw a separate colored polygon
}

BOOL LLTexLayer::blendAlphaTexture(S32 x, S32 y, S32 width, S32 height)
{
	BOOL success = TRUE;

	gGL.flush();
	
	bool use_shaders = LLGLSLShader::sNoFixedFunction;

	if( !getInfo()->mStaticImageFileName.empty() )
	{
		LLGLTexture* tex = LLTexLayerStaticImageList::getInstance()->getTexture( getInfo()->mStaticImageFileName, getInfo()->mStaticImageIsMask );
		if( tex )
		{
			LLGLSNoAlphaTest gls_no_alpha_test;
			if (use_shaders)
			{
				gAlphaMaskProgram.setMinimumAlpha(0.f);
			}
			gGL.getTexUnit(0)->bind(tex, TRUE);
			gl_rect_2d_simple_tex( width, height );
			gGL.getTexUnit(0)->unbind(LLTexUnit::TT_TEXTURE);
			if (use_shaders)
			{
				gAlphaMaskProgram.setMinimumAlpha(0.004f);
			}
		}
		else
		{
			success = FALSE;
		}
	}
	else
	{
		if (getInfo()->mLocalTexture >=0 && getInfo()->mLocalTexture < TEX_NUM_INDICES)
		{
			LLGLTexture* tex = mLocalTextureObject->getImage();
			if (tex)
			{
				LLGLSNoAlphaTest gls_no_alpha_test;
				if (use_shaders)
				{
					gAlphaMaskProgram.setMinimumAlpha(0.f);
				}
				gGL.getTexUnit(0)->bind(tex);
				gl_rect_2d_simple_tex( width, height );
				gGL.getTexUnit(0)->unbind(LLTexUnit::TT_TEXTURE);
				success = TRUE;
				if (use_shaders)
				{
					gAlphaMaskProgram.setMinimumAlpha(0.004f);
				}
			}
		}
	}
	
	return success;
}

/*virtual*/ void LLTexLayer::gatherAlphaMasks(U8 *data, S32 originX, S32 originY, S32 width, S32 height)
{
	addAlphaMask(data, originX, originY, width, height);
}

static LLTrace::BlockTimerStatHandle FTM_RENDER_MORPH_MASKS("renderMorphMasks");
void LLTexLayer::renderMorphMasks(S32 x, S32 y, S32 width, S32 height, const LLColor4 &layer_color, bool force_render)
{
	if (!force_render && !hasMorph())
	{
		LL_DEBUGS() << "skipping renderMorphMasks for " << getUUID() << LL_ENDL;
		return;
	}
	LL_RECORD_BLOCK_TIME(FTM_RENDER_MORPH_MASKS);
	BOOL success = TRUE;

	llassert( !mParamAlphaList.empty() );

	bool use_shaders = LLGLSLShader::sNoFixedFunction;

	if (use_shaders)
	{
		gAlphaMaskProgram.setMinimumAlpha(0.f);
	}

	gGL.setColorMask(false, true);

	LLTexLayerParamAlpha* first_param = *mParamAlphaList.begin();
	// Note: if the first param is a mulitply, multiply against the current buffer's alpha
	if( !first_param || !first_param->getMultiplyBlend() )
	{
		LLGLDisable no_alpha(GL_ALPHA_TEST);
		gGL.getTexUnit(0)->unbind(LLTexUnit::TT_TEXTURE);
	
		// Clear the alpha
		gGL.flush();
		gGL.setSceneBlendType(LLRender::BT_REPLACE);

		gGL.color4f( 0.f, 0.f, 0.f, 0.f );
		gl_rect_2d_simple( width, height );
	}

	// Accumulate alphas
	LLGLSNoAlphaTest gls_no_alpha_test;
	gGL.color4f( 1.f, 1.f, 1.f, 1.f );
	for (param_alpha_list_t::iterator iter = mParamAlphaList.begin(); iter != mParamAlphaList.end(); iter++)
	{
		LLTexLayerParamAlpha* param = *iter;
		success &= param->render( x, y, width, height );
		if (!success && !force_render)
		{
			LL_DEBUGS() << "Failed to render param " << param->getID() << " ; skipping morph mask." << LL_ENDL;
			return;
		}
	}

	// Approximates a min() function
	gGL.flush();
	gGL.setSceneBlendType(LLRender::BT_MULT_ALPHA);

	// Accumulate the alpha component of the texture
	if( getInfo()->mLocalTexture != -1 )
	{
		LLGLTexture* tex = mLocalTextureObject->getImage();
		if( tex && (tex->getComponents() == 4) )
		{
			LLGLSNoAlphaTest gls_no_alpha_test;
			LLTexUnit::eTextureAddressMode old_mode = tex->getAddressMode();
			
			gGL.getTexUnit(0)->bind(tex, TRUE);
			gGL.getTexUnit(0)->setTextureAddressMode(LLTexUnit::TAM_CLAMP);

			gl_rect_2d_simple_tex( width, height );

			gGL.getTexUnit(0)->setTextureAddressMode(old_mode);
			gGL.getTexUnit(0)->unbind(LLTexUnit::TT_TEXTURE);
		}
	}

	if( !getInfo()->mStaticImageFileName.empty() && getInfo()->mStaticImageIsMask )
	{
		LLGLTexture* tex = LLTexLayerStaticImageList::getInstance()->getTexture(getInfo()->mStaticImageFileName, getInfo()->mStaticImageIsMask);
		if( tex )
		{
			if(	(tex->getComponents() == 4) || (tex->getComponents() == 1) )
			{
				LLGLSNoAlphaTest gls_no_alpha_test;
				gGL.getTexUnit(0)->bind(tex, TRUE);
				gl_rect_2d_simple_tex( width, height );
				gGL.getTexUnit(0)->unbind(LLTexUnit::TT_TEXTURE);
			}
			else
			{
				LL_WARNS() << "Skipping rendering of " << getInfo()->mStaticImageFileName 
						<< "; expected 1 or 4 components." << LL_ENDL;
			}
		}
	}

	// Draw a rectangle with the layer color to multiply the alpha by that color's alpha.
	// Note: we're still using gGL.blendFunc( GL_DST_ALPHA, GL_ZERO );
	if ( !is_approx_equal(layer_color.mV[VW], 1.f) )
	{
		LLGLDisable no_alpha(GL_ALPHA_TEST);
		gGL.getTexUnit(0)->unbind(LLTexUnit::TT_TEXTURE);
		gGL.color4fv(layer_color.mV);
		gl_rect_2d_simple( width, height );
	}

	if (use_shaders)
	{
		gAlphaMaskProgram.setMinimumAlpha(0.004f);
	}

	LLGLSUIDefault gls_ui;

	gGL.setColorMask(true, true);
	
	if (hasMorph() && success)
	{
		LLCRC alpha_mask_crc;
		const LLUUID& uuid = getUUID();
		alpha_mask_crc.update((U8*)(&uuid.mData), UUID_BYTES);
		
		for (param_alpha_list_t::const_iterator iter = mParamAlphaList.begin(); iter != mParamAlphaList.end(); iter++)
		{
			const LLTexLayerParamAlpha* param = *iter;
			F32 param_weight = param->getWeight();
			alpha_mask_crc.update((U8*)&param_weight, sizeof(F32));
		}

		U32 cache_index = alpha_mask_crc.getCRC();
		U8* alpha_data = NULL; 
                // We believe we need to generate morph masks, do not assume that the cached version is accurate.
                // We can get bad morph masks during login, on minimize, and occasional gl errors.
                // We should only be doing this when we believe something has changed with respect to the user's appearance.
		{
                       LL_DEBUGS("Avatar") << "gl alpha cache of morph mask not found, doing readback: " << getName() << LL_ENDL;
                        // clear out a slot if we have filled our cache
			S32 max_cache_entries = getTexLayerSet()->getAvatarAppearance()->isSelf() ? 4 : 1;
			while ((S32)mAlphaCache.size() >= max_cache_entries)
			{
				alpha_cache_t::iterator iter2 = mAlphaCache.begin(); // arbitrarily grab the first entry
				alpha_data = iter2->second;
                ll_aligned_free_32(alpha_data);
				mAlphaCache.erase(iter2);
			}
			
            // GPUs tend to be very uptight about memory alignment as the DMA used to convey
            // said data to the card works better when well-aligned so plain old default-aligned heap mem is a no-no
            //new U8[width * height];
            size_t bytes_per_pixel = 1; // unsigned byte alpha channel only...
            size_t row_size        = (width + 3) & ~0x3; // OpenGL 4-byte row align (even for things < 4 bpp...)
            size_t pixels          = (row_size * height);
            size_t mem_size        = pixels * bytes_per_pixel;

            alpha_data = (U8*)ll_aligned_malloc_32(mem_size);

			mAlphaCache[cache_index] = alpha_data;
<<<<<<< HEAD
			
			// nSight doesn't support use of glReadPixels
			if (!LLRender::sNsightDebugSupport)
			{
				// <FS:Ansariel> Format GL_ALPHA is invalid for glReadPixels
				//glReadPixels(x, y, width, height, GL_ALPHA, GL_UNSIGNED_BYTE, alpha_data);
				
				U8* alpha_buffer = new U8[width * height * 4];
				if (!LLRenderTarget::getCurrentBoundTarget())
					glReadPixels(x, y, width, height, GL_RGBA, GL_UNSIGNED_BYTE, alpha_buffer);
				else
					LLRenderTarget::getCurrentBoundTarget()->copyContents(x, y, width, height, GL_RGBA, GL_UNSIGNED_BYTE, alpha_buffer);

				for (S32 i = 0; i < width * height; ++i)
				{
					alpha_data[i] = alpha_buffer[i * 4 + 3];
				}
				delete[] alpha_buffer;
				// </FS:Ansariel>
=======

            bool skip_readback = LLRender::sNsightDebugSupport || gGLManager.mIsIntel; // nSight doesn't support use of glReadPixels

			if (!skip_readback)
			{
				glReadPixels(x, y, width, height, GL_ALPHA, GL_UNSIGNED_BYTE, alpha_data);                
>>>>>>> 5bd99a6c
			}
            else
            {
                ll_aligned_free_32(alpha_data);
                alpha_data = nullptr;
            }            
		}
		
		getTexLayerSet()->getAvatarAppearance()->dirtyMesh();

		mMorphMasksValid = TRUE;
		getTexLayerSet()->applyMorphMask(alpha_data, width, height, 1);
	}
}

static LLTrace::BlockTimerStatHandle FTM_ADD_ALPHA_MASK("addAlphaMask");
void LLTexLayer::addAlphaMask(U8 *data, S32 originX, S32 originY, S32 width, S32 height)
{
	LL_RECORD_BLOCK_TIME(FTM_ADD_ALPHA_MASK);
	S32 size = width * height;
	const U8* alphaData = getAlphaData();
	if (!alphaData && hasAlphaParams())
	{
		LLColor4 net_color;
		findNetColor( &net_color );
		// TODO: eliminate need for layer morph mask valid flag
		invalidateMorphMasks();
		const bool force_render = false;
		renderMorphMasks(originX, originY, width, height, net_color, force_render);
		alphaData = getAlphaData();
	}
	if (alphaData)
	{
		for( S32 i = 0; i < size; i++ )
		{
			U8 curAlpha = data[i];
			U16 resultAlpha = curAlpha;
			resultAlpha *= ( ((U16)alphaData[i]) + 1);
			resultAlpha = resultAlpha >> 8;
			data[i] = (U8)resultAlpha;
		}
	}
}

/*virtual*/ BOOL LLTexLayer::isInvisibleAlphaMask() const
{
	if (mLocalTextureObject)
	{
		if (mLocalTextureObject->getID() == IMG_INVISIBLE)
		{
			return TRUE;
		}
	}

	return FALSE;
}

LLUUID LLTexLayer::getUUID() const
{
	LLUUID uuid;
	if( getInfo()->mLocalTexture != -1 )
	{
			LLGLTexture* tex = mLocalTextureObject->getImage();
			if (tex)
			{
				uuid = mLocalTextureObject->getID();
			}
	}
	if( !getInfo()->mStaticImageFileName.empty() )
	{
			LLGLTexture* tex = LLTexLayerStaticImageList::getInstance()->getTexture(getInfo()->mStaticImageFileName, getInfo()->mStaticImageIsMask);
			if( tex )
			{
				uuid = tex->getID();
			}
	}
	return uuid;
}


//-----------------------------------------------------------------------------
// LLTexLayerTemplate
// A single texture layer, consisting of:
//		* color, consisting of either
//			* one or more color parameters (weighted colors)
//			* a reference to a global color
//			* a fixed color with non-zero alpha
//			* opaque white (the default)
//		* (optional) a texture defined by either
//			* a GUID
//			* a texture entry index (TE)
//		* (optional) one or more alpha parameters (weighted alpha textures)
//-----------------------------------------------------------------------------
LLTexLayerTemplate::LLTexLayerTemplate(LLTexLayerSet* layer_set, LLAvatarAppearance* const appearance) :
	LLTexLayerInterface(layer_set),
	mAvatarAppearance( appearance )
{
}

LLTexLayerTemplate::LLTexLayerTemplate(const LLTexLayerTemplate &layer) :
	LLTexLayerInterface(layer),
	mAvatarAppearance(layer.getAvatarAppearance())
{
}

LLTexLayerTemplate::~LLTexLayerTemplate()
{
}

//-----------------------------------------------------------------------------
// setInfo
//-----------------------------------------------------------------------------

/*virtual*/ BOOL LLTexLayerTemplate::setInfo(const LLTexLayerInfo* info, LLWearable* wearable  )
{
	return LLTexLayerInterface::setInfo(info, wearable);
}

U32 LLTexLayerTemplate::updateWearableCache() const
{
	mWearableCache.clear();

	LLWearableType::EType wearable_type = getWearableType();
	if (LLWearableType::WT_INVALID == wearable_type)
	{
		//this isn't a cloneable layer 
		return 0;
	}
	U32 num_wearables = getAvatarAppearance()->getWearableData()->getWearableCount(wearable_type);
	U32 added = 0;
	for (U32 i = 0; i < num_wearables; i++)
	{
		LLWearable*  wearable = getAvatarAppearance()->getWearableData()->getWearable(wearable_type, i);
		if (!wearable)
		{
			continue;
		}
		mWearableCache.push_back(wearable);
		added++;
	}
	return added;
}
LLTexLayer* LLTexLayerTemplate::getLayer(U32 i) const
{
	if (mWearableCache.size() <= i)
	{
		return NULL;
	}
	LLWearable *wearable = mWearableCache[i];
	LLLocalTextureObject *lto = NULL;
	LLTexLayer *layer = NULL;
	if (wearable)
	{
		 lto = wearable->getLocalTextureObject(mInfo->mLocalTexture);
	}
	if (lto)
	{
		layer = lto->getTexLayer(getName());
	}
	return layer;
}

/*virtual*/ BOOL LLTexLayerTemplate::render(S32 x, S32 y, S32 width, S32 height)
{
	if(!mInfo)
	{
		return FALSE ;
	}

	BOOL success = TRUE;
	updateWearableCache();
	for (wearable_cache_t::const_iterator iter = mWearableCache.begin(); iter!= mWearableCache.end(); iter++)
	{
		LLWearable* wearable = NULL;
		LLLocalTextureObject *lto = NULL;
		LLTexLayer *layer = NULL;
		wearable = *iter;
		if (wearable)
		{
			lto = wearable->getLocalTextureObject(mInfo->mLocalTexture);
		}
		if (lto)
		{
			layer = lto->getTexLayer(getName());
		}
		if (layer)
		{
			wearable->writeToAvatar(mAvatarAppearance);
			layer->setLTO(lto);
			success &= layer->render(x,y,width,height);
		}
	}

	return success;
}

/*virtual*/ BOOL LLTexLayerTemplate::blendAlphaTexture( S32 x, S32 y, S32 width, S32 height) // Multiplies a single alpha texture against the frame buffer
{
	BOOL success = TRUE;
	U32 num_wearables = updateWearableCache();
	for (U32 i = 0; i < num_wearables; i++)
	{
		LLTexLayer *layer = getLayer(i);
		if (layer)
		{
			success &= layer->blendAlphaTexture(x,y,width,height);
		}
	}
	return success;
}

/*virtual*/ void LLTexLayerTemplate::gatherAlphaMasks(U8 *data, S32 originX, S32 originY, S32 width, S32 height)
{
	U32 num_wearables = updateWearableCache();
	U32 i = num_wearables - 1; // For rendering morph masks, we only want to use the top wearable
	LLTexLayer *layer = getLayer(i);
	if (layer)
	{
		layer->addAlphaMask(data, originX, originY, width, height);
	}
}

/*virtual*/ void LLTexLayerTemplate::setHasMorph(BOOL newval)
{ 
	mHasMorph = newval;
	U32 num_wearables = updateWearableCache();
	for (U32 i = 0; i < num_wearables; i++)
	{
		LLTexLayer *layer = getLayer(i);
		if (layer)
		{	
			layer->setHasMorph(newval);
		}
	}
}

/*virtual*/ void LLTexLayerTemplate::deleteCaches()
{
	U32 num_wearables = updateWearableCache();
	for (U32 i = 0; i < num_wearables; i++)
	{
		LLTexLayer *layer = getLayer(i);
		if (layer)
		{
			layer->deleteCaches();
		}
	}
}

/*virtual*/ BOOL LLTexLayerTemplate::isInvisibleAlphaMask() const
{
	U32 num_wearables = updateWearableCache();
	for (U32 i = 0; i < num_wearables; i++)
	{
		LLTexLayer *layer = getLayer(i);
		if (layer)
		{
			 if (layer->isInvisibleAlphaMask())
			 {
				 return TRUE;
			 }
		}
	}

	return FALSE;
}


//-----------------------------------------------------------------------------
// finds a specific layer based on a passed in name
//-----------------------------------------------------------------------------
LLTexLayerInterface*  LLTexLayerSet::findLayerByName(const std::string& name)
{
	for (layer_list_t::iterator iter = mLayerList.begin(); iter != mLayerList.end(); iter++ )
	{
		LLTexLayerInterface* layer = *iter;
		if (layer->getName() == name)
		{
			return layer;
		}
	}
	for (layer_list_t::iterator iter = mMaskLayerList.begin(); iter != mMaskLayerList.end(); iter++ )
	{
		LLTexLayerInterface* layer = *iter;
		if (layer->getName() == name)
		{
			return layer;
		}
	}
	return NULL;
}

void LLTexLayerSet::cloneTemplates(LLLocalTextureObject *lto, LLAvatarAppearanceDefines::ETextureIndex tex_index, LLWearable *wearable)
{
	// initialize all texlayers with this texture type for this LTO
	for( LLTexLayerSet::layer_list_t::iterator iter = mLayerList.begin(); iter != mLayerList.end(); iter++ )
	{
		LLTexLayerTemplate* layer = (LLTexLayerTemplate*)*iter;
		if (layer->getInfo()->getLocalTexture() == (S32) tex_index)
		{
			lto->addTexLayer(layer, wearable);
		}
	}
	for( LLTexLayerSet::layer_list_t::iterator iter = mMaskLayerList.begin(); iter != mMaskLayerList.end(); iter++ )
	{
		LLTexLayerTemplate* layer = (LLTexLayerTemplate*)*iter;
		if (layer->getInfo()->getLocalTexture() == (S32) tex_index)
		{
			lto->addTexLayer(layer, wearable);
		}
	}
}
//-----------------------------------------------------------------------------
// LLTexLayerStaticImageList
//-----------------------------------------------------------------------------

LLTexLayerStaticImageList::LLTexLayerStaticImageList() :
	mGLBytes(0),
	mTGABytes(0),
	mImageNames(16384)
{
}

LLTexLayerStaticImageList::~LLTexLayerStaticImageList()
{
	deleteCachedImages();
}

void LLTexLayerStaticImageList::dumpByteCount() const
{
	LL_INFOS() << "Avatar Static Textures " <<
		"KB GL:" << (mGLBytes / 1024) <<
		"KB TGA:" << (mTGABytes / 1024) << "KB" << LL_ENDL;
}

void LLTexLayerStaticImageList::deleteCachedImages()
{
	if( mGLBytes || mTGABytes )
	{
		//LL_INFOS() << "Clearing Static Textures " <<
		//	"KB GL:" << (mGLBytes / 1024) <<
		//	"KB TGA:" << (mTGABytes / 1024) << "KB" << LL_ENDL;

		//mStaticImageLists uses LLPointers, clear() will cause deletion
		
		mStaticImageListTGA.clear();
		mStaticImageList.clear();
		
		mGLBytes = 0;
		mTGABytes = 0;
	}
}

// Note: in general, for a given image image we'll call either getImageTga() or getTexture().
// We call getImageTga() if the image is used as an alpha gradient.
// Otherwise, we call getTexture()

// Returns an LLImageTGA that contains the encoded data from a tga file named file_name.
// Caches the result to speed identical subsequent requests.
static LLTrace::BlockTimerStatHandle FTM_LOAD_STATIC_TGA("getImageTGA");
LLImageTGA* LLTexLayerStaticImageList::getImageTGA(const std::string& file_name)
{
	LL_RECORD_BLOCK_TIME(FTM_LOAD_STATIC_TGA);
	const char *namekey = mImageNames.addString(file_name);
	image_tga_map_t::const_iterator iter = mStaticImageListTGA.find(namekey);
	if( iter != mStaticImageListTGA.end() )
	{
		return iter->second;
	}
	else
	{
		std::string path;
		path = gDirUtilp->getExpandedFilename(LL_PATH_CHARACTER,file_name);
		LLPointer<LLImageTGA> image_tga = new LLImageTGA( path );
		if( image_tga->getDataSize() > 0 )
		{
			mStaticImageListTGA[ namekey ] = image_tga;
			mTGABytes += image_tga->getDataSize();
			return image_tga;
		}
		else
		{
			return NULL;
		}
	}
}

// Returns a GL Image (without a backing ImageRaw) that contains the decoded data from a tga file named file_name.
// Caches the result to speed identical subsequent requests.
static LLTrace::BlockTimerStatHandle FTM_LOAD_STATIC_TEXTURE("getTexture");
LLGLTexture* LLTexLayerStaticImageList::getTexture(const std::string& file_name, BOOL is_mask)
{
	LL_RECORD_BLOCK_TIME(FTM_LOAD_STATIC_TEXTURE);
	LLPointer<LLGLTexture> tex;
	const char *namekey = mImageNames.addString(file_name);

	texture_map_t::const_iterator iter = mStaticImageList.find(namekey);
	if( iter != mStaticImageList.end() )
	{
		tex = iter->second;
	}
	else
	{
		llassert(gTextureManagerBridgep);
		tex = gTextureManagerBridgep->getLocalTexture( FALSE );
		LLPointer<LLImageRaw> image_raw = new LLImageRaw;
		if( loadImageRaw( file_name, image_raw ) )
		{
			if( (image_raw->getComponents() == 1) && is_mask )
			{
				// Convert grayscale alpha masks from single channel into RGBA.
				// Fill RGB with black to allow fixed function gl calls
				// to match shader implementation.
				LLPointer<LLImageRaw> alpha_image_raw = image_raw;
				image_raw = new LLImageRaw(image_raw->getWidth(),
										   image_raw->getHeight(),
										   4);

				image_raw->copyUnscaledAlphaMask(alpha_image_raw, LLColor4U::black);
			}
			tex->createGLTexture(0, image_raw, 0, TRUE, LLGLTexture::LOCAL);

			gGL.getTexUnit(0)->bind(tex);
			tex->setAddressMode(LLTexUnit::TAM_CLAMP);

			mStaticImageList [ namekey ] = tex;
			mGLBytes += (S32)tex->getWidth() * tex->getHeight() * tex->getComponents();
		}
		else
		{
			tex = NULL;
		}
	}

	return tex;
}

// Reads a .tga file, decodes it, and puts the decoded data in image_raw.
// Returns TRUE if successful.
static LLTrace::BlockTimerStatHandle FTM_LOAD_IMAGE_RAW("loadImageRaw");
BOOL LLTexLayerStaticImageList::loadImageRaw(const std::string& file_name, LLImageRaw* image_raw)
{
	LL_RECORD_BLOCK_TIME(FTM_LOAD_IMAGE_RAW);
	BOOL success = FALSE;
	std::string path;
	path = gDirUtilp->getExpandedFilename(LL_PATH_CHARACTER,file_name);
	LLPointer<LLImageTGA> image_tga = new LLImageTGA( path );
	if( image_tga->getDataSize() > 0 )
	{
		// Copy data from tga to raw.
		success = image_tga->decode( image_raw );
	}

	return success;
}
<|MERGE_RESOLUTION|>--- conflicted
+++ resolved
@@ -1588,8 +1588,19 @@
             alpha_data = (U8*)ll_aligned_malloc_32(mem_size);
 
 			mAlphaCache[cache_index] = alpha_data;
-<<<<<<< HEAD
-			
+
+			// <FS:Ansariel> Use Nicky's Intel fix
+   //         bool skip_readback = LLRender::sNsightDebugSupport || gGLManager.mIsIntel; // nSight doesn't support use of glReadPixels
+
+			//if (!skip_readback)
+			//{
+			//	glReadPixels(x, y, width, height, GL_ALPHA, GL_UNSIGNED_BYTE, alpha_data);                
+			//}
+   //         else
+   //         {
+   //             ll_aligned_free_32(alpha_data);
+   //             alpha_data = nullptr;
+   //         }            
 			// nSight doesn't support use of glReadPixels
 			if (!LLRender::sNsightDebugSupport)
 			{
@@ -1608,20 +1619,8 @@
 				}
 				delete[] alpha_buffer;
 				// </FS:Ansariel>
-=======
-
-            bool skip_readback = LLRender::sNsightDebugSupport || gGLManager.mIsIntel; // nSight doesn't support use of glReadPixels
-
-			if (!skip_readback)
-			{
-				glReadPixels(x, y, width, height, GL_ALPHA, GL_UNSIGNED_BYTE, alpha_data);                
->>>>>>> 5bd99a6c
-			}
-            else
-            {
-                ll_aligned_free_32(alpha_data);
-                alpha_data = nullptr;
-            }            
+			}
+			// </FS:Ansariel>
 		}
 		
 		getTexLayerSet()->getAvatarAppearance()->dirtyMesh();
