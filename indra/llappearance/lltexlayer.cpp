--- conflicted
+++ resolved
@@ -1910,15 +1910,9 @@
 {
 	if( mGLBytes || mTGABytes )
 	{
-<<<<<<< HEAD
-		//llinfos << "Clearing Static Textures " <<
+		//LL_INFOS() << "Clearing Static Textures " <<
 		//	"KB GL:" << (mGLBytes / 1024) <<
-		//	"KB TGA:" << (mTGABytes / 1024) << "KB" << llendl;
-=======
-		LL_INFOS() << "Clearing Static Textures " <<
-			"KB GL:" << (mGLBytes / 1024) <<
-			"KB TGA:" << (mTGABytes / 1024) << "KB" << LL_ENDL;
->>>>>>> d0ef02c2
+		//	"KB TGA:" << (mTGABytes / 1024) << "KB" << LL_ENDL;
 
 		//mStaticImageLists uses LLPointers, clear() will cause deletion
 		
