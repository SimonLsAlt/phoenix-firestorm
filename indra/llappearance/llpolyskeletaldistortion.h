/**
 * @file llpolyskeletaldistortion.h
 * @brief Implementation of LLPolyMesh class
 *
 * $LicenseInfo:firstyear=2001&license=viewerlgpl$
 * Second Life Viewer Source Code
 * Copyright (C) 2010, Linden Research, Inc.
 *
 * This library is free software; you can redistribute it and/or
 * modify it under the terms of the GNU Lesser General Public
 * License as published by the Free Software Foundation;
 * version 2.1 of the License only.
 *
 * This library is distributed in the hope that it will be useful,
 * but WITHOUT ANY WARRANTY; without even the implied warranty of
 * MERCHANTABILITY or FITNESS FOR A PARTICULAR PURPOSE.  See the GNU
 * Lesser General Public License for more details.
 *
 * You should have received a copy of the GNU Lesser General Public
 * License along with this library; if not, write to the Free Software
 * Foundation, Inc., 51 Franklin Street, Fifth Floor, Boston, MA  02110-1301  USA
 *
 * Linden Research, Inc., 945 Battery Street, San Francisco, CA  94111  USA
 * $/LicenseInfo$
 */

#ifndef LL_LLPOLYSKELETALDISTORTION_H
#define LL_LLPOLYSKELETALDISTORTION_H

#include "llcommon.h"

#include <string>
#include <map>
#include "llstl.h"

#include "v3math.h"
#include "v2math.h"
#include "llquaternion.h"
//#include "llpolymorph.h"
#include "lljoint.h"
#include "llviewervisualparam.h"

//class LLSkinJoint;
class LLAvatarAppearance;

//#define USE_STRIPS    // Use tri-strips for rendering.

//-----------------------------------------------------------------------------
// LLPolySkeletalDeformationInfo
// Shared information for LLPolySkeletalDeformations
//-----------------------------------------------------------------------------
struct LLPolySkeletalBoneInfo
{
<<<<<<< HEAD
	LLPolySkeletalBoneInfo(std::string &name, LLVector3 &scale, LLVector3 &pos, bool haspos)
		: mBoneName(name),
		  mScaleDeformation(scale),
		  mPositionDeformation(pos),
		  mHasPositionDeformation(haspos) {}
	std::string mBoneName;
	LLVector3 mScaleDeformation;
	LLVector3 mPositionDeformation;
	bool mHasPositionDeformation;
=======
    LLPolySkeletalBoneInfo(std::string &name, LLVector3 &scale, LLVector3 &pos, BOOL haspos)
        : mBoneName(name),
          mScaleDeformation(scale),
          mPositionDeformation(pos),
          mHasPositionDeformation(haspos) {}
    std::string mBoneName;
    LLVector3 mScaleDeformation;
    LLVector3 mPositionDeformation;
    BOOL mHasPositionDeformation;
>>>>>>> c06fb4e0
};

class alignas(16) LLPolySkeletalDistortionInfo : public LLViewerVisualParamInfo
{
    LL_ALIGN_NEW
    friend class LLPolySkeletalDistortion;
public:
<<<<<<< HEAD
	
	LLPolySkeletalDistortionInfo();
	/*virtual*/ ~LLPolySkeletalDistortionInfo() {};
	
	/*virtual*/ bool parseXml(LLXmlTreeNode* node);
=======

    LLPolySkeletalDistortionInfo();
    /*virtual*/ ~LLPolySkeletalDistortionInfo() {};

    /*virtual*/ BOOL parseXml(LLXmlTreeNode* node);
>>>>>>> c06fb4e0

protected:
    typedef std::vector<LLPolySkeletalBoneInfo> bone_info_list_t;
    bone_info_list_t mBoneInfoList;
};

//-----------------------------------------------------------------------------
// LLPolySkeletalDeformation
// A set of joint scale data for deforming the avatar mesh
//-----------------------------------------------------------------------------
class alignas(16) LLPolySkeletalDistortion : public LLViewerVisualParam
{
    LL_ALIGN_NEW
public:
    LLPolySkeletalDistortion(LLAvatarAppearance *avatarp);
    ~LLPolySkeletalDistortion();

    // Special: These functions are overridden by child classes
    LLPolySkeletalDistortionInfo*   getInfo() const { return (LLPolySkeletalDistortionInfo*)mInfo; }
    //   This sets mInfo and calls initialization functions
    BOOL                            setInfo(LLPolySkeletalDistortionInfo *info);

<<<<<<< HEAD
	// Special: These functions are overridden by child classes
	LLPolySkeletalDistortionInfo*	getInfo() const { return (LLPolySkeletalDistortionInfo*)mInfo; }
	//   This sets mInfo and calls initialization functions
	bool							setInfo(LLPolySkeletalDistortionInfo *info);
=======
    /*virtual*/ LLViewerVisualParam* cloneParam(LLWearable* wearable) const;
>>>>>>> c06fb4e0

    // LLVisualParam Virtual functions
    ///*virtual*/ BOOL              parseData(LLXmlTreeNode* node);
    /*virtual*/ void                apply( ESex sex );

<<<<<<< HEAD
	// LLVisualParam Virtual functions
	///*virtual*/ bool				parseData(LLXmlTreeNode* node);
	/*virtual*/ void				apply( ESex sex );
	
	// LLViewerVisualParam Virtual functions
	/*virtual*/ F32					getTotalDistortion() { return 0.1f; }
	/*virtual*/ const LLVector4a&	getAvgDistortion()	{ return mDefaultVec; }
	/*virtual*/ F32					getMaxDistortion() { return 0.1f; }
	/*virtual*/ LLVector4a			getVertexDistortion(S32 index, LLPolyMesh *poly_mesh){return LLVector4a(0.001f, 0.001f, 0.001f);}
=======
    // LLViewerVisualParam Virtual functions
    /*virtual*/ F32                 getTotalDistortion() { return 0.1f; }
    /*virtual*/ const LLVector4a&   getAvgDistortion()  { return mDefaultVec; }
    /*virtual*/ F32                 getMaxDistortion() { return 0.1f; }
    /*virtual*/ LLVector4a          getVertexDistortion(S32 index, LLPolyMesh *poly_mesh){return LLVector4a(0.001f, 0.001f, 0.001f);}
>>>>>>> c06fb4e0


    // <FS:ND> This functions probably do not want to clear the argument, but the arguments content.
    // /*virtual*/ const LLVector4a*    getFirstDistortion(U32 *index, LLPolyMesh **poly_mesh){index = 0; poly_mesh = NULL; return &mDefaultVec;};
    // /*virtual*/ const LLVector4a*    getNextDistortion(U32 *index, LLPolyMesh **poly_mesh){index = 0; poly_mesh = NULL; return NULL;};

    /*virtual*/ const LLVector4a*   getFirstDistortion(U32 *index, LLPolyMesh **poly_mesh) { if( index ){ *index = 0;} if( poly_mesh ){ *poly_mesh = NULL; } return &mDefaultVec; };
    /*virtual*/ const LLVector4a*   getNextDistortion(U32 *index, LLPolyMesh **poly_mesh)   { if( index ){ *index = 0;} if( poly_mesh ){ *poly_mesh = NULL; } return NULL; };
    // </FS:ND>

protected:
    LLPolySkeletalDistortion(const LLPolySkeletalDistortion& pOther);

    LL_ALIGN_16(LLVector4a mDefaultVec);
    typedef std::map<LLJoint*, LLVector3> joint_vec_map_t;
    joint_vec_map_t mJointScales;
    joint_vec_map_t mJointOffsets;
    // Backlink only; don't make this an LLPointer.
    LLAvatarAppearance *mAvatar;
} LL_ALIGN_POSTFIX(16);

#endif // LL_LLPOLYSKELETALDISTORTION_H
<|MERGE_RESOLUTION|>--- conflicted
+++ resolved
@@ -51,18 +51,7 @@
 //-----------------------------------------------------------------------------
 struct LLPolySkeletalBoneInfo
 {
-<<<<<<< HEAD
-	LLPolySkeletalBoneInfo(std::string &name, LLVector3 &scale, LLVector3 &pos, bool haspos)
-		: mBoneName(name),
-		  mScaleDeformation(scale),
-		  mPositionDeformation(pos),
-		  mHasPositionDeformation(haspos) {}
-	std::string mBoneName;
-	LLVector3 mScaleDeformation;
-	LLVector3 mPositionDeformation;
-	bool mHasPositionDeformation;
-=======
-    LLPolySkeletalBoneInfo(std::string &name, LLVector3 &scale, LLVector3 &pos, BOOL haspos)
+    LLPolySkeletalBoneInfo(std::string &name, LLVector3 &scale, LLVector3 &pos, bool haspos)
         : mBoneName(name),
           mScaleDeformation(scale),
           mPositionDeformation(pos),
@@ -70,8 +59,7 @@
     std::string mBoneName;
     LLVector3 mScaleDeformation;
     LLVector3 mPositionDeformation;
-    BOOL mHasPositionDeformation;
->>>>>>> c06fb4e0
+    bool mHasPositionDeformation;
 };
 
 class alignas(16) LLPolySkeletalDistortionInfo : public LLViewerVisualParamInfo
@@ -79,19 +67,11 @@
     LL_ALIGN_NEW
     friend class LLPolySkeletalDistortion;
 public:
-<<<<<<< HEAD
-	
-	LLPolySkeletalDistortionInfo();
-	/*virtual*/ ~LLPolySkeletalDistortionInfo() {};
-	
-	/*virtual*/ bool parseXml(LLXmlTreeNode* node);
-=======
 
     LLPolySkeletalDistortionInfo();
     /*virtual*/ ~LLPolySkeletalDistortionInfo() {};
 
-    /*virtual*/ BOOL parseXml(LLXmlTreeNode* node);
->>>>>>> c06fb4e0
+    /*virtual*/ bool parseXml(LLXmlTreeNode* node);
 
 protected:
     typedef std::vector<LLPolySkeletalBoneInfo> bone_info_list_t;
@@ -112,38 +92,19 @@
     // Special: These functions are overridden by child classes
     LLPolySkeletalDistortionInfo*   getInfo() const { return (LLPolySkeletalDistortionInfo*)mInfo; }
     //   This sets mInfo and calls initialization functions
-    BOOL                            setInfo(LLPolySkeletalDistortionInfo *info);
+    bool                            setInfo(LLPolySkeletalDistortionInfo *info);
 
-<<<<<<< HEAD
-	// Special: These functions are overridden by child classes
-	LLPolySkeletalDistortionInfo*	getInfo() const { return (LLPolySkeletalDistortionInfo*)mInfo; }
-	//   This sets mInfo and calls initialization functions
-	bool							setInfo(LLPolySkeletalDistortionInfo *info);
-=======
     /*virtual*/ LLViewerVisualParam* cloneParam(LLWearable* wearable) const;
->>>>>>> c06fb4e0
 
     // LLVisualParam Virtual functions
-    ///*virtual*/ BOOL              parseData(LLXmlTreeNode* node);
+    ///*virtual*/ bool              parseData(LLXmlTreeNode* node);
     /*virtual*/ void                apply( ESex sex );
 
-<<<<<<< HEAD
-	// LLVisualParam Virtual functions
-	///*virtual*/ bool				parseData(LLXmlTreeNode* node);
-	/*virtual*/ void				apply( ESex sex );
-	
-	// LLViewerVisualParam Virtual functions
-	/*virtual*/ F32					getTotalDistortion() { return 0.1f; }
-	/*virtual*/ const LLVector4a&	getAvgDistortion()	{ return mDefaultVec; }
-	/*virtual*/ F32					getMaxDistortion() { return 0.1f; }
-	/*virtual*/ LLVector4a			getVertexDistortion(S32 index, LLPolyMesh *poly_mesh){return LLVector4a(0.001f, 0.001f, 0.001f);}
-=======
     // LLViewerVisualParam Virtual functions
     /*virtual*/ F32                 getTotalDistortion() { return 0.1f; }
     /*virtual*/ const LLVector4a&   getAvgDistortion()  { return mDefaultVec; }
     /*virtual*/ F32                 getMaxDistortion() { return 0.1f; }
     /*virtual*/ LLVector4a          getVertexDistortion(S32 index, LLPolyMesh *poly_mesh){return LLVector4a(0.001f, 0.001f, 0.001f);}
->>>>>>> c06fb4e0
 
 
     // <FS:ND> This functions probably do not want to clear the argument, but the arguments content.
