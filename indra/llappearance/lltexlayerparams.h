--- conflicted
+++ resolved
@@ -45,19 +45,11 @@
 //~~~~~~~~~~~~~~~~~~~~~~~~~~~~~~~~~~~~~~~~~~~~~~~~~~~~~~~~~~~~~~~~~~~~~~~~~~~~~~~~
 class LLTexLayerParam : public LLViewerVisualParam
 {
-<<<<<<< HEAD
-public: 
-	LLTexLayerParam(LLTexLayerInterface *layer);
-	LLTexLayerParam(LLAvatarAppearance *appearance);
-	/*virtual*/ bool setInfo(LLViewerVisualParamInfo *info, bool add_to_appearance);
-	/*virtual*/ LLViewerVisualParam* cloneParam(LLWearable* wearable) const = 0;
-=======
 public:
     LLTexLayerParam(LLTexLayerInterface *layer);
     LLTexLayerParam(LLAvatarAppearance *appearance);
     /*virtual*/ bool setInfo(LLViewerVisualParamInfo *info, bool add_to_appearance);
     /*virtual*/ LLViewerVisualParam* cloneParam(LLWearable* wearable) const = 0;
->>>>>>> 1a8a5404
 
 protected:
     LLTexLayerParam(const LLTexLayerParam& pOther);
@@ -75,45 +67,6 @@
 {
     LL_ALIGN_NEW
 public:
-<<<<<<< HEAD
-	LLTexLayerParamAlpha( LLTexLayerInterface* layer );
-	LLTexLayerParamAlpha( LLAvatarAppearance* appearance );
-	/*virtual*/ ~LLTexLayerParamAlpha();
-
-	/*virtual*/ LLViewerVisualParam* cloneParam(LLWearable* wearable = NULL) const;
-
-	// LLVisualParam Virtual functions
-	///*virtual*/ bool		parseData(LLXmlTreeNode* node);
-	/*virtual*/ void		apply( ESex avatar_sex ) {}
-	// <FS:Ansariel> [Legacy Bake]
-	///*virtual*/ void		setWeight(F32 weight);
-	///*virtual*/ void		setAnimationTarget(F32 target_value); 
-	///*virtual*/ void		animate(F32 delta);
-	/*virtual*/ void		setWeight(F32 weight, bool upload_bake);
-	/*virtual*/ void		setAnimationTarget(F32 target_value, bool upload_bake);
-	/*virtual*/ void		animate(F32 delta, bool upload_bake);
-	// </FS:Ansariel> [Legacy Bake]
-
-	// LLViewerVisualParam Virtual functions
-	/*virtual*/ F32					getTotalDistortion()									{ return 1.f; }
-	/*virtual*/ const LLVector4a&	getAvgDistortion()										{ return mAvgDistortionVec; }
-	/*virtual*/ F32					getMaxDistortion()										{ return 3.f; }
-	/*virtual*/ LLVector4a			getVertexDistortion(S32 index, LLPolyMesh *poly_mesh)	{ return LLVector4a(1.f, 1.f, 1.f);}
-
-	// <FS:ND> This functions probably do not want to clear the argument, but the arguments content.
-	// /*virtual*/ const LLVector4a*	getFirstDistortion(U32 *index, LLPolyMesh **poly_mesh)	{ index = 0; poly_mesh = NULL; return &mAvgDistortionVec;};
-	// /*virtual*/ const LLVector4a*	getNextDistortion(U32 *index, LLPolyMesh **poly_mesh)	{ index = 0; poly_mesh = NULL; return NULL;};
-
-	/*virtual*/ const LLVector4a*	getFirstDistortion(U32 *index, LLPolyMesh **poly_mesh) { if( index ){ *index = 0;} if( poly_mesh ){ *poly_mesh = NULL; } return &mAvgDistortionVec; };
-	/*virtual*/ const LLVector4a*	getNextDistortion(U32 *index, LLPolyMesh **poly_mesh)	{ if( index ){ *index = 0;} if( poly_mesh ){ *poly_mesh = NULL; } return NULL; };
-	// </FS:ND>
-
-	// New functions
-	bool					render( S32 x, S32 y, S32 width, S32 height );
-	bool					getSkip() const;
-	void					deleteCaches();
-	bool					getMultiplyBlend() const;
-=======
     LLTexLayerParamAlpha( LLTexLayerInterface* layer );
     LLTexLayerParamAlpha( LLAvatarAppearance* appearance );
     /*virtual*/ ~LLTexLayerParamAlpha();
@@ -151,20 +104,10 @@
     bool                    getSkip() const;
     void                    deleteCaches();
     bool                    getMultiplyBlend() const;
->>>>>>> 1a8a5404
 
 private:
     LLTexLayerParamAlpha(const LLTexLayerParamAlpha& pOther);
 
-<<<<<<< HEAD
-	LLPointer<LLGLTexture>	mCachedProcessedTexture;
-	LLPointer<LLImageTGA>	mStaticImageTGA;
-	LLPointer<LLImageRaw>	mStaticImageRaw;
-	std::atomic<bool>		mNeedsCreateTexture;
-	bool					mStaticImageInvalid;
-	LL_ALIGN_16(LLVector4a				mAvgDistortionVec);
-	F32						mCachedEffectiveWeight;
-=======
     LLPointer<LLGLTexture>  mCachedProcessedTexture;
     LLPointer<LLImageTGA>   mStaticImageTGA;
     LLPointer<LLImageRaw>   mStaticImageRaw;
@@ -172,7 +115,6 @@
     bool                    mStaticImageInvalid;
     LL_ALIGN_16(LLVector4a              mAvgDistortionVec);
     F32                     mCachedEffectiveWeight;
->>>>>>> 1a8a5404
 
 public:
     // Global list of instances for gathering statistics
@@ -189,15 +131,6 @@
     LLTexLayerParamAlphaInfo();
     /*virtual*/ ~LLTexLayerParamAlphaInfo() {};
 
-<<<<<<< HEAD
-	/*virtual*/ bool parseXml(LLXmlTreeNode* node);
-
-private:
-	std::string				mStaticImageFileName;
-	bool					mMultiplyBlend;
-	bool					mSkipIfZeroWeight;
-	F32						mDomain;
-=======
     /*virtual*/ bool parseXml(LLXmlTreeNode* node);
 
 private:
@@ -205,7 +138,6 @@
     bool                    mMultiplyBlend;
     bool                    mSkipIfZeroWeight;
     F32                     mDomain;
->>>>>>> 1a8a5404
 };
 //
 // LLTexLayerParamAlpha
@@ -220,46 +152,6 @@
 {
     LL_ALIGN_NEW
 public:
-<<<<<<< HEAD
-	enum EColorOperation
-	{
-		OP_ADD = 0,
-		OP_MULTIPLY = 1,
-		OP_BLEND = 2,
-		OP_COUNT = 3 // Number of operations
-	};
-
-	LLTexLayerParamColor( LLTexLayerInterface* layer );
-	LLTexLayerParamColor( LLAvatarAppearance* appearance );
-
-	/* virtual */ ~LLTexLayerParamColor();
-
-	/*virtual*/ LLViewerVisualParam* cloneParam(LLWearable* wearable = NULL) const;
-
-	// LLVisualParam Virtual functions
-	///*virtual*/ bool			parseData(LLXmlTreeNode* node);
-	/*virtual*/ void			apply( ESex avatar_sex ) {}
-	// <FS:Ansariel> [Legacy Bake]
-	///*virtual*/ void			setWeight(F32 weight);
-	///*virtual*/ void			setAnimationTarget(F32 target_value);
-	///*virtual*/ void			animate(F32 delta);
-	/*virtual*/ void			setWeight(F32 weight, bool upload_bake);
-	/*virtual*/ void			setAnimationTarget(F32 target_value, bool upload_bake);
-	/*virtual*/ void			animate(F32 delta, bool upload_bake);
-	// </FS:Ansariel> [Legacy Bake]
-
-
-	// LLViewerVisualParam Virtual functions
-	/*virtual*/ F32					getTotalDistortion()									{ return 1.f; }
-	/*virtual*/ const LLVector4a&	getAvgDistortion()										{ return mAvgDistortionVec; }
-	/*virtual*/ F32					getMaxDistortion()										{ return 3.f; }
-	/*virtual*/ LLVector4a			getVertexDistortion(S32 index, LLPolyMesh *poly_mesh)	{ return LLVector4a(1.f, 1.f, 1.f); }
-	/*virtual*/ const LLVector4a*	getFirstDistortion(U32 *index, LLPolyMesh **poly_mesh)	{ index = 0; poly_mesh = NULL; return &mAvgDistortionVec;};
-	/*virtual*/ const LLVector4a*	getNextDistortion(U32 *index, LLPolyMesh **poly_mesh)	{ index = 0; poly_mesh = NULL; return NULL;};
-
-	// New functions
-	LLColor4				getNetColor() const;
-=======
     enum EColorOperation
     {
         OP_ADD = 0,
@@ -298,19 +190,12 @@
 
     // New functions
     LLColor4                getNetColor() const;
->>>>>>> 1a8a5404
 protected:
     LLTexLayerParamColor(const LLTexLayerParamColor& pOther);
 
-<<<<<<< HEAD
-	// <FS:Ansariel> [Legacy Bake]
-	//virtual void onGlobalColorChanged() {}
-	virtual void onGlobalColorChanged(bool upload_bake) {}
-=======
     // <FS:Ansariel> [Legacy Bake]
     //virtual void onGlobalColorChanged() {}
     virtual void onGlobalColorChanged(bool upload_bake) {}
->>>>>>> 1a8a5404
 private:
     LLVector4a              mAvgDistortionVec;
 };
@@ -320,17 +205,10 @@
     friend class LLTexLayerParamColor;
 
 public:
-<<<<<<< HEAD
-	LLTexLayerParamColorInfo();
-	virtual ~LLTexLayerParamColorInfo() {};
-	bool parseXml( LLXmlTreeNode* node );
-	LLTexLayerParamColor::EColorOperation getOperation() const { return mOperation; }
-=======
     LLTexLayerParamColorInfo();
     virtual ~LLTexLayerParamColorInfo() {};
     bool parseXml( LLXmlTreeNode* node );
     LLTexLayerParamColor::EColorOperation getOperation() const { return mOperation; }
->>>>>>> 1a8a5404
 private:
     enum { MAX_COLOR_VALUES = 20 };
     LLTexLayerParamColor::EColorOperation       mOperation;
