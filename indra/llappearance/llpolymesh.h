/**
 * @file llpolymesh.h
 * @brief Implementation of LLPolyMesh class
 *
 * $LicenseInfo:firstyear=2001&license=viewerlgpl$
 * Second Life Viewer Source Code
 * Copyright (C) 2010, Linden Research, Inc.
 *
 * This library is free software; you can redistribute it and/or
 * modify it under the terms of the GNU Lesser General Public
 * License as published by the Free Software Foundation;
 * version 2.1 of the License only.
 *
 * This library is distributed in the hope that it will be useful,
 * but WITHOUT ANY WARRANTY; without even the implied warranty of
 * MERCHANTABILITY or FITNESS FOR A PARTICULAR PURPOSE.  See the GNU
 * Lesser General Public License for more details.
 *
 * You should have received a copy of the GNU Lesser General Public
 * License along with this library; if not, write to the Free Software
 * Foundation, Inc., 51 Franklin Street, Fifth Floor, Boston, MA  02110-1301  USA
 *
 * Linden Research, Inc., 945 Battery Street, San Francisco, CA  94111  USA
 * $/LicenseInfo$
 */

#ifndef LL_LLPOLYMESHINTERFACE_H
#define LL_LLPOLYMESHINTERFACE_H

#include <string>
#include <map>
#include "llstl.h"

#include "v3math.h"
#include "v2math.h"
#include "llquaternion.h"
#include "llpolymorph.h"
#include "lljoint.h"

class LLSkinJoint;
class LLAvatarAppearance;
class LLWearable;

//#define USE_STRIPS    // Use tri-strips for rendering.

//-----------------------------------------------------------------------------
// LLPolyFace
// A set of 4 vertex indices.
// An LLPolyFace can represent either a triangle or quad.
// If the last index is -1, it's a triangle.
//-----------------------------------------------------------------------------
typedef S32 LLPolyFace[3];

//struct PrimitiveGroup;

//-----------------------------------------------------------------------------
// LLPolyMesh
// A polyhedra consisting of any number of triangles and quads.
// All instances contain a set of faces, and optionally may include
// faces grouped into named face sets.
//-----------------------------------------------------------------------------
class LLPolyMorphTarget;

class LLPolyMeshSharedData
{
    friend class LLPolyMesh;
private:
<<<<<<< HEAD
	// transform data
	LLVector3				mPosition;
	LLQuaternion			mRotation;
	LLVector3				mScale;
							
	// vertex data			
	S32						mNumVertices;
	LLVector4a				*mBaseCoords;
	LLVector4a				*mBaseNormals;
	LLVector4a				*mBaseBinormals;
	LLVector2				*mTexCoords;
	LLVector2				*mDetailTexCoords;
	F32						*mWeights;
	
	bool					mHasWeights;
	bool					mHasDetailTexCoords;

	// face data			
	S32						mNumFaces;
	LLPolyFace				*mFaces;
							
	// face set data		
	U32						mNumJointNames;
	std::string*			mJointNames;

	// morph targets
	typedef std::set<LLPolyMorphData*> morphdata_list_t;
	morphdata_list_t			mMorphData;

	std::map<S32, S32> 			mSharedVerts;
	
	LLPolyMeshSharedData*		mReferenceData;
	S32							mLastIndexOffset;
=======
    // transform data
    LLVector3               mPosition;
    LLQuaternion            mRotation;
    LLVector3               mScale;

    // vertex data
    S32                     mNumVertices;
    LLVector4a              *mBaseCoords;
    LLVector4a              *mBaseNormals;
    LLVector4a              *mBaseBinormals;
    LLVector2               *mTexCoords;
    LLVector2               *mDetailTexCoords;
    F32                     *mWeights;

    bool                    mHasWeights;
    bool                    mHasDetailTexCoords;

    // face data
    S32                     mNumFaces;
    LLPolyFace              *mFaces;

    // face set data
    U32                     mNumJointNames;
    std::string*            mJointNames;

    // morph targets
    typedef std::set<LLPolyMorphData*> morphdata_list_t;
    morphdata_list_t            mMorphData;

    std::map<S32, S32>          mSharedVerts;

    LLPolyMeshSharedData*       mReferenceData;
    S32                         mLastIndexOffset;
>>>>>>> 1a8a5404

public:
    // Temporarily...
    // Triangle indices
    U32             mNumTriangleIndices;
    U32             *mTriangleIndices;

public:
    LLPolyMeshSharedData();
    ~LLPolyMeshSharedData();

private:
    void setupLOD(LLPolyMeshSharedData* reference_data);

    // Frees all mesh memory resources
    void freeMeshData();

    void setPosition( const LLVector3 &pos ) {  mPosition = pos; }
    void setRotation( const LLQuaternion &rot ) { mRotation = rot; }
    void setScale( const LLVector3 &scale ) { mScale = scale; }

<<<<<<< HEAD
	bool allocateVertexData( U32 numVertices );

	bool allocateFaceData( U32 numFaces );

	bool allocateJointNames( U32 numJointNames );
=======
    bool allocateVertexData( U32 numVertices );

    bool allocateFaceData( U32 numFaces );

    bool allocateJointNames( U32 numJointNames );
>>>>>>> 1a8a5404

    // Retrieve the number of KB of memory used by this instance
    U32 getNumKB();

<<<<<<< HEAD
	// Load mesh data from file
	bool loadMesh( const std::string& fileName );
=======
    // Load mesh data from file
    bool loadMesh( const std::string& fileName );
>>>>>>> 1a8a5404

public:
    void genIndices(S32 offset);

    const LLVector2 &getUVs(U32 index);

    const S32   *getSharedVert(S32 vert);

<<<<<<< HEAD
	bool isLOD() { return (mReferenceData != NULL); }
=======
    bool isLOD() { return (mReferenceData != NULL); }
>>>>>>> 1a8a5404
};


class LLJointRenderData
{
public:
    LLJointRenderData(const LLMatrix4* world_matrix, LLSkinJoint* skin_joint) : mWorldMatrix(world_matrix), mSkinJoint(skin_joint) {}
    ~LLJointRenderData(){}

    const LLMatrix4*        mWorldMatrix;
    LLSkinJoint*            mSkinJoint;
};


class LLPolyMesh
{
public:
<<<<<<< HEAD
	
	// Constructor
	LLPolyMesh(LLPolyMeshSharedData *shared_data, LLPolyMesh *reference_mesh);

	// Destructor 
	~LLPolyMesh();

	// Requests a mesh by name.
	// If the mesh already exists in the global mesh table, it is returned,
	// otherwise it is loaded from file, added to the table, and returned.
	static LLPolyMesh *getMesh( const std::string &name, LLPolyMesh* reference_mesh = NULL);

	// Frees all loaded meshes.
	// This should only be called once you know there are no outstanding
	// references to these objects.  Generally, upon exit of the application.
	static void freeAllMeshes();

	//--------------------------------------------------------------------
	// Transform Data Access
	//--------------------------------------------------------------------
	// Get position
	const LLVector3 &getPosition() { 
		llassert (mSharedData);
		return mSharedData->mPosition; 
	}

	// Get rotation
	const LLQuaternion &getRotation() { 
		llassert (mSharedData);
		return mSharedData->mRotation; 
	}

	// Get scale
	const LLVector3 &getScale() { 
		llassert (mSharedData);
		return mSharedData->mScale; 
	}

	//--------------------------------------------------------------------
	// Vertex Data Access
	//--------------------------------------------------------------------
	// Get number of vertices
	U32 getNumVertices() { 
		llassert (mSharedData);
		return mSharedData->mNumVertices; 
	}

	// Returns whether or not the mesh has detail texture coords
	bool hasDetailTexCoords() {
		llassert (mSharedData);
		return mSharedData->mHasDetailTexCoords; 
	}

	// Returns whether or not the mesh has vertex weights
	bool hasWeights() const{
		llassert (mSharedData);
		return mSharedData->mHasWeights; 
	}

	// Get coords
	const LLVector4a	*getCoords() const{
		return mCoords;
	}

	// non const version
	LLVector4a *getWritableCoords();

	// Get normals
	const LLVector4a	*getNormals() const{ 
		return mNormals; 
	}

	// Get normals
	const LLVector4a	*getBinormals() const{ 
		return mBinormals; 
	}

	// Get base mesh normals
	const LLVector4a *getBaseNormals() const{
		llassert(mSharedData);
		return mSharedData->mBaseNormals;
	}

	// Get base mesh normals
	const LLVector4a *getBaseBinormals() const{
		llassert(mSharedData);
		return mSharedData->mBaseBinormals;
	}

	// intermediate morphed normals and output normals
	LLVector4a *getWritableNormals();
	LLVector4a *getScaledNormals();

	LLVector4a *getWritableBinormals();
	LLVector4a *getScaledBinormals();

	// Get texCoords
	const LLVector2	*getTexCoords() const { 
		return mTexCoords; 
	}

	// non const version
	LLVector2 *getWritableTexCoords();

	// Get detailTexCoords
	const LLVector2	*getDetailTexCoords() const { 
		llassert (mSharedData);
		return mSharedData->mDetailTexCoords; 
	}

	// Get weights
	const F32 *getWeights() const {
		llassert (mSharedData);
		return mSharedData->mWeights;
	}

	F32			*getWritableWeights() const;

	LLVector4a	*getWritableClothingWeights();

	const LLVector4a		*getClothingWeights()
	{
		return mClothingWeights;	
	}

	//--------------------------------------------------------------------
	// Face Data Access
	//--------------------------------------------------------------------
	// Get number of faces
	S32 getNumFaces() { 
		llassert (mSharedData);
		return mSharedData->mNumFaces; 
	}

	// Get faces
	LLPolyFace *getFaces() { 
		llassert (mSharedData);
		return mSharedData->mFaces;
	}

	U32 getNumJointNames() { 
		llassert (mSharedData);
		return mSharedData->mNumJointNames; 
	}

	std::string *getJointNames() { 
		llassert (mSharedData);
		return mSharedData->mJointNames;
	}

	LLPolyMorphData*	getMorphData(const std::string& morph_name);
// 	void	removeMorphData(LLPolyMorphData *morph_target);
// 	void	deleteAllMorphData();

	LLPolyMeshSharedData *getSharedData() const;
	LLPolyMesh *getReferenceMesh() { return mReferenceMesh ? mReferenceMesh : this; }

	// Get indices
	U32*	getIndices() { return mSharedData ? mSharedData->mTriangleIndices : NULL; }

	bool	isLOD() { return mSharedData && mSharedData->isLOD(); }

	void setAvatar(LLAvatarAppearance* avatarp) { mAvatarp = avatarp; }
	LLAvatarAppearance* getAvatar() { return mAvatarp; }

	std::vector<LLJointRenderData*>	mJointRenderData;

	U32				mFaceVertexOffset;
	U32				mFaceVertexCount;
	U32				mFaceIndexOffset;
	U32				mFaceIndexCount;
	U32				mCurVertexCount;
=======

    // Constructor
    LLPolyMesh(LLPolyMeshSharedData *shared_data, LLPolyMesh *reference_mesh);

    // Destructor
    ~LLPolyMesh();

    // Requests a mesh by name.
    // If the mesh already exists in the global mesh table, it is returned,
    // otherwise it is loaded from file, added to the table, and returned.
    static LLPolyMesh *getMesh( const std::string &name, LLPolyMesh* reference_mesh = NULL);

    // Frees all loaded meshes.
    // This should only be called once you know there are no outstanding
    // references to these objects.  Generally, upon exit of the application.
    static void freeAllMeshes();

    //--------------------------------------------------------------------
    // Transform Data Access
    //--------------------------------------------------------------------
    // Get position
    const LLVector3 &getPosition() {
        llassert (mSharedData);
        return mSharedData->mPosition;
    }

    // Get rotation
    const LLQuaternion &getRotation() {
        llassert (mSharedData);
        return mSharedData->mRotation;
    }

    // Get scale
    const LLVector3 &getScale() {
        llassert (mSharedData);
        return mSharedData->mScale;
    }

    //--------------------------------------------------------------------
    // Vertex Data Access
    //--------------------------------------------------------------------
    // Get number of vertices
    U32 getNumVertices() {
        llassert (mSharedData);
        return mSharedData->mNumVertices;
    }

    // Returns whether or not the mesh has detail texture coords
    bool hasDetailTexCoords() {
        llassert (mSharedData);
        return mSharedData->mHasDetailTexCoords;
    }

    // Returns whether or not the mesh has vertex weights
    bool hasWeights() const{
        llassert (mSharedData);
        return mSharedData->mHasWeights;
    }

    // Get coords
    const LLVector4a    *getCoords() const{
        return mCoords;
    }

    // non const version
    LLVector4a *getWritableCoords();

    // Get normals
    const LLVector4a    *getNormals() const{
        return mNormals;
    }

    // Get normals
    const LLVector4a    *getBinormals() const{
        return mBinormals;
    }

    // Get base mesh normals
    const LLVector4a *getBaseNormals() const{
        llassert(mSharedData);
        return mSharedData->mBaseNormals;
    }

    // Get base mesh normals
    const LLVector4a *getBaseBinormals() const{
        llassert(mSharedData);
        return mSharedData->mBaseBinormals;
    }

    // intermediate morphed normals and output normals
    LLVector4a *getWritableNormals();
    LLVector4a *getScaledNormals();

    LLVector4a *getWritableBinormals();
    LLVector4a *getScaledBinormals();

    // Get texCoords
    const LLVector2 *getTexCoords() const {
        return mTexCoords;
    }

    // non const version
    LLVector2 *getWritableTexCoords();

    // Get detailTexCoords
    const LLVector2 *getDetailTexCoords() const {
        llassert (mSharedData);
        return mSharedData->mDetailTexCoords;
    }

    // Get weights
    const F32 *getWeights() const {
        llassert (mSharedData);
        return mSharedData->mWeights;
    }

    F32         *getWritableWeights() const;

    LLVector4a  *getWritableClothingWeights();

    const LLVector4a        *getClothingWeights()
    {
        return mClothingWeights;
    }

    //--------------------------------------------------------------------
    // Face Data Access
    //--------------------------------------------------------------------
    // Get number of faces
    S32 getNumFaces() {
        llassert (mSharedData);
        return mSharedData->mNumFaces;
    }

    // Get faces
    LLPolyFace *getFaces() {
        llassert (mSharedData);
        return mSharedData->mFaces;
    }

    U32 getNumJointNames() {
        llassert (mSharedData);
        return mSharedData->mNumJointNames;
    }

    std::string *getJointNames() {
        llassert (mSharedData);
        return mSharedData->mJointNames;
    }

    LLPolyMorphData*    getMorphData(const std::string& morph_name);
//  void    removeMorphData(LLPolyMorphData *morph_target);
//  void    deleteAllMorphData();

    LLPolyMeshSharedData *getSharedData() const;
    LLPolyMesh *getReferenceMesh() { return mReferenceMesh ? mReferenceMesh : this; }

    // Get indices
    U32*    getIndices() { return mSharedData ? mSharedData->mTriangleIndices : NULL; }

    bool    isLOD() { return mSharedData && mSharedData->isLOD(); }

    void setAvatar(LLAvatarAppearance* avatarp) { mAvatarp = avatarp; }
    LLAvatarAppearance* getAvatar() { return mAvatarp; }

    std::vector<LLJointRenderData*> mJointRenderData;

    U32             mFaceVertexOffset;
    U32             mFaceVertexCount;
    U32             mFaceIndexOffset;
    U32             mFaceIndexCount;
    U32             mCurVertexCount;
>>>>>>> 1a8a5404
private:
    void initializeForMorph();

    // Dumps diagnostic information about the global mesh table
    static void dumpDiagInfo();

protected:
    // mesh data shared across all instances of a given mesh
    LLPolyMeshSharedData    *mSharedData;
    // Single array of floats for allocation / deletion
    F32                     *mVertexData;
    // deformed vertices (resulting from application of morph targets)
    LLVector4a              *mCoords;
    // deformed normals (resulting from application of morph targets)
    LLVector4a              *mScaledNormals;
    // output normals (after normalization)
    LLVector4a              *mNormals;
    // deformed binormals (resulting from application of morph targets)
    LLVector4a              *mScaledBinormals;
    // output binormals (after normalization)
    LLVector4a              *mBinormals;
    // weight values that mark verts as clothing/skin
    LLVector4a              *mClothingWeights;
    // output texture coordinates
    LLVector2               *mTexCoords;

    LLPolyMesh              *mReferenceMesh;

    // global mesh list
    typedef std::map<std::string, LLPolyMeshSharedData*> LLPolyMeshSharedDataTable;
    static LLPolyMeshSharedDataTable sGlobalSharedMeshList;

    // Backlink only; don't make this an LLPointer.
    LLAvatarAppearance* mAvatarp;
};

#endif // LL_LLPOLYMESHINTERFACE_H
<|MERGE_RESOLUTION|>--- conflicted
+++ resolved
@@ -65,41 +65,6 @@
 {
     friend class LLPolyMesh;
 private:
-<<<<<<< HEAD
-	// transform data
-	LLVector3				mPosition;
-	LLQuaternion			mRotation;
-	LLVector3				mScale;
-							
-	// vertex data			
-	S32						mNumVertices;
-	LLVector4a				*mBaseCoords;
-	LLVector4a				*mBaseNormals;
-	LLVector4a				*mBaseBinormals;
-	LLVector2				*mTexCoords;
-	LLVector2				*mDetailTexCoords;
-	F32						*mWeights;
-	
-	bool					mHasWeights;
-	bool					mHasDetailTexCoords;
-
-	// face data			
-	S32						mNumFaces;
-	LLPolyFace				*mFaces;
-							
-	// face set data		
-	U32						mNumJointNames;
-	std::string*			mJointNames;
-
-	// morph targets
-	typedef std::set<LLPolyMorphData*> morphdata_list_t;
-	morphdata_list_t			mMorphData;
-
-	std::map<S32, S32> 			mSharedVerts;
-	
-	LLPolyMeshSharedData*		mReferenceData;
-	S32							mLastIndexOffset;
-=======
     // transform data
     LLVector3               mPosition;
     LLQuaternion            mRotation;
@@ -133,7 +98,6 @@
 
     LLPolyMeshSharedData*       mReferenceData;
     S32                         mLastIndexOffset;
->>>>>>> 1a8a5404
 
 public:
     // Temporarily...
@@ -155,30 +119,17 @@
     void setRotation( const LLQuaternion &rot ) { mRotation = rot; }
     void setScale( const LLVector3 &scale ) { mScale = scale; }
 
-<<<<<<< HEAD
-	bool allocateVertexData( U32 numVertices );
-
-	bool allocateFaceData( U32 numFaces );
-
-	bool allocateJointNames( U32 numJointNames );
-=======
     bool allocateVertexData( U32 numVertices );
 
     bool allocateFaceData( U32 numFaces );
 
     bool allocateJointNames( U32 numJointNames );
->>>>>>> 1a8a5404
 
     // Retrieve the number of KB of memory used by this instance
     U32 getNumKB();
 
-<<<<<<< HEAD
-	// Load mesh data from file
-	bool loadMesh( const std::string& fileName );
-=======
     // Load mesh data from file
     bool loadMesh( const std::string& fileName );
->>>>>>> 1a8a5404
 
 public:
     void genIndices(S32 offset);
@@ -187,11 +138,7 @@
 
     const S32   *getSharedVert(S32 vert);
 
-<<<<<<< HEAD
-	bool isLOD() { return (mReferenceData != NULL); }
-=======
     bool isLOD() { return (mReferenceData != NULL); }
->>>>>>> 1a8a5404
 };
 
 
@@ -209,180 +156,6 @@
 class LLPolyMesh
 {
 public:
-<<<<<<< HEAD
-	
-	// Constructor
-	LLPolyMesh(LLPolyMeshSharedData *shared_data, LLPolyMesh *reference_mesh);
-
-	// Destructor 
-	~LLPolyMesh();
-
-	// Requests a mesh by name.
-	// If the mesh already exists in the global mesh table, it is returned,
-	// otherwise it is loaded from file, added to the table, and returned.
-	static LLPolyMesh *getMesh( const std::string &name, LLPolyMesh* reference_mesh = NULL);
-
-	// Frees all loaded meshes.
-	// This should only be called once you know there are no outstanding
-	// references to these objects.  Generally, upon exit of the application.
-	static void freeAllMeshes();
-
-	//--------------------------------------------------------------------
-	// Transform Data Access
-	//--------------------------------------------------------------------
-	// Get position
-	const LLVector3 &getPosition() { 
-		llassert (mSharedData);
-		return mSharedData->mPosition; 
-	}
-
-	// Get rotation
-	const LLQuaternion &getRotation() { 
-		llassert (mSharedData);
-		return mSharedData->mRotation; 
-	}
-
-	// Get scale
-	const LLVector3 &getScale() { 
-		llassert (mSharedData);
-		return mSharedData->mScale; 
-	}
-
-	//--------------------------------------------------------------------
-	// Vertex Data Access
-	//--------------------------------------------------------------------
-	// Get number of vertices
-	U32 getNumVertices() { 
-		llassert (mSharedData);
-		return mSharedData->mNumVertices; 
-	}
-
-	// Returns whether or not the mesh has detail texture coords
-	bool hasDetailTexCoords() {
-		llassert (mSharedData);
-		return mSharedData->mHasDetailTexCoords; 
-	}
-
-	// Returns whether or not the mesh has vertex weights
-	bool hasWeights() const{
-		llassert (mSharedData);
-		return mSharedData->mHasWeights; 
-	}
-
-	// Get coords
-	const LLVector4a	*getCoords() const{
-		return mCoords;
-	}
-
-	// non const version
-	LLVector4a *getWritableCoords();
-
-	// Get normals
-	const LLVector4a	*getNormals() const{ 
-		return mNormals; 
-	}
-
-	// Get normals
-	const LLVector4a	*getBinormals() const{ 
-		return mBinormals; 
-	}
-
-	// Get base mesh normals
-	const LLVector4a *getBaseNormals() const{
-		llassert(mSharedData);
-		return mSharedData->mBaseNormals;
-	}
-
-	// Get base mesh normals
-	const LLVector4a *getBaseBinormals() const{
-		llassert(mSharedData);
-		return mSharedData->mBaseBinormals;
-	}
-
-	// intermediate morphed normals and output normals
-	LLVector4a *getWritableNormals();
-	LLVector4a *getScaledNormals();
-
-	LLVector4a *getWritableBinormals();
-	LLVector4a *getScaledBinormals();
-
-	// Get texCoords
-	const LLVector2	*getTexCoords() const { 
-		return mTexCoords; 
-	}
-
-	// non const version
-	LLVector2 *getWritableTexCoords();
-
-	// Get detailTexCoords
-	const LLVector2	*getDetailTexCoords() const { 
-		llassert (mSharedData);
-		return mSharedData->mDetailTexCoords; 
-	}
-
-	// Get weights
-	const F32 *getWeights() const {
-		llassert (mSharedData);
-		return mSharedData->mWeights;
-	}
-
-	F32			*getWritableWeights() const;
-
-	LLVector4a	*getWritableClothingWeights();
-
-	const LLVector4a		*getClothingWeights()
-	{
-		return mClothingWeights;	
-	}
-
-	//--------------------------------------------------------------------
-	// Face Data Access
-	//--------------------------------------------------------------------
-	// Get number of faces
-	S32 getNumFaces() { 
-		llassert (mSharedData);
-		return mSharedData->mNumFaces; 
-	}
-
-	// Get faces
-	LLPolyFace *getFaces() { 
-		llassert (mSharedData);
-		return mSharedData->mFaces;
-	}
-
-	U32 getNumJointNames() { 
-		llassert (mSharedData);
-		return mSharedData->mNumJointNames; 
-	}
-
-	std::string *getJointNames() { 
-		llassert (mSharedData);
-		return mSharedData->mJointNames;
-	}
-
-	LLPolyMorphData*	getMorphData(const std::string& morph_name);
-// 	void	removeMorphData(LLPolyMorphData *morph_target);
-// 	void	deleteAllMorphData();
-
-	LLPolyMeshSharedData *getSharedData() const;
-	LLPolyMesh *getReferenceMesh() { return mReferenceMesh ? mReferenceMesh : this; }
-
-	// Get indices
-	U32*	getIndices() { return mSharedData ? mSharedData->mTriangleIndices : NULL; }
-
-	bool	isLOD() { return mSharedData && mSharedData->isLOD(); }
-
-	void setAvatar(LLAvatarAppearance* avatarp) { mAvatarp = avatarp; }
-	LLAvatarAppearance* getAvatar() { return mAvatarp; }
-
-	std::vector<LLJointRenderData*>	mJointRenderData;
-
-	U32				mFaceVertexOffset;
-	U32				mFaceVertexCount;
-	U32				mFaceIndexOffset;
-	U32				mFaceIndexCount;
-	U32				mCurVertexCount;
-=======
 
     // Constructor
     LLPolyMesh(LLPolyMeshSharedData *shared_data, LLPolyMesh *reference_mesh);
@@ -555,7 +328,6 @@
     U32             mFaceIndexOffset;
     U32             mFaceIndexCount;
     U32             mCurVertexCount;
->>>>>>> 1a8a5404
 private:
     void initializeForMorph();
 
