--- conflicted
+++ resolved
@@ -1,188 +1,141 @@
-/**
- * @file llpose.h
- * @brief Implementation of LLPose class.
- *
- * $LicenseInfo:firstyear=2001&license=viewerlgpl$
- * Second Life Viewer Source Code
- * Copyright (C) 2010, Linden Research, Inc.
- *
- * This library is free software; you can redistribute it and/or
- * modify it under the terms of the GNU Lesser General Public
- * License as published by the Free Software Foundation;
- * version 2.1 of the License only.
- *
- * This library is distributed in the hope that it will be useful,
- * but WITHOUT ANY WARRANTY; without even the implied warranty of
- * MERCHANTABILITY or FITNESS FOR A PARTICULAR PURPOSE.  See the GNU
- * Lesser General Public License for more details.
- *
- * You should have received a copy of the GNU Lesser General Public
- * License along with this library; if not, write to the Free Software
- * Foundation, Inc., 51 Franklin Street, Fifth Floor, Boston, MA  02110-1301  USA
- *
- * Linden Research, Inc., 945 Battery Street, San Francisco, CA  94111  USA
- * $/LicenseInfo$
- */
-
-#ifndef LL_LLPOSE_H
-#define LL_LLPOSE_H
-
-//-----------------------------------------------------------------------------
-// Header Files
-//-----------------------------------------------------------------------------
-
-#include "lljointstate.h"
-#include "lljoint.h"
-#include "llpointer.h"
-
-#include <map>
-#include <string>
-
-
-//-----------------------------------------------------------------------------
-// class LLPose
-//-----------------------------------------------------------------------------
-class LLPose
-{
-    friend class LLPoseBlender;
-protected:
-    typedef std::map<std::string, LLPointer<LLJointState> > joint_map;
-    typedef joint_map::iterator joint_map_iterator;
-    typedef joint_map::value_type joint_map_value_type;
-
-    joint_map                   mJointMap;
-    F32                         mWeight;
-    joint_map_iterator          mListIter;
-public:
-    // Iterate through jointStates
-    LLJointState* getFirstJointState();
-    LLJointState* getNextJointState();
-    LLJointState* findJointState(LLJoint *joint);
-    LLJointState* findJointState(const std::string &name);
-public:
-<<<<<<< HEAD
-	// Constructor
-	LLPose() : mWeight(0.f) {}
-	// Destructor
-	~LLPose();
-	// add a joint state in this pose
-	bool addJointState(const LLPointer<LLJointState>& jointState);
-	// remove a joint state from this pose
-	bool removeJointState(const LLPointer<LLJointState>& jointState);
-	// removes all joint states from this pose
-	bool removeAllJointStates();
-	// set weight for all joint states in this pose
-	void setWeight(F32 weight);
-	// get weight for this pose
-	F32 getWeight() const;
-	// returns number of joint states stored in this pose
-	S32 getNumJointStates() const;
-=======
-    // Constructor
-    LLPose() : mWeight(0.f) {}
-    // Destructor
-    ~LLPose();
-    // add a joint state in this pose
-    BOOL addJointState(const LLPointer<LLJointState>& jointState);
-    // remove a joint state from this pose
-    BOOL removeJointState(const LLPointer<LLJointState>& jointState);
-    // removes all joint states from this pose
-    BOOL removeAllJointStates();
-    // set weight for all joint states in this pose
-    void setWeight(F32 weight);
-    // get weight for this pose
-    F32 getWeight() const;
-    // returns number of joint states stored in this pose
-    S32 getNumJointStates() const;
->>>>>>> e1623bb2
-};
-
-const S32 JSB_NUM_JOINT_STATES = 6;
-
-LL_ALIGN_PREFIX(16)
-class LLJointStateBlender
-{
-    LL_ALIGN_NEW
-protected:
-<<<<<<< HEAD
-	LLPointer<LLJointState>	mJointStates[JSB_NUM_JOINT_STATES];
-	S32				mPriorities[JSB_NUM_JOINT_STATES];
-	bool			mAdditiveBlends[JSB_NUM_JOINT_STATES];
-public:
-	LLJointStateBlender();
-	~LLJointStateBlender();
-	void blendJointStates(bool apply_now = true);
-	bool addJointState(const LLPointer<LLJointState>& joint_state, S32 priority, bool additive_blend);
-	void interpolate(F32 u);
-	void clear();
-	void resetCachedJoint();
-=======
-    LLPointer<LLJointState> mJointStates[JSB_NUM_JOINT_STATES];
-    S32             mPriorities[JSB_NUM_JOINT_STATES];
-    BOOL            mAdditiveBlends[JSB_NUM_JOINT_STATES];
-public:
-    LLJointStateBlender();
-    ~LLJointStateBlender();
-    void blendJointStates(BOOL apply_now = TRUE);
-    BOOL addJointState(const LLPointer<LLJointState>& joint_state, S32 priority, BOOL additive_blend);
-    void interpolate(F32 u);
-    void clear();
-    void resetCachedJoint();
->>>>>>> e1623bb2
-
-public:
-    LL_ALIGN_16(LLJoint mJointCache);
-} LL_ALIGN_POSTFIX(16);
-
-class LLMotion;
-
-class LLPoseBlender
-{
-protected:
-    typedef std::list<LLJointStateBlender*> blender_list_t;
-    typedef std::map<LLJoint*,LLJointStateBlender*> blender_map_t;
-    blender_map_t mJointStateBlenderPool;
-    blender_list_t mActiveBlenders;
-
-    S32         mNextPoseSlot;
-    LLPose      mBlendedPose;
-public:
-<<<<<<< HEAD
-	// Constructor
-	LLPoseBlender();
-	// Destructor
-	~LLPoseBlender();
-	
-	// request motion joint states to be added to pose blender joint state records
-	bool addMotion(LLMotion* motion);
-=======
-    // Constructor
-    LLPoseBlender();
-    // Destructor
-    ~LLPoseBlender();
-
-    // request motion joint states to be added to pose blender joint state records
-    BOOL addMotion(LLMotion* motion);
->>>>>>> e1623bb2
-
-    // blend all joint states and apply to skeleton
-    void blendAndApply();
-
-    // removes all joint state blenders from last time
-    void clearBlenders();
-
-<<<<<<< HEAD
-	// blend all joint states and cache results
-	void blendAndCache(bool reset_cached_joints);
-=======
-    // blend all joint states and cache results
-    void blendAndCache(BOOL reset_cached_joints);
->>>>>>> e1623bb2
-
-    // interpolate all joints towards cached values
-    void interpolate(F32 u);
-
-    LLPose* getBlendedPose() { return &mBlendedPose; }
-};
-
-#endif // LL_LLPOSE_H
+/**
+ * @file llpose.h
+ * @brief Implementation of LLPose class.
+ *
+ * $LicenseInfo:firstyear=2001&license=viewerlgpl$
+ * Second Life Viewer Source Code
+ * Copyright (C) 2010, Linden Research, Inc.
+ *
+ * This library is free software; you can redistribute it and/or
+ * modify it under the terms of the GNU Lesser General Public
+ * License as published by the Free Software Foundation;
+ * version 2.1 of the License only.
+ *
+ * This library is distributed in the hope that it will be useful,
+ * but WITHOUT ANY WARRANTY; without even the implied warranty of
+ * MERCHANTABILITY or FITNESS FOR A PARTICULAR PURPOSE.  See the GNU
+ * Lesser General Public License for more details.
+ *
+ * You should have received a copy of the GNU Lesser General Public
+ * License along with this library; if not, write to the Free Software
+ * Foundation, Inc., 51 Franklin Street, Fifth Floor, Boston, MA  02110-1301  USA
+ *
+ * Linden Research, Inc., 945 Battery Street, San Francisco, CA  94111  USA
+ * $/LicenseInfo$
+ */
+
+#ifndef LL_LLPOSE_H
+#define LL_LLPOSE_H
+
+//-----------------------------------------------------------------------------
+// Header Files
+//-----------------------------------------------------------------------------
+
+#include "lljointstate.h"
+#include "lljoint.h"
+#include "llpointer.h"
+
+#include <map>
+#include <string>
+
+
+//-----------------------------------------------------------------------------
+// class LLPose
+//-----------------------------------------------------------------------------
+class LLPose
+{
+    friend class LLPoseBlender;
+protected:
+    typedef std::map<std::string, LLPointer<LLJointState> > joint_map;
+    typedef joint_map::iterator joint_map_iterator;
+    typedef joint_map::value_type joint_map_value_type;
+
+    joint_map                   mJointMap;
+    F32                         mWeight;
+    joint_map_iterator          mListIter;
+public:
+    // Iterate through jointStates
+    LLJointState* getFirstJointState();
+    LLJointState* getNextJointState();
+    LLJointState* findJointState(LLJoint *joint);
+    LLJointState* findJointState(const std::string &name);
+public:
+    // Constructor
+    LLPose() : mWeight(0.f) {}
+    // Destructor
+    ~LLPose();
+    // add a joint state in this pose
+    bool addJointState(const LLPointer<LLJointState>& jointState);
+    // remove a joint state from this pose
+    bool removeJointState(const LLPointer<LLJointState>& jointState);
+    // removes all joint states from this pose
+    bool removeAllJointStates();
+    // set weight for all joint states in this pose
+    void setWeight(F32 weight);
+    // get weight for this pose
+    F32 getWeight() const;
+    // returns number of joint states stored in this pose
+    S32 getNumJointStates() const;
+};
+
+const S32 JSB_NUM_JOINT_STATES = 6;
+
+LL_ALIGN_PREFIX(16)
+class LLJointStateBlender
+{
+    LL_ALIGN_NEW
+protected:
+    LLPointer<LLJointState> mJointStates[JSB_NUM_JOINT_STATES];
+    S32             mPriorities[JSB_NUM_JOINT_STATES];
+    bool            mAdditiveBlends[JSB_NUM_JOINT_STATES];
+public:
+    LLJointStateBlender();
+    ~LLJointStateBlender();
+    void blendJointStates(bool apply_now = true);
+    bool addJointState(const LLPointer<LLJointState>& joint_state, S32 priority, bool additive_blend);
+    void interpolate(F32 u);
+    void clear();
+    void resetCachedJoint();
+
+public:
+    LL_ALIGN_16(LLJoint mJointCache);
+} LL_ALIGN_POSTFIX(16);
+
+class LLMotion;
+
+class LLPoseBlender
+{
+protected:
+    typedef std::list<LLJointStateBlender*> blender_list_t;
+    typedef std::map<LLJoint*,LLJointStateBlender*> blender_map_t;
+    blender_map_t mJointStateBlenderPool;
+    blender_list_t mActiveBlenders;
+
+    S32         mNextPoseSlot;
+    LLPose      mBlendedPose;
+public:
+    // Constructor
+    LLPoseBlender();
+    // Destructor
+    ~LLPoseBlender();
+
+    // request motion joint states to be added to pose blender joint state records
+    bool addMotion(LLMotion* motion);
+
+    // blend all joint states and apply to skeleton
+    void blendAndApply();
+
+    // removes all joint state blenders from last time
+    void clearBlenders();
+
+    // blend all joint states and cache results
+    void blendAndCache(bool reset_cached_joints);
+
+    // interpolate all joints towards cached values
+    void interpolate(F32 u);
+
+    LLPose* getBlendedPose() { return &mBlendedPose; }
+};
+
+#endif // LL_LLPOSE_H
+