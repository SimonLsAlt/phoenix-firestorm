--- conflicted
+++ resolved
@@ -60,24 +60,6 @@
     LLJointState* findJointState(LLJoint *joint);
     LLJointState* findJointState(const std::string &name);
 public:
-<<<<<<< HEAD
-	// Constructor
-	LLPose() : mWeight(0.f) {}
-	// Destructor
-	~LLPose();
-	// add a joint state in this pose
-	bool addJointState(const LLPointer<LLJointState>& jointState);
-	// remove a joint state from this pose
-	bool removeJointState(const LLPointer<LLJointState>& jointState);
-	// removes all joint states from this pose
-	bool removeAllJointStates();
-	// set weight for all joint states in this pose
-	void setWeight(F32 weight);
-	// get weight for this pose
-	F32 getWeight() const;
-	// returns number of joint states stored in this pose
-	S32 getNumJointStates() const;
-=======
     // Constructor
     LLPose() : mWeight(0.f) {}
     // Destructor
@@ -94,7 +76,6 @@
     F32 getWeight() const;
     // returns number of joint states stored in this pose
     S32 getNumJointStates() const;
->>>>>>> 1a8a5404
 };
 
 const S32 JSB_NUM_JOINT_STATES = 6;
@@ -104,19 +85,6 @@
 {
     LL_ALIGN_NEW
 protected:
-<<<<<<< HEAD
-	LLPointer<LLJointState>	mJointStates[JSB_NUM_JOINT_STATES];
-	S32				mPriorities[JSB_NUM_JOINT_STATES];
-	bool			mAdditiveBlends[JSB_NUM_JOINT_STATES];
-public:
-	LLJointStateBlender();
-	~LLJointStateBlender();
-	void blendJointStates(bool apply_now = true);
-	bool addJointState(const LLPointer<LLJointState>& joint_state, S32 priority, bool additive_blend);
-	void interpolate(F32 u);
-	void clear();
-	void resetCachedJoint();
-=======
     LLPointer<LLJointState> mJointStates[JSB_NUM_JOINT_STATES];
     S32             mPriorities[JSB_NUM_JOINT_STATES];
     bool            mAdditiveBlends[JSB_NUM_JOINT_STATES];
@@ -128,7 +96,6 @@
     void interpolate(F32 u);
     void clear();
     void resetCachedJoint();
->>>>>>> 1a8a5404
 
 public:
     LL_ALIGN_16(LLJoint mJointCache);
@@ -147,15 +114,6 @@
     S32         mNextPoseSlot;
     LLPose      mBlendedPose;
 public:
-<<<<<<< HEAD
-	// Constructor
-	LLPoseBlender();
-	// Destructor
-	~LLPoseBlender();
-	
-	// request motion joint states to be added to pose blender joint state records
-	bool addMotion(LLMotion* motion);
-=======
     // Constructor
     LLPoseBlender();
     // Destructor
@@ -163,7 +121,6 @@
 
     // request motion joint states to be added to pose blender joint state records
     bool addMotion(LLMotion* motion);
->>>>>>> 1a8a5404
 
     // blend all joint states and apply to skeleton
     void blendAndApply();
@@ -171,13 +128,8 @@
     // removes all joint state blenders from last time
     void clearBlenders();
 
-<<<<<<< HEAD
-	// blend all joint states and cache results
-	void blendAndCache(bool reset_cached_joints);
-=======
     // blend all joint states and cache results
     void blendAndCache(bool reset_cached_joints);
->>>>>>> 1a8a5404
 
     // interpolate all joints towards cached values
     void interpolate(F32 u);
