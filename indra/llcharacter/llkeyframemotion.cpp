--- conflicted
+++ resolved
@@ -2324,20 +2324,14 @@
 			
 			U8* buffer = new U8[size];
 			file.read((U8*)buffer, size);	/*Flawfinder: ignore*/
-<<<<<<< HEAD
-			
-			LL_DEBUGS() << "Loading keyframe data for: " << motionp->getName() << ":" << motionp->getID() << " (" << size << " bytes)" << LL_ENDL;
+
+			LL_DEBUGS("Animation") << "Loading keyframe data for: " << motionp->getName() << ":" << motionp->getID() << " (" << size << " bytes)" << LL_ENDL;
 	
 			// <FS:ND> Handle invalid files that cannot be properly loaded
 			try
 			{
 			// </FS:ND>
 		
-=======
-
-			LL_DEBUGS("Animation") << "Loading keyframe data for: " << motionp->getName() << ":" << motionp->getID() << " (" << size << " bytes)" << LL_ENDL;
-			
->>>>>>> d2302886
 			LLDataPackerBinaryBuffer dp(buffer, size);
 			if (motionp->deserialize(dp))
 			{
