--- conflicted
+++ resolved
@@ -430,26 +430,15 @@
 // LLKeyframeMotion()
 // Class Constructor
 //-----------------------------------------------------------------------------
-<<<<<<< HEAD
-LLKeyframeMotion::LLKeyframeMotion(const LLUUID &id) 
-	: LLMotion(id),
-		mJointMotionList(NULL),
-		mPelvisp(NULL),
-		mCharacter(NULL), // <FS:Ansariel> Uninitialized pointer fix by Drake Arconis
-		mLastSkeletonSerialNum(0),
-		mLastUpdateTime(0.f),
-		mLastLoopedTime(0.f),
-		mAssetStatus(ASSET_UNDEFINED)
-=======
 LLKeyframeMotion::LLKeyframeMotion(const LLUUID &id)
     : LLMotion(id),
         mJointMotionList(NULL),
         mPelvisp(NULL),
+        mCharacter(NULL), // <FS:Ansariel> Uninitialized pointer fix by Drake Arconis
         mLastSkeletonSerialNum(0),
         mLastUpdateTime(0.f),
         mLastLoopedTime(0.f),
         mAssetStatus(ASSET_UNDEFINED)
->>>>>>> 38c2a5bd
 {
 
 }
@@ -2372,85 +2361,6 @@
                                       LLAssetType::EType type,
                                       void* user_data, S32 status, LLExtStat ext_status)
 {
-<<<<<<< HEAD
-	LLUUID* id = (LLUUID*)user_data;
-		
-	std::vector<LLCharacter* >::iterator char_iter = LLCharacter::sInstances.begin();
-
-	while(char_iter != LLCharacter::sInstances.end() &&
-			(*char_iter)->getID() != *id)
-	{
-		++char_iter;
-	}
-	
-	delete id;
-
-	if (char_iter == LLCharacter::sInstances.end())
-	{
-		return;
-	}
-
-	LLCharacter* character = *char_iter;
-
-	// look for an existing instance of this motion
-	LLKeyframeMotion* motionp = static_cast<LLKeyframeMotion*> (character->findMotion(asset_uuid));
-	if (motionp)
-	{
-		if (0 == status)
-		{
-			if (motionp->mAssetStatus == ASSET_LOADED)
-			{
-				// asset already loaded
-				return;
-			}
-			LLFileSystem file(asset_uuid, type, LLFileSystem::READ);
-			S32 size = file.getSize();
-			
-			U8* buffer = new U8[size];
-			file.read((U8*)buffer, size);	/*Flawfinder: ignore*/
-
-			LL_DEBUGS("Animation") << "Loading keyframe data for: " << motionp->getName() << ":" << motionp->getID() << " (" << size << " bytes)" << LL_ENDL;
-	
-			// <FS:ND> Handle invalid files that cannot be properly loaded
-			try
-			{
-			// </FS:ND>
-		
-			LLDataPackerBinaryBuffer dp(buffer, size);
-			if (motionp->deserialize(dp, asset_uuid))
-			{
-				motionp->mAssetStatus = ASSET_LOADED;
-			}
-			else
-			{
-				LL_WARNS() << "Failed to decode asset for animation " << motionp->getName() << ":" << motionp->getID() << LL_ENDL;
-				motionp->mAssetStatus = ASSET_FETCH_FAILED;
-			}
-
-			// <FS:ND> Handle invalid files that cannot be properly loaded
-			}
-			catch( nd::exceptions::xran &ex )
-			{
-				// Maybe delete the file from the VFS here? It's corrupt, deleting it should be harmless?
-
-				LL_WARNS() << "Failed to decode asset for animation " << motionp->getName() << ":" << motionp->getID() << " error: " << ex.what() << LL_ENDL;
-				motionp->mAssetStatus = ASSET_FETCH_FAILED;
-			}
-			// </FS:ND>
-			
-			delete[] buffer;
-		}
-		else
-		{
-			LL_WARNS() << "Failed to load asset for animation " << motionp->getName() << ":" << motionp->getID() << LL_ENDL;
-			motionp->mAssetStatus = ASSET_FETCH_FAILED;
-		}
-	}
-	else
-	{
-		LL_WARNS() << "No existing motion for asset data. UUID: " << asset_uuid << LL_ENDL;
-	}
-=======
     LLUUID* id = (LLUUID*)user_data;
 
     std::vector<LLCharacter* >::iterator char_iter = LLCharacter::sInstances.begin();
@@ -2489,6 +2399,11 @@
 
             LL_DEBUGS("Animation") << "Loading keyframe data for: " << motionp->getName() << ":" << motionp->getID() << " (" << size << " bytes)" << LL_ENDL;
 
+            // <FS:ND> Handle invalid files that cannot be properly loaded
+            try
+            {
+            // </FS:ND>
+
             LLDataPackerBinaryBuffer dp(buffer, size);
             if (motionp->deserialize(dp, asset_uuid))
             {
@@ -2500,6 +2415,17 @@
                 motionp->mAssetStatus = ASSET_FETCH_FAILED;
             }
 
+            // <FS:ND> Handle invalid files that cannot be properly loaded
+            }
+            catch( nd::exceptions::xran &ex )
+            {
+                // Maybe delete the file from the VFS here? It's corrupt, deleting it should be harmless?
+
+                LL_WARNS() << "Failed to decode asset for animation " << motionp->getName() << ":" << motionp->getID() << " error: " << ex.what() << LL_ENDL;
+                motionp->mAssetStatus = ASSET_FETCH_FAILED;
+            }
+            // </FS:ND>
+
             delete[] buffer;
         }
         else
@@ -2512,7 +2438,6 @@
     {
         LL_WARNS() << "No existing motion for asset data. UUID: " << asset_uuid << LL_ENDL;
     }
->>>>>>> 38c2a5bd
 }
 
 //--------------------------------------------------------------------
