/**
 * @file llvisualparam.h
 * @brief Implementation of LLPolyMesh class.
 *
 * $LicenseInfo:firstyear=2001&license=viewerlgpl$
 * Second Life Viewer Source Code
 * Copyright (C) 2010, Linden Research, Inc.
 *
 * This library is free software; you can redistribute it and/or
 * modify it under the terms of the GNU Lesser General Public
 * License as published by the Free Software Foundation;
 * version 2.1 of the License only.
 *
 * This library is distributed in the hope that it will be useful,
 * but WITHOUT ANY WARRANTY; without even the implied warranty of
 * MERCHANTABILITY or FITNESS FOR A PARTICULAR PURPOSE.  See the GNU
 * Lesser General Public License for more details.
 *
 * You should have received a copy of the GNU Lesser General Public
 * License along with this library; if not, write to the Free Software
 * Foundation, Inc., 51 Franklin Street, Fifth Floor, Boston, MA  02110-1301  USA
 *
 * Linden Research, Inc., 945 Battery Street, San Francisco, CA  94111  USA
 * $/LicenseInfo$
 */

#ifndef LL_LLVisualParam_H
#define LL_LLVisualParam_H

#include "v3math.h"
#include "llstring.h"
#include "llxmltree.h"
#include <boost/function.hpp>

class LLPolyMesh;
class LLXmlTreeNode;

enum ESex
{
    SEX_FEMALE =    0x01,
    SEX_MALE =      0x02,
    SEX_BOTH =      0x03  // values chosen to allow use as a bit field.
};

enum EVisualParamGroup
{
    VISUAL_PARAM_GROUP_TWEAKABLE,
    VISUAL_PARAM_GROUP_ANIMATABLE,
    VISUAL_PARAM_GROUP_TWEAKABLE_NO_TRANSMIT,
    VISUAL_PARAM_GROUP_TRANSMIT_NOT_TWEAKABLE, // deprecated params that used to be tweakable.
    NUM_VISUAL_PARAM_GROUPS
};

enum EParamLocation
{
    LOC_UNKNOWN,
    LOC_AV_SELF,
    LOC_AV_OTHER,
    LOC_WEARABLE
};

const std::string param_location_name(const EParamLocation& loc);

const S32 MAX_TRANSMITTED_VISUAL_PARAMS = 255;

//-----------------------------------------------------------------------------
// LLVisualParamInfo
// Contains shared data for VisualParams
//-----------------------------------------------------------------------------
class LLVisualParamInfo
{
    friend class LLVisualParam;
public:
    LLVisualParamInfo();
    virtual ~LLVisualParamInfo() {};

    virtual BOOL parseXml(LLXmlTreeNode *node);

    S32 getID() const { return mID; }

    virtual void toStream(std::ostream &out);

protected:
    S32                 mID;                // ID associated with VisualParam

    std::string         mName;              // name (for internal purposes)
    std::string         mDisplayName;       // name displayed to the user
    std::string         mMinName;           // name associated with minimum value
    std::string         mMaxName;           // name associated with maximum value
    EVisualParamGroup   mGroup;             // morph group for separating UI controls
    F32                 mMinWeight;         // minimum weight that can be assigned to this morph target
    F32                 mMaxWeight;         // maximum weight that can be assigned to this morph target
    F32                 mDefaultWeight;
    ESex                mSex;               // Which gender(s) this param applies to.
};

//-----------------------------------------------------------------------------
// LLVisualParam
// VIRTUAL CLASS
// An interface class for a generalized parametric modification of the avatar mesh
// Contains data that is specific to each Avatar
//-----------------------------------------------------------------------------
LL_ALIGN_PREFIX(16)
class LLVisualParam
{
public:
<<<<<<< HEAD
	typedef	boost::function<LLVisualParam*(S32)> visual_param_mapper;

	LLVisualParam();
	virtual ~LLVisualParam();

	// Special: These functions are overridden by child classes
	// (They can not be virtual because they use specific derived Info classes)
	LLVisualParamInfo*		getInfo() const { return mInfo; }
	//   This sets mInfo and calls initialization functions
	BOOL					setInfo(LLVisualParamInfo *info);

	// Virtual functions
	//  Pure virtuals
	//virtual BOOL			parseData( LLXmlTreeNode *node ) = 0;
	virtual void			apply( ESex avatar_sex ) = 0;
	//  Default functions
	// <FS:Ansariel> [Legacy Bake]
	//virtual void			setWeight(F32 weight);
	//virtual void			setAnimationTarget( F32 target_value);
	//virtual void			animate(F32 delta);
	//virtual void			stopAnimating();
	virtual void			setWeight(F32 weight, BOOL upload_bake);
	virtual void			setAnimationTarget( F32 target_value, BOOL upload_bake);
	virtual void			animate(F32 delta, BOOL upload_bake);
	virtual void			stopAnimating(BOOL upload_bake);
	// </FS:Ansariel> [Legacy Bake]

	virtual BOOL			linkDrivenParams(visual_param_mapper mapper, BOOL only_cross_params);
	virtual void			resetDrivenParams();

	// Interface methods
	S32						getID() const		{ return mID; }
	void					setID(S32 id) 		{ llassert(!mInfo); mID = id; }
	
	const std::string&		getName() const 			{ return mInfo->mName; }
	const std::string&		getDisplayName() const 		{ return mInfo->mDisplayName; }
	const std::string&		getMaxDisplayName() const	{ return mInfo->mMaxName; }
	const std::string&		getMinDisplayName() const	{ return mInfo->mMinName; }

	void					setDisplayName(const std::string& s) 	 { mInfo->mDisplayName = s; }
	void					setMaxDisplayName(const std::string& s) { mInfo->mMaxName = s; }
	void					setMinDisplayName(const std::string& s) { mInfo->mMinName = s; }

	EVisualParamGroup		getGroup() const 			{ return mInfo->mGroup; }
	F32						getMinWeight() const		{ return mInfo->mMinWeight; }
	F32						getMaxWeight() const		{ return mInfo->mMaxWeight; }
	F32						getDefaultWeight() const 	{ return mInfo->mDefaultWeight; }
	ESex					getSex() const			{ return mInfo->mSex; }

	F32						getWeight() const		{ return mIsAnimating ? mTargetWeight : mCurWeight; }
	F32						getCurrentWeight() const 	{ return mCurWeight; }
	F32						getLastWeight() const	{ return mLastWeight; }
	void					setLastWeight(F32 val) { mLastWeight = val; }
	BOOL					isAnimating() const	{ return mIsAnimating; }
	BOOL					isTweakable() const { return (getGroup() == VISUAL_PARAM_GROUP_TWEAKABLE)  || (getGroup() == VISUAL_PARAM_GROUP_TWEAKABLE_NO_TRANSMIT); }

	LLVisualParam*			getNextParam()		{ return mNext; }
	void					setNextParam( LLVisualParam *next );
	void					clearNextParam();
	
	virtual void			setAnimating(BOOL is_animating) { mIsAnimating = is_animating && !mIsDummy; }
	BOOL					getAnimating() const { return mIsAnimating; }

	void					setIsDummy(BOOL is_dummy) { mIsDummy = is_dummy; }

	void					setParamLocation(EParamLocation loc);
	EParamLocation			getParamLocation() const { return mParamLocation; }
=======
    typedef boost::function<LLVisualParam*(S32)> visual_param_mapper;

    LLVisualParam();
    virtual ~LLVisualParam();

    // Special: These functions are overridden by child classes
    // (They can not be virtual because they use specific derived Info classes)
    LLVisualParamInfo*      getInfo() const { return mInfo; }
    //   This sets mInfo and calls initialization functions
    BOOL                    setInfo(LLVisualParamInfo *info);

    // Virtual functions
    //  Pure virtuals
    //virtual BOOL          parseData( LLXmlTreeNode *node ) = 0;
    virtual void            apply( ESex avatar_sex ) = 0;
    //  Default functions
    virtual void            setWeight(F32 weight);
    virtual void            setAnimationTarget( F32 target_value);
    virtual void            animate(F32 delta);
    virtual void            stopAnimating();

    virtual BOOL            linkDrivenParams(visual_param_mapper mapper, BOOL only_cross_params);
    virtual void            resetDrivenParams();

    // Interface methods
    S32                     getID() const       { return mID; }
    void                    setID(S32 id)       { llassert(!mInfo); mID = id; }

    const std::string&      getName() const             { return mInfo->mName; }
    const std::string&      getDisplayName() const      { return mInfo->mDisplayName; }
    const std::string&      getMaxDisplayName() const   { return mInfo->mMaxName; }
    const std::string&      getMinDisplayName() const   { return mInfo->mMinName; }

    void                    setDisplayName(const std::string& s)     { mInfo->mDisplayName = s; }
    void                    setMaxDisplayName(const std::string& s) { mInfo->mMaxName = s; }
    void                    setMinDisplayName(const std::string& s) { mInfo->mMinName = s; }

    EVisualParamGroup       getGroup() const            { return mInfo->mGroup; }
    F32                     getMinWeight() const        { return mInfo->mMinWeight; }
    F32                     getMaxWeight() const        { return mInfo->mMaxWeight; }
    F32                     getDefaultWeight() const    { return mInfo->mDefaultWeight; }
    ESex                    getSex() const          { return mInfo->mSex; }

    F32                     getWeight() const       { return mIsAnimating ? mTargetWeight : mCurWeight; }
    F32                     getCurrentWeight() const    { return mCurWeight; }
    F32                     getLastWeight() const   { return mLastWeight; }
    void                    setLastWeight(F32 val) { mLastWeight = val; }
    BOOL                    isAnimating() const { return mIsAnimating; }
    BOOL                    isTweakable() const { return (getGroup() == VISUAL_PARAM_GROUP_TWEAKABLE)  || (getGroup() == VISUAL_PARAM_GROUP_TWEAKABLE_NO_TRANSMIT); }

    LLVisualParam*          getNextParam()      { return mNext; }
    void                    setNextParam( LLVisualParam *next );
    void                    clearNextParam();

    virtual void            setAnimating(BOOL is_animating) { mIsAnimating = is_animating && !mIsDummy; }
    BOOL                    getAnimating() const { return mIsAnimating; }

    void                    setIsDummy(BOOL is_dummy) { mIsDummy = is_dummy; }

    void                    setParamLocation(EParamLocation loc);
    EParamLocation          getParamLocation() const { return mParamLocation; }
>>>>>>> 38c2a5bd

protected:
    LLVisualParam(const LLVisualParam& pOther);

    F32                 mCurWeight;         // current weight
    F32                 mLastWeight;        // last weight
    LLVisualParam*      mNext;              // next param in a shared chain
    F32                 mTargetWeight;      // interpolation target
    BOOL                mIsAnimating;   // this value has been given an interpolation target
    BOOL                mIsDummy;  // this is used to prevent dummy visual params from animating


    S32                 mID;                // id for storing weight/morphtarget compares compactly
    LLVisualParamInfo   *mInfo;
    EParamLocation      mParamLocation;     // where does this visual param live?
} LL_ALIGN_POSTFIX(16);

#endif // LL_LLVisualParam_H<|MERGE_RESOLUTION|>--- conflicted
+++ resolved
@@ -104,75 +104,6 @@
 class LLVisualParam
 {
 public:
-<<<<<<< HEAD
-	typedef	boost::function<LLVisualParam*(S32)> visual_param_mapper;
-
-	LLVisualParam();
-	virtual ~LLVisualParam();
-
-	// Special: These functions are overridden by child classes
-	// (They can not be virtual because they use specific derived Info classes)
-	LLVisualParamInfo*		getInfo() const { return mInfo; }
-	//   This sets mInfo and calls initialization functions
-	BOOL					setInfo(LLVisualParamInfo *info);
-
-	// Virtual functions
-	//  Pure virtuals
-	//virtual BOOL			parseData( LLXmlTreeNode *node ) = 0;
-	virtual void			apply( ESex avatar_sex ) = 0;
-	//  Default functions
-	// <FS:Ansariel> [Legacy Bake]
-	//virtual void			setWeight(F32 weight);
-	//virtual void			setAnimationTarget( F32 target_value);
-	//virtual void			animate(F32 delta);
-	//virtual void			stopAnimating();
-	virtual void			setWeight(F32 weight, BOOL upload_bake);
-	virtual void			setAnimationTarget( F32 target_value, BOOL upload_bake);
-	virtual void			animate(F32 delta, BOOL upload_bake);
-	virtual void			stopAnimating(BOOL upload_bake);
-	// </FS:Ansariel> [Legacy Bake]
-
-	virtual BOOL			linkDrivenParams(visual_param_mapper mapper, BOOL only_cross_params);
-	virtual void			resetDrivenParams();
-
-	// Interface methods
-	S32						getID() const		{ return mID; }
-	void					setID(S32 id) 		{ llassert(!mInfo); mID = id; }
-	
-	const std::string&		getName() const 			{ return mInfo->mName; }
-	const std::string&		getDisplayName() const 		{ return mInfo->mDisplayName; }
-	const std::string&		getMaxDisplayName() const	{ return mInfo->mMaxName; }
-	const std::string&		getMinDisplayName() const	{ return mInfo->mMinName; }
-
-	void					setDisplayName(const std::string& s) 	 { mInfo->mDisplayName = s; }
-	void					setMaxDisplayName(const std::string& s) { mInfo->mMaxName = s; }
-	void					setMinDisplayName(const std::string& s) { mInfo->mMinName = s; }
-
-	EVisualParamGroup		getGroup() const 			{ return mInfo->mGroup; }
-	F32						getMinWeight() const		{ return mInfo->mMinWeight; }
-	F32						getMaxWeight() const		{ return mInfo->mMaxWeight; }
-	F32						getDefaultWeight() const 	{ return mInfo->mDefaultWeight; }
-	ESex					getSex() const			{ return mInfo->mSex; }
-
-	F32						getWeight() const		{ return mIsAnimating ? mTargetWeight : mCurWeight; }
-	F32						getCurrentWeight() const 	{ return mCurWeight; }
-	F32						getLastWeight() const	{ return mLastWeight; }
-	void					setLastWeight(F32 val) { mLastWeight = val; }
-	BOOL					isAnimating() const	{ return mIsAnimating; }
-	BOOL					isTweakable() const { return (getGroup() == VISUAL_PARAM_GROUP_TWEAKABLE)  || (getGroup() == VISUAL_PARAM_GROUP_TWEAKABLE_NO_TRANSMIT); }
-
-	LLVisualParam*			getNextParam()		{ return mNext; }
-	void					setNextParam( LLVisualParam *next );
-	void					clearNextParam();
-	
-	virtual void			setAnimating(BOOL is_animating) { mIsAnimating = is_animating && !mIsDummy; }
-	BOOL					getAnimating() const { return mIsAnimating; }
-
-	void					setIsDummy(BOOL is_dummy) { mIsDummy = is_dummy; }
-
-	void					setParamLocation(EParamLocation loc);
-	EParamLocation			getParamLocation() const { return mParamLocation; }
-=======
     typedef boost::function<LLVisualParam*(S32)> visual_param_mapper;
 
     LLVisualParam();
@@ -189,10 +120,16 @@
     //virtual BOOL          parseData( LLXmlTreeNode *node ) = 0;
     virtual void            apply( ESex avatar_sex ) = 0;
     //  Default functions
-    virtual void            setWeight(F32 weight);
-    virtual void            setAnimationTarget( F32 target_value);
-    virtual void            animate(F32 delta);
-    virtual void            stopAnimating();
+    // <FS:Ansariel> [Legacy Bake]
+    //virtual void          setWeight(F32 weight);
+    //virtual void          setAnimationTarget( F32 target_value);
+    //virtual void          animate(F32 delta);
+    //virtual void          stopAnimating();
+    virtual void            setWeight(F32 weight, BOOL upload_bake);
+    virtual void            setAnimationTarget( F32 target_value, BOOL upload_bake);
+    virtual void            animate(F32 delta, BOOL upload_bake);
+    virtual void            stopAnimating(BOOL upload_bake);
+    // </FS:Ansariel> [Legacy Bake]
 
     virtual BOOL            linkDrivenParams(visual_param_mapper mapper, BOOL only_cross_params);
     virtual void            resetDrivenParams();
@@ -234,7 +171,6 @@
 
     void                    setParamLocation(EParamLocation loc);
     EParamLocation          getParamLocation() const { return mParamLocation; }
->>>>>>> 38c2a5bd
 
 protected:
     LLVisualParam(const LLVisualParam& pOther);
