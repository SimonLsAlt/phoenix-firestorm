--- conflicted
+++ resolved
@@ -173,19 +173,12 @@
 	for_each(mAllMotions.begin(), mAllMotions.end(), DeletePairedPointer());
 	mAllMotions.clear();
 
-<<<<<<< HEAD
-	// <FS:ND> There might still be motions in mDeprecatedMotions. Don't leak those.
-	for_each(mDeprecatedMotions.begin(), mDeprecatedMotions.end(), DeletePointer() );
-	mDeprecatedMotions.clear();
-	// </FS:ND>
-=======
 	// stinson 05/12/20014 : Ownership of the LLMotion pointers is transferred from
 	// mAllMotions to mDeprecatedMotions in method
 	// LLMotionController::deprecateMotionInstance().  Thus, we should also clean
 	// up the mDeprecatedMotions list as well.
 	for_each(mDeprecatedMotions.begin(), mDeprecatedMotions.end(), DeletePointer());
 	mDeprecatedMotions.clear();
->>>>>>> 97747617
 }
 
 //-----------------------------------------------------------------------------
