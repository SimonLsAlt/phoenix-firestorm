--- conflicted
+++ resolved
@@ -234,11 +234,7 @@
         }
     }
 
-<<<<<<< HEAD
-    U32 loaded_count = mLoadedMotions.size();
-=======
     U32 loaded_count = static_cast<U32>(mLoadedMotions.size());
->>>>>>> 050d2fef
     // <FS:Ansariel> Can't do anything about it anyway - stop spamming the log
     //if (loaded_count > (2 * MAX_MOTION_INSTANCES) && loaded_count > mLastCountAfterPurge)
     //{
