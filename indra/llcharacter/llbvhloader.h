/**
 * @file llbvhloader.h
 * @brief Translates a BVH files to LindenLabAnimation format.
 *
 * $LicenseInfo:firstyear=2004&license=viewerlgpl$
 * Second Life Viewer Source Code
 * Copyright (C) 2010, Linden Research, Inc.
 *
 * This library is free software; you can redistribute it and/or
 * modify it under the terms of the GNU Lesser General Public
 * License as published by the Free Software Foundation;
 * version 2.1 of the License only.
 *
 * This library is distributed in the hope that it will be useful,
 * but WITHOUT ANY WARRANTY; without even the implied warranty of
 * MERCHANTABILITY or FITNESS FOR A PARTICULAR PURPOSE.  See the GNU
 * Lesser General Public License for more details.
 *
 * You should have received a copy of the GNU Lesser General Public
 * License along with this library; if not, write to the Free Software
 * Foundation, Inc., 51 Franklin Street, Fifth Floor, Boston, MA  02110-1301  USA
 *
 * Linden Research, Inc., 945 Battery Street, San Francisco, CA  94111  USA
 * $/LicenseInfo$
 */

#ifndef LL_LLBVHLOADER_H
#define LL_LLBVHLOADER_H

#include "v3math.h"
#include "m3math.h"
#include "llmath.h"
#include "llapr.h"
#include "llbvhconsts.h"

const S32 BVH_PARSER_LINE_SIZE = 2048;
class LLDataPacker;

//------------------------------------------------------------------------
// FileCloser
//------------------------------------------------------------------------
class FileCloser
{
public:
    FileCloser( apr_file_t *file )
    {
        mFile = file;
    }

    ~FileCloser()
    {
        apr_file_close(mFile);
    }
protected:
    apr_file_t* mFile;
};


//------------------------------------------------------------------------
// Key
//------------------------------------------------------------------------
struct Key
{
    Key()
    {
        mPos[0] = mPos[1] = mPos[2] = 0.0f;
        mRot[0] = mRot[1] = mRot[2] = 0.0f;
        mIgnorePos = false;
        mIgnoreRot = false;
    }

    F32 mPos[3];
    F32 mRot[3];
    BOOL    mIgnorePos;
    BOOL    mIgnoreRot;
};


//------------------------------------------------------------------------
// KeyVector
//------------------------------------------------------------------------
typedef  std::vector<Key> KeyVector;

//------------------------------------------------------------------------
// Joint
//------------------------------------------------------------------------
struct Joint
{
    Joint(const char *name)
    {
        mName = name;
        mIgnore = FALSE;
        mIgnorePositions = FALSE;
        mRelativePositionKey = FALSE;
        mRelativeRotationKey = FALSE;
        mOutName = name;
        mOrder[0] = 'X';
        mOrder[1] = 'Y';
        mOrder[2] = 'Z';
        mOrder[3] = 0;
        mNumPosKeys = 0;
        mNumRotKeys = 0;
        mChildTreeMaxDepth = 0;
        mPriority = 0;
        mNumChannels = 3;
    }

    // Include aligned members first
    LLMatrix3       mFrameMatrix;
    LLMatrix3       mOffsetMatrix;
    LLVector3       mRelativePosition;
    //
    std::string     mName;
    BOOL            mIgnore;
    BOOL            mIgnorePositions;
    BOOL            mRelativePositionKey;
    BOOL            mRelativeRotationKey;
    std::string     mOutName;
    std::string     mMergeParentName;
    std::string     mMergeChildName;
    char            mOrder[4];          /* Flawfinder: ignore */
    KeyVector       mKeys;
    S32             mNumPosKeys;
    S32             mNumRotKeys;
    S32             mChildTreeMaxDepth;
    S32             mPriority;
    S32             mNumChannels;
};


struct Constraint
{
    char            mSourceJointName[16];       /* Flawfinder: ignore */
    char            mTargetJointName[16];       /* Flawfinder: ignore */
    S32             mChainLength;
    LLVector3       mSourceOffset;
    LLVector3       mTargetOffset;
    LLVector3       mTargetDir;
    F32             mEaseInStart;
    F32             mEaseInStop;
    F32             mEaseOutStart;
    F32             mEaseOutStop;
    EConstraintType mConstraintType;
};

//------------------------------------------------------------------------
// JointVector
//------------------------------------------------------------------------
typedef std::vector<Joint*> JointVector;

//------------------------------------------------------------------------
// ConstraintVector
//------------------------------------------------------------------------
typedef std::vector<Constraint> ConstraintVector;

//------------------------------------------------------------------------
// Translation
//------------------------------------------------------------------------
class Translation
{
public:
    Translation()
    {
        mIgnore = FALSE;
        mIgnorePositions = FALSE;
        mRelativePositionKey = FALSE;
        mRelativeRotationKey = FALSE;
        mPriorityModifier = 0;
    }

    std::string mOutName;
    BOOL        mIgnore;
    BOOL        mIgnorePositions;
    BOOL        mRelativePositionKey;
    BOOL        mRelativeRotationKey;
    LLMatrix3   mFrameMatrix;
    LLMatrix3   mOffsetMatrix;
    LLVector3   mRelativePosition;
    std::string mMergeParentName;
    std::string mMergeChildName;
    S32         mPriorityModifier;
};

typedef enum e_load_status
    {
        E_ST_OK,
        E_ST_EOF,
        E_ST_NO_CONSTRAINT,
        E_ST_NO_FILE,
        E_ST_NO_HIER,
        E_ST_NO_JOINT,
        E_ST_NO_NAME,
        E_ST_NO_OFFSET,
        E_ST_NO_CHANNELS,
        E_ST_NO_ROTATION,
        E_ST_NO_AXIS,
        E_ST_NO_MOTION,
        E_ST_NO_FRAMES,
        E_ST_NO_FRAME_TIME,
        E_ST_NO_POS,
        E_ST_NO_ROT,
        E_ST_NO_XLT_FILE,
        E_ST_NO_XLT_HEADER,
        E_ST_NO_XLT_NAME,
        E_ST_NO_XLT_IGNORE,
        E_ST_NO_XLT_RELATIVE,
        E_ST_NO_XLT_OUTNAME,
        E_ST_NO_XLT_MATRIX,
        E_ST_NO_XLT_MERGECHILD,
        E_ST_NO_XLT_MERGEPARENT,
        E_ST_NO_XLT_PRIORITY,
        E_ST_NO_XLT_LOOP,
        E_ST_NO_XLT_EASEIN,
        E_ST_NO_XLT_EASEOUT,
        E_ST_NO_XLT_HAND,
        E_ST_NO_XLT_EMOTE,
        E_ST_BAD_ROOT
    } ELoadStatus;

//------------------------------------------------------------------------
// TranslationMap
//------------------------------------------------------------------------
typedef std::map<std::string, Translation> TranslationMap;

class LLBVHLoader
{
    friend class LLKeyframeMotion;
public:
    // Constructor
    LLBVHLoader(const char* buffer, ELoadStatus &loadStatus, S32 &errorLine, std::map<std::string, std::string>& joint_alias_map );
    ~LLBVHLoader();

/*
    // Status Codes
    typedef const char *status_t;
    static const char *ST_OK;
    static const char *ST_EOF;
    static const char *ST_NO_CONSTRAINT;
    static const char *ST_NO_FILE;
    static const char *ST_NO_HIER;
    static const char *ST_NO_JOINT;
    static const char *ST_NO_NAME;
    static const char *ST_NO_OFFSET;
    static const char *ST_NO_CHANNELS;
    static const char *ST_NO_ROTATION;
    static const char *ST_NO_AXIS;
    static const char *ST_NO_MOTION;
    static const char *ST_NO_FRAMES;
    static const char *ST_NO_FRAME_TIME;
    static const char *ST_NO_POS;
    static const char *ST_NO_ROT;
    static const char *ST_NO_XLT_FILE;
    static const char *ST_NO_XLT_HEADER;
    static const char *ST_NO_XLT_NAME;
    static const char *ST_NO_XLT_IGNORE;
    static const char *ST_NO_XLT_RELATIVE;
    static const char *ST_NO_XLT_OUTNAME;
    static const char *ST_NO_XLT_MATRIX;
    static const char *ST_NO_XLT_MERGECHILD;
    static const char *ST_NO_XLT_MERGEPARENT;
    static const char *ST_NO_XLT_PRIORITY;
    static const char *ST_NO_XLT_LOOP;
    static const char *ST_NO_XLT_EASEIN;
    static const char *ST_NO_XLT_EASEOUT;
    static const char *ST_NO_XLT_HAND;
    static const char *ST_NO_XLT_EMOTE;
    static const char *ST_BAD_ROOT;
*/

    // Loads the specified translation table.
    ELoadStatus loadTranslationTable(const char *fileName);

    //Create a new joint alias
    void makeTranslation(std::string key, std::string value);

    // Loads joint aliases from XML file.
    ELoadStatus loadAliases(const char * filename);

    // Load the specified BVH file.
    // Returns status code.
    ELoadStatus loadBVHFile(const char *buffer, char *error_text, S32 &error_line);

    void dumpBVHInfo();

    // Applies translations to BVH data loaded.
    void applyTranslations();

    // Returns the number of lines scanned.
    // Useful for error reporting.
    S32 getLineNumber() { return mLineNumber; }

    // returns required size of output buffer
    U32 getOutputSize();

    // writes contents to datapacker
    BOOL serialize(LLDataPacker& dp);

    // flags redundant keyframe data
    void optimize();

    void reset();

    F32 getDuration() { return mDuration; }

    BOOL isInitialized() { return mInitialized; }

    ELoadStatus getStatus() { return mStatus; }

	// <FS:Sei> FIRE-17277: Allow entering Loop In/Loop Out as frames
	S32 getNumFrames() const { return mNumFrames; }
	// </FS:Sei>

protected:
<<<<<<< HEAD
	// Consumes one line of input from file.

	// <FS:ND> Remove LLVolatileAPRPool/apr_file_t and use FILE* instead
	// BOOL getLine(apr_file_t *fp);
	BOOL getLine(LLAPRFile::tFiletype *fp);
	// </FS:ND>

	// parser state
	char		mLine[BVH_PARSER_LINE_SIZE];		/* Flawfinder: ignore */
	S32			mLineNumber;

	// parsed values
	S32					mNumFrames;
	F32					mFrameTime;
	JointVector			mJoints;
	ConstraintVector	mConstraints;
	TranslationMap		mTranslations;

	S32					mPriority;
	BOOL				mLoop;
	F32					mLoopInPoint;
	F32					mLoopOutPoint;
	F32					mEaseIn;
	F32					mEaseOut;
	S32					mHand;
	std::string			mEmoteName;

	BOOL				mInitialized;
	ELoadStatus			mStatus;

	// computed values
	F32	mDuration;
=======
    // Consumes one line of input from file.
    BOOL getLine(apr_file_t *fp);

    // parser state
    char        mLine[BVH_PARSER_LINE_SIZE];        /* Flawfinder: ignore */
    S32         mLineNumber;

    // parsed values
    S32                 mNumFrames;
    F32                 mFrameTime;
    JointVector         mJoints;
    ConstraintVector    mConstraints;
    TranslationMap      mTranslations;

    S32                 mPriority;
    BOOL                mLoop;
    F32                 mLoopInPoint;
    F32                 mLoopOutPoint;
    F32                 mEaseIn;
    F32                 mEaseOut;
    S32                 mHand;
    std::string         mEmoteName;

    BOOL                mInitialized;
    ELoadStatus         mStatus;

    // computed values
    F32 mDuration;
>>>>>>> 38c2a5bd
};

#endif // LL_LLBVHLOADER_H<|MERGE_RESOLUTION|>--- conflicted
+++ resolved
@@ -306,47 +306,17 @@
 
     ELoadStatus getStatus() { return mStatus; }
 
-	// <FS:Sei> FIRE-17277: Allow entering Loop In/Loop Out as frames
-	S32 getNumFrames() const { return mNumFrames; }
-	// </FS:Sei>
+    // <FS:Sei> FIRE-17277: Allow entering Loop In/Loop Out as frames
+    S32 getNumFrames() const { return mNumFrames; }
+    // </FS:Sei>
 
 protected:
-<<<<<<< HEAD
-	// Consumes one line of input from file.
-
-	// <FS:ND> Remove LLVolatileAPRPool/apr_file_t and use FILE* instead
-	// BOOL getLine(apr_file_t *fp);
-	BOOL getLine(LLAPRFile::tFiletype *fp);
-	// </FS:ND>
-
-	// parser state
-	char		mLine[BVH_PARSER_LINE_SIZE];		/* Flawfinder: ignore */
-	S32			mLineNumber;
-
-	// parsed values
-	S32					mNumFrames;
-	F32					mFrameTime;
-	JointVector			mJoints;
-	ConstraintVector	mConstraints;
-	TranslationMap		mTranslations;
-
-	S32					mPriority;
-	BOOL				mLoop;
-	F32					mLoopInPoint;
-	F32					mLoopOutPoint;
-	F32					mEaseIn;
-	F32					mEaseOut;
-	S32					mHand;
-	std::string			mEmoteName;
-
-	BOOL				mInitialized;
-	ELoadStatus			mStatus;
-
-	// computed values
-	F32	mDuration;
-=======
     // Consumes one line of input from file.
-    BOOL getLine(apr_file_t *fp);
+
+    // <FS:ND> Remove LLVolatileAPRPool/apr_file_t and use FILE* instead
+    // BOOL getLine(apr_file_t *fp);
+    BOOL getLine(LLAPRFile::tFiletype *fp);
+    // </FS:ND>
 
     // parser state
     char        mLine[BVH_PARSER_LINE_SIZE];        /* Flawfinder: ignore */
@@ -373,7 +343,6 @@
 
     // computed values
     F32 mDuration;
->>>>>>> 38c2a5bd
 };
 
 #endif // LL_LLBVHLOADER_H