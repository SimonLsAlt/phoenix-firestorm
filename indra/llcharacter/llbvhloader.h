--- conflicted
+++ resolved
@@ -1,460 +1,340 @@
-/**
- * @file llbvhloader.h
- * @brief Translates a BVH files to LindenLabAnimation format.
- *
- * $LicenseInfo:firstyear=2004&license=viewerlgpl$
- * Second Life Viewer Source Code
- * Copyright (C) 2010, Linden Research, Inc.
- *
- * This library is free software; you can redistribute it and/or
- * modify it under the terms of the GNU Lesser General Public
- * License as published by the Free Software Foundation;
- * version 2.1 of the License only.
- *
- * This library is distributed in the hope that it will be useful,
- * but WITHOUT ANY WARRANTY; without even the implied warranty of
- * MERCHANTABILITY or FITNESS FOR A PARTICULAR PURPOSE.  See the GNU
- * Lesser General Public License for more details.
- *
- * You should have received a copy of the GNU Lesser General Public
- * License along with this library; if not, write to the Free Software
- * Foundation, Inc., 51 Franklin Street, Fifth Floor, Boston, MA  02110-1301  USA
- *
- * Linden Research, Inc., 945 Battery Street, San Francisco, CA  94111  USA
- * $/LicenseInfo$
- */
-
-#ifndef LL_LLBVHLOADER_H
-#define LL_LLBVHLOADER_H
-
-#include "v3math.h"
-#include "m3math.h"
-#include "llmath.h"
-#include "llapr.h"
-#include "llbvhconsts.h"
-
-const S32 BVH_PARSER_LINE_SIZE = 2048;
-class LLDataPacker;
-
-//------------------------------------------------------------------------
-// FileCloser
-//------------------------------------------------------------------------
-class FileCloser
-{
-public:
-    FileCloser( apr_file_t *file )
-    {
-        mFile = file;
-    }
-
-    ~FileCloser()
-    {
-        apr_file_close(mFile);
-    }
-protected:
-    apr_file_t* mFile;
-};
-
-
-//------------------------------------------------------------------------
-// Key
-//------------------------------------------------------------------------
-struct Key
-{
-<<<<<<< HEAD
-	Key()
-	{
-		mPos[0] = mPos[1] = mPos[2] = 0.0f;
-		mRot[0] = mRot[1] = mRot[2] = 0.0f;
-		mIgnorePos = false;
-		mIgnoreRot = false;
-	}
-
-	F32	mPos[3];
-	F32	mRot[3];
-	bool	mIgnorePos;
-	bool	mIgnoreRot;
-=======
-    Key()
-    {
-        mPos[0] = mPos[1] = mPos[2] = 0.0f;
-        mRot[0] = mRot[1] = mRot[2] = 0.0f;
-        mIgnorePos = false;
-        mIgnoreRot = false;
-    }
-
-    F32 mPos[3];
-    F32 mRot[3];
-    BOOL    mIgnorePos;
-    BOOL    mIgnoreRot;
->>>>>>> e1623bb2
-};
-
-
-//------------------------------------------------------------------------
-// KeyVector
-//------------------------------------------------------------------------
-typedef  std::vector<Key> KeyVector;
-
-//------------------------------------------------------------------------
-// Joint
-//------------------------------------------------------------------------
-struct Joint
-{
-<<<<<<< HEAD
-	Joint(const char *name)
-	{
-		mName = name;
-		mIgnore = false;
-		mIgnorePositions = false;
-		mRelativePositionKey = false;
-		mRelativeRotationKey = false;
-		mOutName = name;
-		mOrder[0] = 'X';
-		mOrder[1] = 'Y';
-		mOrder[2] = 'Z';
-		mOrder[3] = 0;
-		mNumPosKeys = 0;
-		mNumRotKeys = 0;
-		mChildTreeMaxDepth = 0;
-		mPriority = 0;
-		mNumChannels = 3;
-	}
-
-	// Include aligned members first
-	LLMatrix3		mFrameMatrix;
-	LLMatrix3		mOffsetMatrix;
-	LLVector3		mRelativePosition;
-	//
-	std::string		mName;
-	bool			mIgnore;
-	bool			mIgnorePositions;
-	bool			mRelativePositionKey;
-	bool			mRelativeRotationKey;
-	std::string		mOutName;
-	std::string		mMergeParentName;
-	std::string		mMergeChildName;
-	char			mOrder[4];			/* Flawfinder: ignore */
-	KeyVector		mKeys;
-	S32				mNumPosKeys;
-	S32				mNumRotKeys;
-	S32				mChildTreeMaxDepth;
-	S32				mPriority;
-	S32				mNumChannels;
-=======
-    Joint(const char *name)
-    {
-        mName = name;
-        mIgnore = FALSE;
-        mIgnorePositions = FALSE;
-        mRelativePositionKey = FALSE;
-        mRelativeRotationKey = FALSE;
-        mOutName = name;
-        mOrder[0] = 'X';
-        mOrder[1] = 'Y';
-        mOrder[2] = 'Z';
-        mOrder[3] = 0;
-        mNumPosKeys = 0;
-        mNumRotKeys = 0;
-        mChildTreeMaxDepth = 0;
-        mPriority = 0;
-        mNumChannels = 3;
-    }
-
-    // Include aligned members first
-    LLMatrix3       mFrameMatrix;
-    LLMatrix3       mOffsetMatrix;
-    LLVector3       mRelativePosition;
-    //
-    std::string     mName;
-    BOOL            mIgnore;
-    BOOL            mIgnorePositions;
-    BOOL            mRelativePositionKey;
-    BOOL            mRelativeRotationKey;
-    std::string     mOutName;
-    std::string     mMergeParentName;
-    std::string     mMergeChildName;
-    char            mOrder[4];          /* Flawfinder: ignore */
-    KeyVector       mKeys;
-    S32             mNumPosKeys;
-    S32             mNumRotKeys;
-    S32             mChildTreeMaxDepth;
-    S32             mPriority;
-    S32             mNumChannels;
->>>>>>> e1623bb2
-};
-
-
-struct Constraint
-{
-    char            mSourceJointName[16];       /* Flawfinder: ignore */
-    char            mTargetJointName[16];       /* Flawfinder: ignore */
-    S32             mChainLength;
-    LLVector3       mSourceOffset;
-    LLVector3       mTargetOffset;
-    LLVector3       mTargetDir;
-    F32             mEaseInStart;
-    F32             mEaseInStop;
-    F32             mEaseOutStart;
-    F32             mEaseOutStop;
-    EConstraintType mConstraintType;
-};
-
-//------------------------------------------------------------------------
-// JointVector
-//------------------------------------------------------------------------
-typedef std::vector<Joint*> JointVector;
-
-//------------------------------------------------------------------------
-// ConstraintVector
-//------------------------------------------------------------------------
-typedef std::vector<Constraint> ConstraintVector;
-
-//------------------------------------------------------------------------
-// Translation
-//------------------------------------------------------------------------
-class Translation
-{
-public:
-<<<<<<< HEAD
-	Translation()
-	{
-		mIgnore = false;
-		mIgnorePositions = false;
-		mRelativePositionKey = false;
-		mRelativeRotationKey = false;
-		mPriorityModifier = 0;
-	}
-
-	std::string	mOutName;
-	bool		mIgnore;
-    bool		mIgnorePositions;
-    bool		mRelativePositionKey;
-    bool		mRelativeRotationKey;
-	LLMatrix3	mFrameMatrix;
-	LLMatrix3	mOffsetMatrix;
-	LLVector3	mRelativePosition;
-	std::string	mMergeParentName;
-	std::string	mMergeChildName;
-	S32			mPriorityModifier;
-=======
-    Translation()
-    {
-        mIgnore = FALSE;
-        mIgnorePositions = FALSE;
-        mRelativePositionKey = FALSE;
-        mRelativeRotationKey = FALSE;
-        mPriorityModifier = 0;
-    }
-
-    std::string mOutName;
-    BOOL        mIgnore;
-    BOOL        mIgnorePositions;
-    BOOL        mRelativePositionKey;
-    BOOL        mRelativeRotationKey;
-    LLMatrix3   mFrameMatrix;
-    LLMatrix3   mOffsetMatrix;
-    LLVector3   mRelativePosition;
-    std::string mMergeParentName;
-    std::string mMergeChildName;
-    S32         mPriorityModifier;
->>>>>>> e1623bb2
-};
-
-typedef enum e_load_status
-    {
-        E_ST_OK,
-        E_ST_EOF,
-        E_ST_NO_CONSTRAINT,
-        E_ST_NO_FILE,
-        E_ST_NO_HIER,
-        E_ST_NO_JOINT,
-        E_ST_NO_NAME,
-        E_ST_NO_OFFSET,
-        E_ST_NO_CHANNELS,
-        E_ST_NO_ROTATION,
-        E_ST_NO_AXIS,
-        E_ST_NO_MOTION,
-        E_ST_NO_FRAMES,
-        E_ST_NO_FRAME_TIME,
-        E_ST_NO_POS,
-        E_ST_NO_ROT,
-        E_ST_NO_XLT_FILE,
-        E_ST_NO_XLT_HEADER,
-        E_ST_NO_XLT_NAME,
-        E_ST_NO_XLT_IGNORE,
-        E_ST_NO_XLT_RELATIVE,
-        E_ST_NO_XLT_OUTNAME,
-        E_ST_NO_XLT_MATRIX,
-        E_ST_NO_XLT_MERGECHILD,
-        E_ST_NO_XLT_MERGEPARENT,
-        E_ST_NO_XLT_PRIORITY,
-        E_ST_NO_XLT_LOOP,
-        E_ST_NO_XLT_EASEIN,
-        E_ST_NO_XLT_EASEOUT,
-        E_ST_NO_XLT_HAND,
-        E_ST_NO_XLT_EMOTE,
-        E_ST_BAD_ROOT
-    } ELoadStatus;
-
-//------------------------------------------------------------------------
-// TranslationMap
-//------------------------------------------------------------------------
-typedef std::map<std::string, Translation> TranslationMap;
-
-class LLBVHLoader
-{
-    friend class LLKeyframeMotion;
-public:
-    // Constructor
-    LLBVHLoader(const char* buffer, ELoadStatus &loadStatus, S32 &errorLine, std::map<std::string, std::string>& joint_alias_map );
-    ~LLBVHLoader();
-
-/*
-    // Status Codes
-    typedef const char *status_t;
-    static const char *ST_OK;
-    static const char *ST_EOF;
-    static const char *ST_NO_CONSTRAINT;
-    static const char *ST_NO_FILE;
-    static const char *ST_NO_HIER;
-    static const char *ST_NO_JOINT;
-    static const char *ST_NO_NAME;
-    static const char *ST_NO_OFFSET;
-    static const char *ST_NO_CHANNELS;
-    static const char *ST_NO_ROTATION;
-    static const char *ST_NO_AXIS;
-    static const char *ST_NO_MOTION;
-    static const char *ST_NO_FRAMES;
-    static const char *ST_NO_FRAME_TIME;
-    static const char *ST_NO_POS;
-    static const char *ST_NO_ROT;
-    static const char *ST_NO_XLT_FILE;
-    static const char *ST_NO_XLT_HEADER;
-    static const char *ST_NO_XLT_NAME;
-    static const char *ST_NO_XLT_IGNORE;
-    static const char *ST_NO_XLT_RELATIVE;
-    static const char *ST_NO_XLT_OUTNAME;
-    static const char *ST_NO_XLT_MATRIX;
-    static const char *ST_NO_XLT_MERGECHILD;
-    static const char *ST_NO_XLT_MERGEPARENT;
-    static const char *ST_NO_XLT_PRIORITY;
-    static const char *ST_NO_XLT_LOOP;
-    static const char *ST_NO_XLT_EASEIN;
-    static const char *ST_NO_XLT_EASEOUT;
-    static const char *ST_NO_XLT_HAND;
-    static const char *ST_NO_XLT_EMOTE;
-    static const char *ST_BAD_ROOT;
-*/
-
-    // Loads the specified translation table.
-    ELoadStatus loadTranslationTable(const char *fileName);
-
-    //Create a new joint alias
-    void makeTranslation(std::string key, std::string value);
-
-    // Loads joint aliases from XML file.
-    ELoadStatus loadAliases(const char * filename);
-
-    // Load the specified BVH file.
-    // Returns status code.
-    ELoadStatus loadBVHFile(const char *buffer, char *error_text, S32 &error_line);
-
-    void dumpBVHInfo();
-
-    // Applies translations to BVH data loaded.
-    void applyTranslations();
-
-    // Returns the number of lines scanned.
-    // Useful for error reporting.
-    S32 getLineNumber() { return mLineNumber; }
-
-    // returns required size of output buffer
-    U32 getOutputSize();
-
-<<<<<<< HEAD
-	// writes contents to datapacker
-	bool serialize(LLDataPacker& dp);
-=======
-    // writes contents to datapacker
-    BOOL serialize(LLDataPacker& dp);
->>>>>>> e1623bb2
-
-    // flags redundant keyframe data
-    void optimize();
-
-    void reset();
-
-    F32 getDuration() { return mDuration; }
-
-<<<<<<< HEAD
-	bool isInitialized() { return mInitialized; }
-=======
-    BOOL isInitialized() { return mInitialized; }
->>>>>>> e1623bb2
-
-    ELoadStatus getStatus() { return mStatus; }
-
-protected:
-<<<<<<< HEAD
-	// Consumes one line of input from file.
-	bool getLine(apr_file_t *fp);
-
-	// parser state
-	char		mLine[BVH_PARSER_LINE_SIZE];		/* Flawfinder: ignore */
-	S32			mLineNumber;
-
-	// parsed values
-	S32					mNumFrames;
-	F32					mFrameTime;
-	JointVector			mJoints;
-	ConstraintVector	mConstraints;
-	TranslationMap		mTranslations;
-
-	S32					mPriority;
-	bool				mLoop;
-	F32					mLoopInPoint;
-	F32					mLoopOutPoint;
-	F32					mEaseIn;
-	F32					mEaseOut;
-	S32					mHand;
-	std::string			mEmoteName;
-
-	bool				mInitialized;
-	ELoadStatus			mStatus;
-
-	// computed values
-	F32	mDuration;
-=======
-    // Consumes one line of input from file.
-    BOOL getLine(apr_file_t *fp);
-
-    // parser state
-    char        mLine[BVH_PARSER_LINE_SIZE];        /* Flawfinder: ignore */
-    S32         mLineNumber;
-
-    // parsed values
-    S32                 mNumFrames;
-    F32                 mFrameTime;
-    JointVector         mJoints;
-    ConstraintVector    mConstraints;
-    TranslationMap      mTranslations;
-
-    S32                 mPriority;
-    BOOL                mLoop;
-    F32                 mLoopInPoint;
-    F32                 mLoopOutPoint;
-    F32                 mEaseIn;
-    F32                 mEaseOut;
-    S32                 mHand;
-    std::string         mEmoteName;
-
-    BOOL                mInitialized;
-    ELoadStatus         mStatus;
-
-    // computed values
-    F32 mDuration;
->>>>>>> e1623bb2
-};
-
-#endif // LL_LLBVHLOADER_H+/**
+ * @file llbvhloader.h
+ * @brief Translates a BVH files to LindenLabAnimation format.
+ *
+ * $LicenseInfo:firstyear=2004&license=viewerlgpl$
+ * Second Life Viewer Source Code
+ * Copyright (C) 2010, Linden Research, Inc.
+ *
+ * This library is free software; you can redistribute it and/or
+ * modify it under the terms of the GNU Lesser General Public
+ * License as published by the Free Software Foundation;
+ * version 2.1 of the License only.
+ *
+ * This library is distributed in the hope that it will be useful,
+ * but WITHOUT ANY WARRANTY; without even the implied warranty of
+ * MERCHANTABILITY or FITNESS FOR A PARTICULAR PURPOSE.  See the GNU
+ * Lesser General Public License for more details.
+ *
+ * You should have received a copy of the GNU Lesser General Public
+ * License along with this library; if not, write to the Free Software
+ * Foundation, Inc., 51 Franklin Street, Fifth Floor, Boston, MA  02110-1301  USA
+ *
+ * Linden Research, Inc., 945 Battery Street, San Francisco, CA  94111  USA
+ * $/LicenseInfo$
+ */
+
+#ifndef LL_LLBVHLOADER_H
+#define LL_LLBVHLOADER_H
+
+#include "v3math.h"
+#include "m3math.h"
+#include "llmath.h"
+#include "llapr.h"
+#include "llbvhconsts.h"
+
+const S32 BVH_PARSER_LINE_SIZE = 2048;
+class LLDataPacker;
+
+//------------------------------------------------------------------------
+// FileCloser
+//------------------------------------------------------------------------
+class FileCloser
+{
+public:
+    FileCloser( apr_file_t *file )
+    {
+        mFile = file;
+    }
+
+    ~FileCloser()
+    {
+        apr_file_close(mFile);
+    }
+protected:
+    apr_file_t* mFile;
+};
+
+
+//------------------------------------------------------------------------
+// Key
+//------------------------------------------------------------------------
+struct Key
+{
+    Key()
+    {
+        mPos[0] = mPos[1] = mPos[2] = 0.0f;
+        mRot[0] = mRot[1] = mRot[2] = 0.0f;
+        mIgnorePos = false;
+        mIgnoreRot = false;
+    }
+
+    F32 mPos[3];
+    F32 mRot[3];
+    bool    mIgnorePos;
+    bool    mIgnoreRot;
+};
+
+
+//------------------------------------------------------------------------
+// KeyVector
+//------------------------------------------------------------------------
+typedef  std::vector<Key> KeyVector;
+
+//------------------------------------------------------------------------
+// Joint
+//------------------------------------------------------------------------
+struct Joint
+{
+    Joint(const char *name)
+    {
+        mName = name;
+        mIgnore = false;
+        mIgnorePositions = false;
+        mRelativePositionKey = false;
+        mRelativeRotationKey = false;
+        mOutName = name;
+        mOrder[0] = 'X';
+        mOrder[1] = 'Y';
+        mOrder[2] = 'Z';
+        mOrder[3] = 0;
+        mNumPosKeys = 0;
+        mNumRotKeys = 0;
+        mChildTreeMaxDepth = 0;
+        mPriority = 0;
+        mNumChannels = 3;
+    }
+
+    // Include aligned members first
+    LLMatrix3       mFrameMatrix;
+    LLMatrix3       mOffsetMatrix;
+    LLVector3       mRelativePosition;
+    //
+    std::string     mName;
+    bool            mIgnore;
+    bool            mIgnorePositions;
+    bool            mRelativePositionKey;
+    bool            mRelativeRotationKey;
+    std::string     mOutName;
+    std::string     mMergeParentName;
+    std::string     mMergeChildName;
+    char            mOrder[4];          /* Flawfinder: ignore */
+    KeyVector       mKeys;
+    S32             mNumPosKeys;
+    S32             mNumRotKeys;
+    S32             mChildTreeMaxDepth;
+    S32             mPriority;
+    S32             mNumChannels;
+};
+
+
+struct Constraint
+{
+    char            mSourceJointName[16];       /* Flawfinder: ignore */
+    char            mTargetJointName[16];       /* Flawfinder: ignore */
+    S32             mChainLength;
+    LLVector3       mSourceOffset;
+    LLVector3       mTargetOffset;
+    LLVector3       mTargetDir;
+    F32             mEaseInStart;
+    F32             mEaseInStop;
+    F32             mEaseOutStart;
+    F32             mEaseOutStop;
+    EConstraintType mConstraintType;
+};
+
+//------------------------------------------------------------------------
+// JointVector
+//------------------------------------------------------------------------
+typedef std::vector<Joint*> JointVector;
+
+//------------------------------------------------------------------------
+// ConstraintVector
+//------------------------------------------------------------------------
+typedef std::vector<Constraint> ConstraintVector;
+
+//------------------------------------------------------------------------
+// Translation
+//------------------------------------------------------------------------
+class Translation
+{
+public:
+    Translation()
+    {
+        mIgnore = false;
+        mIgnorePositions = false;
+        mRelativePositionKey = false;
+        mRelativeRotationKey = false;
+        mPriorityModifier = 0;
+    }
+
+    std::string mOutName;
+    bool        mIgnore;
+    bool        mIgnorePositions;
+    bool        mRelativePositionKey;
+    bool        mRelativeRotationKey;
+    LLMatrix3   mFrameMatrix;
+    LLMatrix3   mOffsetMatrix;
+    LLVector3   mRelativePosition;
+    std::string mMergeParentName;
+    std::string mMergeChildName;
+    S32         mPriorityModifier;
+};
+
+typedef enum e_load_status
+    {
+        E_ST_OK,
+        E_ST_EOF,
+        E_ST_NO_CONSTRAINT,
+        E_ST_NO_FILE,
+        E_ST_NO_HIER,
+        E_ST_NO_JOINT,
+        E_ST_NO_NAME,
+        E_ST_NO_OFFSET,
+        E_ST_NO_CHANNELS,
+        E_ST_NO_ROTATION,
+        E_ST_NO_AXIS,
+        E_ST_NO_MOTION,
+        E_ST_NO_FRAMES,
+        E_ST_NO_FRAME_TIME,
+        E_ST_NO_POS,
+        E_ST_NO_ROT,
+        E_ST_NO_XLT_FILE,
+        E_ST_NO_XLT_HEADER,
+        E_ST_NO_XLT_NAME,
+        E_ST_NO_XLT_IGNORE,
+        E_ST_NO_XLT_RELATIVE,
+        E_ST_NO_XLT_OUTNAME,
+        E_ST_NO_XLT_MATRIX,
+        E_ST_NO_XLT_MERGECHILD,
+        E_ST_NO_XLT_MERGEPARENT,
+        E_ST_NO_XLT_PRIORITY,
+        E_ST_NO_XLT_LOOP,
+        E_ST_NO_XLT_EASEIN,
+        E_ST_NO_XLT_EASEOUT,
+        E_ST_NO_XLT_HAND,
+        E_ST_NO_XLT_EMOTE,
+        E_ST_BAD_ROOT
+    } ELoadStatus;
+
+//------------------------------------------------------------------------
+// TranslationMap
+//------------------------------------------------------------------------
+typedef std::map<std::string, Translation> TranslationMap;
+
+class LLBVHLoader
+{
+    friend class LLKeyframeMotion;
+public:
+    // Constructor
+    LLBVHLoader(const char* buffer, ELoadStatus &loadStatus, S32 &errorLine, std::map<std::string, std::string>& joint_alias_map );
+    ~LLBVHLoader();
+
+/*
+    // Status Codes
+    typedef const char *status_t;
+    static const char *ST_OK;
+    static const char *ST_EOF;
+    static const char *ST_NO_CONSTRAINT;
+    static const char *ST_NO_FILE;
+    static const char *ST_NO_HIER;
+    static const char *ST_NO_JOINT;
+    static const char *ST_NO_NAME;
+    static const char *ST_NO_OFFSET;
+    static const char *ST_NO_CHANNELS;
+    static const char *ST_NO_ROTATION;
+    static const char *ST_NO_AXIS;
+    static const char *ST_NO_MOTION;
+    static const char *ST_NO_FRAMES;
+    static const char *ST_NO_FRAME_TIME;
+    static const char *ST_NO_POS;
+    static const char *ST_NO_ROT;
+    static const char *ST_NO_XLT_FILE;
+    static const char *ST_NO_XLT_HEADER;
+    static const char *ST_NO_XLT_NAME;
+    static const char *ST_NO_XLT_IGNORE;
+    static const char *ST_NO_XLT_RELATIVE;
+    static const char *ST_NO_XLT_OUTNAME;
+    static const char *ST_NO_XLT_MATRIX;
+    static const char *ST_NO_XLT_MERGECHILD;
+    static const char *ST_NO_XLT_MERGEPARENT;
+    static const char *ST_NO_XLT_PRIORITY;
+    static const char *ST_NO_XLT_LOOP;
+    static const char *ST_NO_XLT_EASEIN;
+    static const char *ST_NO_XLT_EASEOUT;
+    static const char *ST_NO_XLT_HAND;
+    static const char *ST_NO_XLT_EMOTE;
+    static const char *ST_BAD_ROOT;
+*/
+
+    // Loads the specified translation table.
+    ELoadStatus loadTranslationTable(const char *fileName);
+
+    //Create a new joint alias
+    void makeTranslation(std::string key, std::string value);
+
+    // Loads joint aliases from XML file.
+    ELoadStatus loadAliases(const char * filename);
+
+    // Load the specified BVH file.
+    // Returns status code.
+    ELoadStatus loadBVHFile(const char *buffer, char *error_text, S32 &error_line);
+
+    void dumpBVHInfo();
+
+    // Applies translations to BVH data loaded.
+    void applyTranslations();
+
+    // Returns the number of lines scanned.
+    // Useful for error reporting.
+    S32 getLineNumber() { return mLineNumber; }
+
+    // returns required size of output buffer
+    U32 getOutputSize();
+
+    // writes contents to datapacker
+    bool serialize(LLDataPacker& dp);
+
+    // flags redundant keyframe data
+    void optimize();
+
+    void reset();
+
+    F32 getDuration() { return mDuration; }
+
+    bool isInitialized() { return mInitialized; }
+
+    ELoadStatus getStatus() { return mStatus; }
+
+protected:
+    // Consumes one line of input from file.
+    bool getLine(apr_file_t *fp);
+
+    // parser state
+    char        mLine[BVH_PARSER_LINE_SIZE];        /* Flawfinder: ignore */
+    S32         mLineNumber;
+
+    // parsed values
+    S32                 mNumFrames;
+    F32                 mFrameTime;
+    JointVector         mJoints;
+    ConstraintVector    mConstraints;
+    TranslationMap      mTranslations;
+
+    S32                 mPriority;
+    bool                mLoop;
+    F32                 mLoopInPoint;
+    F32                 mLoopOutPoint;
+    F32                 mEaseIn;
+    F32                 mEaseOut;
+    S32                 mHand;
+    std::string         mEmoteName;
+
+    bool                mInitialized;
+    ELoadStatus         mStatus;
+
+    // computed values
+    F32 mDuration;
+};
+
+#endif // LL_LLBVHLOADER_H