--- conflicted
+++ resolved
@@ -197,21 +197,12 @@
     void addSharedVisualParam(LLVisualParam *param);
 
     // <FS:Ansariel> [Legacy Bake]
-<<<<<<< HEAD
-    //virtual BOOL setVisualParamWeight(const LLVisualParam *which_param, F32 weight);
-    //virtual BOOL setVisualParamWeight(const char* param_name, F32 weight);
-    //virtual BOOL setVisualParamWeight(S32 index, F32 weight);
-    virtual BOOL setVisualParamWeight(const LLVisualParam *which_param, F32 weight, BOOL upload_bake = FALSE );
-    virtual BOOL setVisualParamWeight(const char* param_name, F32 weight, BOOL upload_bake = FALSE );
-    virtual BOOL setVisualParamWeight(S32 index, F32 weight, BOOL upload_bake = FALSE );
-=======
     //virtual bool setVisualParamWeight(const LLVisualParam *which_param, F32 weight);
     //virtual bool setVisualParamWeight(const char* param_name, F32 weight);
     //virtual bool setVisualParamWeight(S32 index, F32 weight);
     virtual bool setVisualParamWeight(const LLVisualParam *which_param, F32 weight, bool upload_bake = false );
     virtual bool setVisualParamWeight(const char* param_name, F32 weight, bool upload_bake = false );
     virtual bool setVisualParamWeight(S32 index, F32 weight, bool upload_bake = false );
->>>>>>> 050d2fef
     // </FS:Ansariel> [Legacy Bake]
 
     // get visual param weight by param or name
