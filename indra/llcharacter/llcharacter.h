/** 
 * @file llcharacter.h
 * @brief Implementation of LLCharacter class.
 *
 * $LicenseInfo:firstyear=2001&license=viewerlgpl$
 * Second Life Viewer Source Code
 * Copyright (C) 2010, Linden Research, Inc.
 * 
 * This library is free software; you can redistribute it and/or
 * modify it under the terms of the GNU Lesser General Public
 * License as published by the Free Software Foundation;
 * version 2.1 of the License only.
 * 
 * This library is distributed in the hope that it will be useful,
 * but WITHOUT ANY WARRANTY; without even the implied warranty of
 * MERCHANTABILITY or FITNESS FOR A PARTICULAR PURPOSE.  See the GNU
 * Lesser General Public License for more details.
 * 
 * You should have received a copy of the GNU Lesser General Public
 * License along with this library; if not, write to the Free Software
 * Foundation, Inc., 51 Franklin Street, Fifth Floor, Boston, MA  02110-1301  USA
 * 
 * Linden Research, Inc., 945 Battery Street, San Francisco, CA  94111  USA
 * $/LicenseInfo$
 */

#ifndef LL_LLCHARACTER_H
#define LL_LLCHARACTER_H

//-----------------------------------------------------------------------------
// Header Files
//-----------------------------------------------------------------------------
#include <string>

#include "lljoint.h"
#include "llmotioncontroller.h"
#include "llvisualparam.h"
#include "llstringtable.h"
#include "llpointer.h"
#include "llrefcount.h"

class LLPolyMesh;

class LLPauseRequestHandle : public LLThreadSafeRefCount
{
public:
	LLPauseRequestHandle() {};
};

typedef LLPointer<LLPauseRequestHandle> LLAnimPauseRequest;

//-----------------------------------------------------------------------------
// class LLCharacter
//-----------------------------------------------------------------------------
class LLCharacter
{
public:
	// Constructor
	LLCharacter();

	// Destructor
	virtual ~LLCharacter();

	//-------------------------------------------------------------------------
	// LLCharacter Interface
	// These functions must be implemented by subclasses.
	//-------------------------------------------------------------------------

	// get the prefix to be used to lookup motion data files
	// from the viewer data directory
	virtual const char *getAnimationPrefix() = 0;

	// get the root joint of the character
	virtual LLJoint *getRootJoint() = 0;

	// get the specified joint
	// default implementation does recursive search,
	// subclasses may optimize/cache results.
	// virtual LLJoint *getJoint( const std::string &name );

	//<FS:ND> Query by JointKey rather than just a string, the key can be a U32 index for faster lookup
	virtual LLJoint *getJoint( const JointKey &name );
	// </FS:ND>

	LLJoint *getJoint( const std::string &name );

	// get the position of the character
	virtual LLVector3 getCharacterPosition() = 0;

	// get the rotation of the character
	virtual LLQuaternion getCharacterRotation() = 0;

	// get the velocity of the character
	virtual LLVector3 getCharacterVelocity() = 0;

	// get the angular velocity of the character
	virtual LLVector3 getCharacterAngularVelocity() = 0;

	// get the height & normal of the ground under a point
	virtual void getGround(const LLVector3 &inPos, LLVector3 &outPos, LLVector3 &outNorm) = 0;

	// skeleton joint accessor to support joint subclasses
	virtual LLJoint *getCharacterJoint( U32 i ) = 0;

	// get the physics time dilation for the simulator
	virtual F32 getTimeDilation() = 0;

	// gets current pixel area of this character
	virtual F32 getPixelArea() const = 0;

	// gets the head mesh of the character
	virtual LLPolyMesh*	getHeadMesh() = 0;

	// gets the upper body mesh of the character
	virtual LLPolyMesh*	getUpperBodyMesh() = 0;

	// gets global coordinates from agent local coordinates
	virtual LLVector3d	getPosGlobalFromAgent(const LLVector3 &position) = 0;

	// gets agent local coordinates from global coordinates
	virtual LLVector3	getPosAgentFromGlobal(const LLVector3d &position) = 0;

	// updates all visual parameters for this character
	virtual void updateVisualParams();

	virtual void addDebugText( const std::string& text ) = 0;

	virtual const LLUUID&	getID() const = 0;
	//-------------------------------------------------------------------------
	// End Interface
	//-------------------------------------------------------------------------
	// registers a motion with the character
	// returns true if successfull
	bool registerMotion( const LLUUID& id, LLMotionConstructor create );

	void removeMotion( const LLUUID& id );

	// returns an instance of a registered motion, creating one if necessary
	LLMotion* createMotion( const LLUUID &id );

	// returns an existing instance of a registered motion
	LLMotion* findMotion( const LLUUID &id );
	
	// start a motion
	// returns true if successful, false if an error occurred
	virtual bool startMotion( const LLUUID& id, F32 start_offset = 0.f);

	// stop a motion
	virtual bool stopMotion( const LLUUID& id, bool stop_immediate = false );

	// is this motion active?
	bool isMotionActive( const LLUUID& id );

	// Event handler for motion deactivation.
	// Called when a motion has completely stopped and has been deactivated.
	// Subclasses may optionally override this.
	// The default implementation does nothing.
	virtual void requestStopMotion( LLMotion* motion );
	
	// periodic update function, steps the motion controller
	enum e_update_t { NORMAL_UPDATE, HIDDEN_UPDATE, FORCE_UPDATE };
	void updateMotions(e_update_t update_type);

	LLAnimPauseRequest requestPause();
	bool areAnimationsPaused() const { return mMotionController.isPaused(); }
	void setAnimTimeFactor(F32 factor) { mMotionController.setTimeFactor(factor); }
	void setTimeStep(F32 time_step) { mMotionController.setTimeStep(time_step); }

	LLMotionController& getMotionController() { return mMotionController; }
	
	// Releases all motion instances which should result in
	// no cached references to character joint data.  This is 
	// useful if a character wants to rebuild it's skeleton.
	virtual void flushAllMotions();
	
	// Flush only wipes active animations. 
	virtual void deactivateAllMotions();

	// dumps information for debugging
	virtual void dumpCharacter( LLJoint *joint = NULL );

	virtual F32 getPreferredPelvisHeight() { return mPreferredPelvisHeight; }

	virtual LLVector3 getVolumePos(S32 joint_index, LLVector3& volume_offset) { return LLVector3::zero; }
	
	virtual LLJoint* findCollisionVolume(S32 volume_id) { return NULL; }

	virtual S32 getCollisionVolumeID(std::string &name) { return -1; }

	void setAnimationData(std::string name, void *data);
	
	void *getAnimationData(std::string name);

	void removeAnimationData(std::string name);
	
	void addVisualParam(LLVisualParam *param);
	void addSharedVisualParam(LLVisualParam *param);

<<<<<<< HEAD
	// <FS:Ansariel> [Legacy Bake]
	//virtual BOOL setVisualParamWeight(const LLVisualParam *which_param, F32 weight);
	//virtual BOOL setVisualParamWeight(const char* param_name, F32 weight);
	//virtual BOOL setVisualParamWeight(S32 index, F32 weight);
	virtual BOOL setVisualParamWeight(const LLVisualParam *which_param, F32 weight, BOOL upload_bake = FALSE );
	virtual BOOL setVisualParamWeight(const char* param_name, F32 weight, BOOL upload_bake = FALSE );
	virtual BOOL setVisualParamWeight(S32 index, F32 weight, BOOL upload_bake = FALSE );
	// </FS:Ansariel> [Legacy Bake]
=======
	virtual bool setVisualParamWeight(const LLVisualParam *which_param, F32 weight);
	virtual bool setVisualParamWeight(const char* param_name, F32 weight);
	virtual bool setVisualParamWeight(S32 index, F32 weight);
>>>>>>> 088f2f4f

	// get visual param weight by param or name
	F32 getVisualParamWeight(LLVisualParam *distortion);
	F32 getVisualParamWeight(const char* param_name);
	F32 getVisualParamWeight(S32 index);

	// set all morph weights to defaults
	void clearVisualParamWeights();

	// visual parameter accessors
	LLVisualParam*	getFirstVisualParam()
	{
		mCurIterator = mVisualParamIndexMap.begin();
		return getNextVisualParam();
	}
	LLVisualParam*	getNextVisualParam()
	{
		if (mCurIterator == mVisualParamIndexMap.end())
			return 0;
		return (mCurIterator++)->second;
	}

	S32 getVisualParamCountInGroup(const EVisualParamGroup group) const
	{
		S32 rtn = 0;
		for (const visual_param_index_map_t::value_type& index_pair : mVisualParamIndexMap)
		{
			if (index_pair.second->getGroup() == group)
			{
				++rtn;
			}
		}
		return rtn;
	}

	LLVisualParam*	getVisualParam(S32 id) const
	{
		visual_param_index_map_t::const_iterator iter = mVisualParamIndexMap.find(id);
		return (iter == mVisualParamIndexMap.end()) ? 0 : iter->second;
	}
	S32 getVisualParamID(LLVisualParam *id)
	{
		for (visual_param_index_map_t::value_type& index_pair : mVisualParamIndexMap)
		{
			if (index_pair.second == id)
				return index_pair.first;
		}
		return 0;
	}
	S32				getVisualParamCount() const { return (S32)mVisualParamIndexMap.size(); }
	LLVisualParam*	getVisualParam(const char *name);


	ESex getSex() const			{ return mSex; }
	void setSex( ESex sex )		{ mSex = sex; }

	U32				getAppearanceSerialNum() const		{ return mAppearanceSerialNum; }
	void			setAppearanceSerialNum( U32 num )	{ mAppearanceSerialNum = num; }
	
	U32				getSkeletonSerialNum() const		{ return mSkeletonSerialNum; }
	void			setSkeletonSerialNum( U32 num )	{ mSkeletonSerialNum = num; }

	static std::vector< LLCharacter* > sInstances;
	static bool sAllowInstancesChange ; //debug use

	virtual void	setHoverOffset(const LLVector3& hover_offset, bool send_update=true) { mHoverOffset = hover_offset; }
	const LLVector3& getHoverOffset() const { return mHoverOffset; }

protected:
	LLMotionController	mMotionController;

	typedef std::map<std::string, void *> animation_data_map_t;
	animation_data_map_t mAnimationData;

	F32					mPreferredPelvisHeight;
	ESex				mSex;
	U32					mAppearanceSerialNum;
	U32					mSkeletonSerialNum;
	LLAnimPauseRequest	mPauseRequest;

private:
	// visual parameter stuff
	typedef std::map<S32, LLVisualParam *> 		visual_param_index_map_t;
	typedef std::map<char *, LLVisualParam *> 	visual_param_name_map_t;

	visual_param_index_map_t::iterator 			mCurIterator;
	visual_param_index_map_t 					mVisualParamIndexMap;
	visual_param_name_map_t  					mVisualParamNameMap;

	static LLStringTable sVisualParamNames;	

	LLVector3 mHoverOffset;
};

#endif // LL_LLCHARACTER_H
<|MERGE_RESOLUTION|>--- conflicted
+++ resolved
@@ -196,20 +196,14 @@
 	void addVisualParam(LLVisualParam *param);
 	void addSharedVisualParam(LLVisualParam *param);
 
-<<<<<<< HEAD
 	// <FS:Ansariel> [Legacy Bake]
-	//virtual BOOL setVisualParamWeight(const LLVisualParam *which_param, F32 weight);
-	//virtual BOOL setVisualParamWeight(const char* param_name, F32 weight);
-	//virtual BOOL setVisualParamWeight(S32 index, F32 weight);
-	virtual BOOL setVisualParamWeight(const LLVisualParam *which_param, F32 weight, BOOL upload_bake = FALSE );
-	virtual BOOL setVisualParamWeight(const char* param_name, F32 weight, BOOL upload_bake = FALSE );
-	virtual BOOL setVisualParamWeight(S32 index, F32 weight, BOOL upload_bake = FALSE );
+	//virtual bool setVisualParamWeight(const LLVisualParam *which_param, F32 weight);
+	//virtual bool setVisualParamWeight(const char* param_name, F32 weight);
+	//virtual bool setVisualParamWeight(S32 index, F32 weight);
+	virtual bool setVisualParamWeight(const LLVisualParam *which_param, F32 weight, bool upload_bake = false );
+	virtual bool setVisualParamWeight(const char* param_name, F32 weight, bool upload_bake = false );
+	virtual bool setVisualParamWeight(S32 index, F32 weight, bool upload_bake = false );
 	// </FS:Ansariel> [Legacy Bake]
-=======
-	virtual bool setVisualParamWeight(const LLVisualParam *which_param, F32 weight);
-	virtual bool setVisualParamWeight(const char* param_name, F32 weight);
-	virtual bool setVisualParamWeight(S32 index, F32 weight);
->>>>>>> 088f2f4f
 
 	// get visual param weight by param or name
 	F32 getVisualParamWeight(LLVisualParam *distortion);
