--- conflicted
+++ resolved
@@ -379,24 +379,6 @@
     LLUUID id;
     id.setNull();
 
-<<<<<<< HEAD
-	if (true_name)
-	{
-		for (anim_map_t::value_type& anim_pair : mAnimMap)
-		{
-			if (anim_pair.second == true_name)
-			{
-				id = anim_pair.first;
-				break;
-			}
-		}
-	}
-	else if (allow_ids)
-	{
-		// try to convert string to LLUUID
-		id.set(name, false);
-	}
-=======
     if (true_name)
     {
         for (anim_map_t::value_type& anim_pair : mAnimMap)
@@ -411,9 +393,8 @@
     else if (allow_ids)
     {
         // try to convert string to LLUUID
-        id.set(name, FALSE);
+        id.set(name, false);
     }
->>>>>>> c06fb4e0
 
     return id;
 }
