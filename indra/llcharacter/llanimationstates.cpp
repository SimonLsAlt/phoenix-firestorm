--- conflicted
+++ resolved
@@ -379,24 +379,6 @@
     LLUUID id;
     id.setNull();
 
-<<<<<<< HEAD
-	if (true_name)
-	{
-		for (anim_map_t::value_type& anim_pair : mAnimMap)
-		{
-			if (anim_pair.second == true_name)
-			{
-				id = anim_pair.first;
-				break;
-			}
-		}
-	}
-	else if (allow_ids)
-	{
-		// try to convert string to LLUUID
-		id.set(name, false);
-	}
-=======
     if (true_name)
     {
         for (anim_map_t::value_type& anim_pair : mAnimMap)
@@ -413,7 +395,6 @@
         // try to convert string to LLUUID
         id.set(name, false);
     }
->>>>>>> 1a8a5404
 
     return id;
 }
