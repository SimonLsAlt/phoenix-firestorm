/**
 * @file lleditingmotion.h
 * @brief Implementation of LLEditingMotion class.
 *
 * $LicenseInfo:firstyear=2001&license=viewerlgpl$
 * Second Life Viewer Source Code
 * Copyright (C) 2010, Linden Research, Inc.
 *
 * This library is free software; you can redistribute it and/or
 * modify it under the terms of the GNU Lesser General Public
 * License as published by the Free Software Foundation;
 * version 2.1 of the License only.
 *
 * This library is distributed in the hope that it will be useful,
 * but WITHOUT ANY WARRANTY; without even the implied warranty of
 * MERCHANTABILITY or FITNESS FOR A PARTICULAR PURPOSE.  See the GNU
 * Lesser General Public License for more details.
 *
 * You should have received a copy of the GNU Lesser General Public
 * License along with this library; if not, write to the Free Software
 * Foundation, Inc., 51 Franklin Street, Fifth Floor, Boston, MA  02110-1301  USA
 *
 * Linden Research, Inc., 945 Battery Street, San Francisco, CA  94111  USA
 * $/LicenseInfo$
 */

#ifndef LL_LLEDITINGMOTION_H
#define LL_LLEDITINGMOTION_H

//-----------------------------------------------------------------------------
// Header files
//-----------------------------------------------------------------------------
#include "llmotion.h"
#include "lljointsolverrp3.h"
#include "v3dmath.h"

#define EDITING_EASEIN_DURATION 0.0f
#define EDITING_EASEOUT_DURATION 0.5f
#define EDITING_PRIORITY LLJoint::HIGH_PRIORITY
#define MIN_REQUIRED_PIXEL_AREA_EDITING 500.f

//-----------------------------------------------------------------------------
// class LLEditingMotion
//-----------------------------------------------------------------------------
LL_ALIGN_PREFIX(16)
class LLEditingMotion :
    public LLMotion
{
    LL_ALIGN_NEW
public:
    // Constructor
    LLEditingMotion(const LLUUID &id);

    // Destructor
    virtual ~LLEditingMotion();

public:
    //-------------------------------------------------------------------------
    // functions to support MotionController and MotionRegistry
    //-------------------------------------------------------------------------

    // static constructor
    // all subclasses must implement such a function and register it
    static LLMotion *create(const LLUUID &id) { return new LLEditingMotion(id); }

public:
    //-------------------------------------------------------------------------
    // animation callbacks to be implemented by subclasses
    //-------------------------------------------------------------------------

<<<<<<< HEAD
	// motions must specify whether or not they loop
	virtual bool getLoop() { return true; }
=======
    // motions must specify whether or not they loop
    virtual bool getLoop() { return true; }
>>>>>>> 1a8a5404

    // motions must report their total duration
    virtual F32 getDuration() { return 0.0; }

    // motions must report their "ease in" duration
    virtual F32 getEaseInDuration() { return EDITING_EASEIN_DURATION; }

    // motions must report their "ease out" duration.
    virtual F32 getEaseOutDuration() { return EDITING_EASEOUT_DURATION; }

    // motions must report their priority
    virtual LLJoint::JointPriority getPriority() { return EDITING_PRIORITY; }

    virtual LLMotionBlendType getBlendType() { return NORMAL_BLEND; }

    // called to determine when a motion should be activated/deactivated based on avatar pixel coverage
    virtual F32 getMinPixelArea() { return MIN_REQUIRED_PIXEL_AREA_EDITING; }

    // run-time (post constructor) initialization,
    // called after parameters have been set
    // must return true to indicate success and be available for activation
    virtual LLMotionInitStatus onInitialize(LLCharacter *character);

<<<<<<< HEAD
	// called when a motion is activated
	// must return true to indicate success, or else
	// it will be deactivated
	virtual bool onActivate();

	// called per time step
	// must return true while it is active, and
	// must return false when the motion is completed.
	virtual bool onUpdate(F32 time, U8* joint_mask);
=======
    // called when a motion is activated
    // must return true to indicate success, or else
    // it will be deactivated
    virtual bool onActivate();

    // called per time step
    // must return true while it is active, and
    // must return false when the motion is completed.
    virtual bool onUpdate(F32 time, U8* joint_mask);
>>>>>>> 1a8a5404

    // called when a motion is deactivated
    virtual void onDeactivate();

public:
    //-------------------------------------------------------------------------
    // joint states to be animated
    //-------------------------------------------------------------------------
    LL_ALIGN_16(LLJoint             mParentJoint);
    LL_ALIGN_16(LLJoint             mShoulderJoint);
    LL_ALIGN_16(LLJoint             mElbowJoint);
    LL_ALIGN_16(LLJoint             mWristJoint);
    LL_ALIGN_16(LLJoint             mTarget);
    LLJointSolverRP3    mIKSolver;

    LLCharacter         *mCharacter;
    LLVector3           mWristOffset;

    LLPointer<LLJointState> mParentState;
    LLPointer<LLJointState> mShoulderState;
    LLPointer<LLJointState> mElbowState;
    LLPointer<LLJointState> mWristState;
    LLPointer<LLJointState> mTorsoState;

    static S32          sHandPose;
    static S32          sHandPosePriority;
    LLVector3           mLastSelectPt;
} LL_ALIGN_POSTFIX(16);

#endif // LL_LLKEYFRAMEMOTION_H
<|MERGE_RESOLUTION|>--- conflicted
+++ resolved
@@ -68,13 +68,8 @@
     // animation callbacks to be implemented by subclasses
     //-------------------------------------------------------------------------
 
-<<<<<<< HEAD
-	// motions must specify whether or not they loop
-	virtual bool getLoop() { return true; }
-=======
     // motions must specify whether or not they loop
     virtual bool getLoop() { return true; }
->>>>>>> 1a8a5404
 
     // motions must report their total duration
     virtual F32 getDuration() { return 0.0; }
@@ -98,17 +93,6 @@
     // must return true to indicate success and be available for activation
     virtual LLMotionInitStatus onInitialize(LLCharacter *character);
 
-<<<<<<< HEAD
-	// called when a motion is activated
-	// must return true to indicate success, or else
-	// it will be deactivated
-	virtual bool onActivate();
-
-	// called per time step
-	// must return true while it is active, and
-	// must return false when the motion is completed.
-	virtual bool onUpdate(F32 time, U8* joint_mask);
-=======
     // called when a motion is activated
     // must return true to indicate success, or else
     // it will be deactivated
@@ -118,7 +102,6 @@
     // must return true while it is active, and
     // must return false when the motion is completed.
     virtual bool onUpdate(F32 time, U8* joint_mask);
->>>>>>> 1a8a5404
 
     // called when a motion is deactivated
     virtual void onDeactivate();
