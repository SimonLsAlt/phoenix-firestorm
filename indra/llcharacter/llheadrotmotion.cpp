--- conflicted
+++ resolved
@@ -1,832 +1,575 @@
-/**
- * @file llheadrotmotion.cpp
- * @brief Implementation of LLHeadRotMotion class.
- *
- * $LicenseInfo:firstyear=2001&license=viewerlgpl$
- * Second Life Viewer Source Code
- * Copyright (C) 2010, Linden Research, Inc.
- *
- * This library is free software; you can redistribute it and/or
- * modify it under the terms of the GNU Lesser General Public
- * License as published by the Free Software Foundation;
- * version 2.1 of the License only.
- *
- * This library is distributed in the hope that it will be useful,
- * but WITHOUT ANY WARRANTY; without even the implied warranty of
- * MERCHANTABILITY or FITNESS FOR A PARTICULAR PURPOSE.  See the GNU
- * Lesser General Public License for more details.
- *
- * You should have received a copy of the GNU Lesser General Public
- * License along with this library; if not, write to the Free Software
- * Foundation, Inc., 51 Franklin Street, Fifth Floor, Boston, MA  02110-1301  USA
- *
- * Linden Research, Inc., 945 Battery Street, San Francisco, CA  94111  USA
- * $/LicenseInfo$
- */
-
-//-----------------------------------------------------------------------------
-// Header Files
-//-----------------------------------------------------------------------------
-#include "linden_common.h"
-
-#include "llheadrotmotion.h"
-#include "llcharacter.h"
-#include "llrand.h"
-#include "m3math.h"
-#include "v3dmath.h"
-#include "llcriticaldamp.h"
-
-//-----------------------------------------------------------------------------
-// Constants
-//-----------------------------------------------------------------------------
-const F32 TORSO_LAG = 0.35f;    // torso rotation factor
-const F32 NECK_LAG = 0.5f;      // neck rotation factor
-const F32 HEAD_LOOKAT_LAG_HALF_LIFE = 0.15f;        // half-life of lookat targeting for head
-const F32 TORSO_LOOKAT_LAG_HALF_LIFE    = 0.27f;        // half-life of lookat targeting for torso
-const F32 HEAD_ROTATION_CONSTRAINT = F_PI_BY_TWO * 0.8f;    // limit angle for head rotation
-const F32 MIN_HEAD_LOOKAT_DISTANCE = 0.3f;  // minimum distance from head before we turn to look at it
-const F32 EYE_JITTER_MIN_TIME = 0.3f; // min amount of time between eye "jitter" motions
-const F32 EYE_JITTER_MAX_TIME = 2.5f; // max amount of time between eye "jitter" motions
-const F32 EYE_JITTER_MAX_YAW = 0.08f; // max yaw of eye jitter motion
-const F32 EYE_JITTER_MAX_PITCH = 0.015f; // max pitch of eye jitter motion
-const F32 EYE_LOOK_AWAY_MIN_TIME = 5.f; // min amount of time between eye "look away" motions
-const F32 EYE_LOOK_AWAY_MAX_TIME = 15.f; // max amount of time between eye "look away" motions
-const F32 EYE_LOOK_BACK_MIN_TIME = 1.f; // min amount of time before looking back after looking away
-const F32 EYE_LOOK_BACK_MAX_TIME = 5.f; // max amount of time before looking back after looking away
-const F32 EYE_LOOK_AWAY_MAX_YAW = 0.15f; // max yaw of eye look away motion
-const F32 EYE_LOOK_AWAY_MAX_PITCH = 0.12f; // max pitch of look away motion
-const F32 EYE_ROT_LIMIT_ANGLE = F_PI_BY_TWO * 0.3f; //max angle in radians for eye rotation
-
-const F32 EYE_BLINK_MIN_TIME = 0.5f; // minimum amount of time between blinks
-const F32 EYE_BLINK_MAX_TIME = 8.f; // maximum amount of time between blinks
-const F32 EYE_BLINK_CLOSE_TIME = 0.03f; // how long the eye stays closed in a blink
-const F32 EYE_BLINK_SPEED = 0.015f;     // seconds it takes for a eye open/close movement
-const F32 EYE_BLINK_TIME_DELTA = 0.005f; // time between one eye starting a blink and the other following
-
-//-----------------------------------------------------------------------------
-// LLHeadRotMotion()
-// Class Constructor
-//-----------------------------------------------------------------------------
-LLHeadRotMotion::LLHeadRotMotion(const LLUUID &id) :
-    LLMotion(id),
-    mCharacter(NULL),
-    mTorsoJoint(NULL),
-    mHeadJoint(NULL)
-{
-    mName = "head_rot";
-
-    mTorsoState = new LLJointState;
-    mNeckState = new LLJointState;
-    mHeadState = new LLJointState;
-}
-
-
-//-----------------------------------------------------------------------------
-// ~LLHeadRotMotion()
-// Class Destructor
-//-----------------------------------------------------------------------------
-LLHeadRotMotion::~LLHeadRotMotion()
-{
-}
-
-//-----------------------------------------------------------------------------
-// LLHeadRotMotion::onInitialize(LLCharacter *character)
-//-----------------------------------------------------------------------------
-LLMotion::LLMotionInitStatus LLHeadRotMotion::onInitialize(LLCharacter *character)
-{
-    if (!character)
-        return STATUS_FAILURE;
-    mCharacter = character;
-
-    mPelvisJoint = character->getJoint("mPelvis");
-    if ( ! mPelvisJoint )
-    {
-        LL_INFOS() << getName() << ": Can't get pelvis joint." << LL_ENDL;
-        return STATUS_FAILURE;
-    }
-
-    mRootJoint = character->getJoint("mRoot");
-    if ( ! mRootJoint )
-    {
-        LL_INFOS() << getName() << ": Can't get root joint." << LL_ENDL;
-        return STATUS_FAILURE;
-    }
-
-    mTorsoJoint = character->getJoint("mTorso");
-    if ( ! mTorsoJoint )
-    {
-        LL_INFOS() << getName() << ": Can't get torso joint." << LL_ENDL;
-        return STATUS_FAILURE;
-    }
-
-    mHeadJoint = character->getJoint("mHead");
-    if ( ! mHeadJoint )
-    {
-        LL_INFOS() << getName() << ": Can't get head joint." << LL_ENDL;
-        return STATUS_FAILURE;
-    }
-
-    mTorsoState->setJoint( character->getJoint("mTorso") );
-    if ( ! mTorsoState->getJoint() )
-    {
-        LL_INFOS() << getName() << ": Can't get torso joint." << LL_ENDL;
-        return STATUS_FAILURE;
-    }
-
-    mNeckState->setJoint( character->getJoint("mNeck") );
-    if ( ! mNeckState->getJoint() )
-    {
-        LL_INFOS() << getName() << ": Can't get neck joint." << LL_ENDL;
-        return STATUS_FAILURE;
-    }
-
-    mHeadState->setJoint( character->getJoint("mHead") );
-    if ( ! mHeadState->getJoint() )
-    {
-        LL_INFOS() << getName() << ": Can't get head joint." << LL_ENDL;
-        return STATUS_FAILURE;
-    }
-
-    mTorsoState->setUsage(LLJointState::ROT);
-    mNeckState->setUsage(LLJointState::ROT);
-    mHeadState->setUsage(LLJointState::ROT);
-
-    addJointState( mTorsoState );
-    addJointState( mNeckState );
-    addJointState( mHeadState );
-
-    mLastHeadRot.loadIdentity();
-
-    return STATUS_SUCCESS;
-}
-
-
-//-----------------------------------------------------------------------------
-// LLHeadRotMotion::onActivate()
-//-----------------------------------------------------------------------------
-bool LLHeadRotMotion::onActivate()
-{
-<<<<<<< HEAD
-	return true;
-=======
-    return TRUE;
->>>>>>> e1623bb2
-}
-
-
-//-----------------------------------------------------------------------------
-// LLHeadRotMotion::onUpdate()
-//-----------------------------------------------------------------------------
-bool LLHeadRotMotion::onUpdate(F32 time, U8* joint_mask)
-{
-    LL_PROFILE_ZONE_SCOPED_CATEGORY_AVATAR;
-<<<<<<< HEAD
-	LLQuaternion	targetHeadRotWorld;
-	LLQuaternion	currentRootRotWorld = mRootJoint->getWorldRotation();
-	LLQuaternion	currentInvRootRotWorld = ~currentRootRotWorld;
-
-	F32 head_slerp_amt = LLSmoothInterpolation::getInterpolant(HEAD_LOOKAT_LAG_HALF_LIFE);
-	F32 torso_slerp_amt = LLSmoothInterpolation::getInterpolant(TORSO_LOOKAT_LAG_HALF_LIFE);
-
-	LLVector3* targetPos = (LLVector3*)mCharacter->getAnimationData("LookAtPoint");
-
-	if (targetPos)
-	{
-		LLVector3 headLookAt = *targetPos;
-
-//		LL_INFOS() << "Look At: " << headLookAt + mHeadJoint->getWorldPosition() << LL_ENDL;
-
-		F32 lookatDistance = headLookAt.normVec();
-
-		if (lookatDistance < MIN_HEAD_LOOKAT_DISTANCE)
-		{
-			targetHeadRotWorld = mPelvisJoint->getWorldRotation();
-		}
-		else
-		{
-			LLVector3 root_up = LLVector3(0.f, 0.f, 1.f) * currentRootRotWorld;
-			LLVector3 left(root_up % headLookAt);
-			// if look_at has zero length, fail
-			// if look_at and skyward are parallel, fail
-			//
-			// Test both of these conditions with a cross product.
-
-			if (left.magVecSquared() < 0.15f)
-			{
-				LLVector3 root_at = LLVector3(1.f, 0.f, 0.f) * currentRootRotWorld;
-				root_at.mV[VZ] = 0.f;
-				root_at.normVec();
-
-				headLookAt = lerp(headLookAt, root_at, 0.4f);
-				headLookAt.normVec();
-
-				left = root_up % headLookAt;
-			}
-			
-			// Make sure look_at and skyward and not parallel
-			// and neither are zero length
-			LLVector3 up(headLookAt % left);
-
-			targetHeadRotWorld = LLQuaternion(headLookAt, left, up);
-		}
-	}
-	else
-	{
-		targetHeadRotWorld = currentRootRotWorld;
-	}
-
-	LLQuaternion head_rot_local = targetHeadRotWorld * currentInvRootRotWorld;
-	head_rot_local.constrain(HEAD_ROTATION_CONSTRAINT);
-
-	// set final torso rotation
-	// Set torso target rotation such that it lags behind the head rotation
-	// by a fixed amount.
-	LLQuaternion torso_rot_local = nlerp(TORSO_LAG, LLQuaternion::DEFAULT, head_rot_local );
-	mTorsoState->setRotation( nlerp(torso_slerp_amt, mTorsoState->getRotation(), torso_rot_local) );
-
-	head_rot_local = nlerp(head_slerp_amt, mLastHeadRot, head_rot_local);
-	mLastHeadRot = head_rot_local;
-
-	// Set the head rotation.
-	if(mNeckState->getJoint() && mNeckState->getJoint()->getParent())
-	{
-		LLQuaternion torsoRotLocal =  mNeckState->getJoint()->getParent()->getWorldRotation() * currentInvRootRotWorld;
-		head_rot_local = head_rot_local * ~torsoRotLocal;
-		mNeckState->setRotation( nlerp(NECK_LAG, LLQuaternion::DEFAULT, head_rot_local) );
-		mHeadState->setRotation( nlerp(1.f - NECK_LAG, LLQuaternion::DEFAULT, head_rot_local));
-	}
-
-	return true;
-=======
-    LLQuaternion    targetHeadRotWorld;
-    LLQuaternion    currentRootRotWorld = mRootJoint->getWorldRotation();
-    LLQuaternion    currentInvRootRotWorld = ~currentRootRotWorld;
-
-    F32 head_slerp_amt = LLSmoothInterpolation::getInterpolant(HEAD_LOOKAT_LAG_HALF_LIFE);
-    F32 torso_slerp_amt = LLSmoothInterpolation::getInterpolant(TORSO_LOOKAT_LAG_HALF_LIFE);
-
-    LLVector3* targetPos = (LLVector3*)mCharacter->getAnimationData("LookAtPoint");
-
-    if (targetPos)
-    {
-        LLVector3 headLookAt = *targetPos;
-
-//      LL_INFOS() << "Look At: " << headLookAt + mHeadJoint->getWorldPosition() << LL_ENDL;
-
-        F32 lookatDistance = headLookAt.normVec();
-
-        if (lookatDistance < MIN_HEAD_LOOKAT_DISTANCE)
-        {
-            targetHeadRotWorld = mPelvisJoint->getWorldRotation();
-        }
-        else
-        {
-            LLVector3 root_up = LLVector3(0.f, 0.f, 1.f) * currentRootRotWorld;
-            LLVector3 left(root_up % headLookAt);
-            // if look_at has zero length, fail
-            // if look_at and skyward are parallel, fail
-            //
-            // Test both of these conditions with a cross product.
-
-            if (left.magVecSquared() < 0.15f)
-            {
-                LLVector3 root_at = LLVector3(1.f, 0.f, 0.f) * currentRootRotWorld;
-                root_at.mV[VZ] = 0.f;
-                root_at.normVec();
-
-                headLookAt = lerp(headLookAt, root_at, 0.4f);
-                headLookAt.normVec();
-
-                left = root_up % headLookAt;
-            }
-
-            // Make sure look_at and skyward and not parallel
-            // and neither are zero length
-            LLVector3 up(headLookAt % left);
-
-            targetHeadRotWorld = LLQuaternion(headLookAt, left, up);
-        }
-    }
-    else
-    {
-        targetHeadRotWorld = currentRootRotWorld;
-    }
-
-    LLQuaternion head_rot_local = targetHeadRotWorld * currentInvRootRotWorld;
-    head_rot_local.constrain(HEAD_ROTATION_CONSTRAINT);
-
-    // set final torso rotation
-    // Set torso target rotation such that it lags behind the head rotation
-    // by a fixed amount.
-    LLQuaternion torso_rot_local = nlerp(TORSO_LAG, LLQuaternion::DEFAULT, head_rot_local );
-    mTorsoState->setRotation( nlerp(torso_slerp_amt, mTorsoState->getRotation(), torso_rot_local) );
-
-    head_rot_local = nlerp(head_slerp_amt, mLastHeadRot, head_rot_local);
-    mLastHeadRot = head_rot_local;
-
-    // Set the head rotation.
-    if(mNeckState->getJoint() && mNeckState->getJoint()->getParent())
-    {
-        LLQuaternion torsoRotLocal =  mNeckState->getJoint()->getParent()->getWorldRotation() * currentInvRootRotWorld;
-        head_rot_local = head_rot_local * ~torsoRotLocal;
-        mNeckState->setRotation( nlerp(NECK_LAG, LLQuaternion::DEFAULT, head_rot_local) );
-        mHeadState->setRotation( nlerp(1.f - NECK_LAG, LLQuaternion::DEFAULT, head_rot_local));
-    }
-
-    return TRUE;
->>>>>>> e1623bb2
-}
-
-
-//-----------------------------------------------------------------------------
-// LLHeadRotMotion::onDeactivate()
-//-----------------------------------------------------------------------------
-void LLHeadRotMotion::onDeactivate()
-{
-}
-
-
-//-----------------------------------------------------------------------------
-// LLEyeMotion()
-// Class Constructor
-//-----------------------------------------------------------------------------
-LLEyeMotion::LLEyeMotion(const LLUUID &id) : LLMotion(id)
-{
-    mCharacter = NULL;
-    mEyeJitterTime = 0.f;
-    mEyeJitterYaw = 0.f;
-    mEyeJitterPitch = 0.f;
-
-    mEyeLookAwayTime = 0.f;
-    mEyeLookAwayYaw = 0.f;
-    mEyeLookAwayPitch = 0.f;
-
-    mEyeBlinkTime = 0.f;
-    mEyesClosed = FALSE;
-
-<<<<<<< HEAD
-	mEyeBlinkTime = 0.f;
-	mEyesClosed = false;
-	
-	mHeadJoint = NULL;
-=======
-    mHeadJoint = NULL;
->>>>>>> e1623bb2
-
-    mName = "eye_rot";
-
-    mLeftEyeState = new LLJointState;
-    mAltLeftEyeState = new LLJointState;
-
-    mRightEyeState = new LLJointState;
-    mAltRightEyeState = new LLJointState;
-}
-
-
-//-----------------------------------------------------------------------------
-// ~LLEyeMotion()
-// Class Destructor
-//-----------------------------------------------------------------------------
-LLEyeMotion::~LLEyeMotion()
-{
-}
-
-//-----------------------------------------------------------------------------
-// LLEyeMotion::onInitialize(LLCharacter *character)
-//-----------------------------------------------------------------------------
-LLMotion::LLMotionInitStatus LLEyeMotion::onInitialize(LLCharacter *character)
-{
-    mCharacter = character;
-
-    mHeadJoint = character->getJoint("mHead");
-    if ( ! mHeadJoint )
-    {
-        LL_INFOS() << getName() << ": Can't get head joint." << LL_ENDL;
-        return STATUS_FAILURE;
-    }
-
-    mLeftEyeState->setJoint( character->getJoint("mEyeLeft") );
-    if ( ! mLeftEyeState->getJoint() )
-    {
-        LL_INFOS() << getName() << ": Can't get left eyeball joint." << LL_ENDL;
-        return STATUS_FAILURE;
-    }
-
-    mAltLeftEyeState->setJoint( character->getJoint("mFaceEyeAltLeft") );
-    if ( ! mAltLeftEyeState->getJoint() )
-    {
-        LL_INFOS() << getName() << ": Can't get alt left eyeball joint." << LL_ENDL;
-        return STATUS_FAILURE;
-    }
-
-    mRightEyeState->setJoint( character->getJoint("mEyeRight") );
-    if ( ! mRightEyeState->getJoint() )
-    {
-        LL_INFOS() << getName() << ": Can't get right eyeball joint." << LL_ENDL;
-        return STATUS_FAILURE;
-    }
-
-    mAltRightEyeState->setJoint( character->getJoint("mFaceEyeAltRight") );
-    if ( ! mAltRightEyeState->getJoint() )
-    {
-        LL_INFOS() << getName() << ": Can't get alt right eyeball joint." << LL_ENDL;
-        return STATUS_FAILURE;
-    }
-
-    mLeftEyeState->setUsage(LLJointState::ROT);
-    mAltLeftEyeState->setUsage(LLJointState::ROT);
-
-    mRightEyeState->setUsage(LLJointState::ROT);
-    mAltRightEyeState->setUsage(LLJointState::ROT);
-
-    addJointState( mLeftEyeState );
-    addJointState( mAltLeftEyeState );
-
-    addJointState( mRightEyeState );
-    addJointState( mAltRightEyeState );
-
-    return STATUS_SUCCESS;
-}
-
-
-//-----------------------------------------------------------------------------
-// LLEyeMotion::onActivate()
-//-----------------------------------------------------------------------------
-bool LLEyeMotion::onActivate()
-{
-<<<<<<< HEAD
-	return true;
-=======
-    return TRUE;
->>>>>>> e1623bb2
-}
-
-//-----------------------------------------------------------------------------
-// LLEyeMotion::adjustEyeTarget()
-//-----------------------------------------------------------------------------
-void LLEyeMotion::adjustEyeTarget(LLVector3* targetPos, LLJointState& left_eye_state, LLJointState& right_eye_state)
-{
-<<<<<<< HEAD
-	// Compute eye rotation.
-	bool has_eye_target = false;
-	LLQuaternion	target_eye_rot;
-	LLVector3		eye_look_at;
-	F32				vergence;
-
-	if (targetPos)
-	{
-		LLVector3		skyward(0.f, 0.f, 1.f);
-		LLVector3		left;
-		LLVector3		up;
-
-		eye_look_at = *targetPos;
-		has_eye_target = true;
-		F32 lookAtDistance = eye_look_at.normVec();
-
-		left.setVec(skyward % eye_look_at);
-		up.setVec(eye_look_at % left);
-
-		target_eye_rot = LLQuaternion(eye_look_at, left, up);
-		// convert target rotation to head-local coordinates
-		target_eye_rot *= ~mHeadJoint->getWorldRotation();
-		// eliminate any Euler roll - we're lucky that roll is applied last.
-		F32 roll, pitch, yaw;
-		target_eye_rot.getEulerAngles(&roll, &pitch, &yaw);
-		target_eye_rot.setQuat(0.0f, pitch, yaw);
-		// constrain target orientation to be in front of avatar's face
-		target_eye_rot.constrain(EYE_ROT_LIMIT_ANGLE);
-
-		// calculate vergence
-		F32 interocular_dist = (left_eye_state.getJoint()->getWorldPosition() - right_eye_state.getJoint()->getWorldPosition()).magVec();
-		vergence = -atan2((interocular_dist / 2.f), lookAtDistance);
-		llclamp(vergence, -F_PI_BY_TWO, 0.f);
-	}
-	else
-	{
-		target_eye_rot = LLQuaternion::DEFAULT;
-		vergence = 0.f;
-	}
-
-	//RN: subtract 4 degrees to account for foveal angular offset relative to pupil
-	vergence += 4.f * DEG_TO_RAD;
-
-	// calculate eye jitter
-	LLQuaternion eye_jitter_rot;
-
-	// vergence not too high...
-	if (vergence > -0.05f)
-	{
-		//...go ahead and jitter
-		eye_jitter_rot.setQuat(0.f, mEyeJitterPitch + mEyeLookAwayPitch, mEyeJitterYaw + mEyeLookAwayYaw);
-	}
-	else
-	{
-		//...or don't
-		eye_jitter_rot.loadIdentity();
-	}
-
-	// calculate vergence of eyes as an object gets closer to the avatar's head
-	LLQuaternion vergence_quat;
-		
-	if (has_eye_target)
-	{
-		vergence_quat.setQuat(vergence, LLVector3(0.f, 0.f, 1.f));
-	}
-	else
-	{
-		vergence_quat.loadIdentity();
-	}
-
-	// calculate eye rotations
-	LLQuaternion left_eye_rot = target_eye_rot;
-	left_eye_rot = vergence_quat * eye_jitter_rot * left_eye_rot;
-
-	LLQuaternion right_eye_rot = target_eye_rot;
-	vergence_quat.transQuat();
-	right_eye_rot = vergence_quat * eye_jitter_rot * right_eye_rot;
-
-	left_eye_state.setRotation( left_eye_rot );
-	right_eye_state.setRotation( right_eye_rot );
-=======
-    // Compute eye rotation.
-    BOOL has_eye_target = FALSE;
-    LLQuaternion    target_eye_rot;
-    LLVector3       eye_look_at;
-    F32             vergence;
-
-    if (targetPos)
-    {
-        LLVector3       skyward(0.f, 0.f, 1.f);
-        LLVector3       left;
-        LLVector3       up;
-
-        eye_look_at = *targetPos;
-        has_eye_target = TRUE;
-        F32 lookAtDistance = eye_look_at.normVec();
-
-        left.setVec(skyward % eye_look_at);
-        up.setVec(eye_look_at % left);
-
-        target_eye_rot = LLQuaternion(eye_look_at, left, up);
-        // convert target rotation to head-local coordinates
-        target_eye_rot *= ~mHeadJoint->getWorldRotation();
-        // eliminate any Euler roll - we're lucky that roll is applied last.
-        F32 roll, pitch, yaw;
-        target_eye_rot.getEulerAngles(&roll, &pitch, &yaw);
-        target_eye_rot.setQuat(0.0f, pitch, yaw);
-        // constrain target orientation to be in front of avatar's face
-        target_eye_rot.constrain(EYE_ROT_LIMIT_ANGLE);
-
-        // calculate vergence
-        F32 interocular_dist = (left_eye_state.getJoint()->getWorldPosition() - right_eye_state.getJoint()->getWorldPosition()).magVec();
-        vergence = -atan2((interocular_dist / 2.f), lookAtDistance);
-        llclamp(vergence, -F_PI_BY_TWO, 0.f);
-    }
-    else
-    {
-        target_eye_rot = LLQuaternion::DEFAULT;
-        vergence = 0.f;
-    }
-
-    //RN: subtract 4 degrees to account for foveal angular offset relative to pupil
-    vergence += 4.f * DEG_TO_RAD;
-
-    // calculate eye jitter
-    LLQuaternion eye_jitter_rot;
-
-    // vergence not too high...
-    if (vergence > -0.05f)
-    {
-        //...go ahead and jitter
-        eye_jitter_rot.setQuat(0.f, mEyeJitterPitch + mEyeLookAwayPitch, mEyeJitterYaw + mEyeLookAwayYaw);
-    }
-    else
-    {
-        //...or don't
-        eye_jitter_rot.loadIdentity();
-    }
-
-    // calculate vergence of eyes as an object gets closer to the avatar's head
-    LLQuaternion vergence_quat;
-
-    if (has_eye_target)
-    {
-        vergence_quat.setQuat(vergence, LLVector3(0.f, 0.f, 1.f));
-    }
-    else
-    {
-        vergence_quat.loadIdentity();
-    }
-
-    // calculate eye rotations
-    LLQuaternion left_eye_rot = target_eye_rot;
-    left_eye_rot = vergence_quat * eye_jitter_rot * left_eye_rot;
-
-    LLQuaternion right_eye_rot = target_eye_rot;
-    vergence_quat.transQuat();
-    right_eye_rot = vergence_quat * eye_jitter_rot * right_eye_rot;
-
-    left_eye_state.setRotation( left_eye_rot );
-    right_eye_state.setRotation( right_eye_rot );
->>>>>>> e1623bb2
-}
-
-//-----------------------------------------------------------------------------
-// LLEyeMotion::onUpdate()
-//-----------------------------------------------------------------------------
-bool LLEyeMotion::onUpdate(F32 time, U8* joint_mask)
-{
-    LL_PROFILE_ZONE_SCOPED_CATEGORY_AVATAR;
-<<<<<<< HEAD
-	//calculate jitter
-	if (mEyeJitterTimer.getElapsedTimeF32() > mEyeJitterTime)
-	{
-		mEyeJitterTime = EYE_JITTER_MIN_TIME + ll_frand(EYE_JITTER_MAX_TIME - EYE_JITTER_MIN_TIME);
-		mEyeJitterYaw = (ll_frand(2.f) - 1.f) * EYE_JITTER_MAX_YAW;
-		mEyeJitterPitch = (ll_frand(2.f) - 1.f) * EYE_JITTER_MAX_PITCH;
-		// make sure lookaway time count gets updated, because we're resetting the timer
-		mEyeLookAwayTime -= llmax(0.f, mEyeJitterTimer.getElapsedTimeF32());
-		mEyeJitterTimer.reset();
-	} 
-	else if (mEyeJitterTimer.getElapsedTimeF32() > mEyeLookAwayTime)
-	{
-		if (ll_frand() > 0.1f)
-		{
-			// blink while moving eyes some percentage of the time
-			mEyeBlinkTime = mEyeBlinkTimer.getElapsedTimeF32();
-		}
-		if (mEyeLookAwayYaw == 0.f && mEyeLookAwayPitch == 0.f)
-		{
-			mEyeLookAwayYaw = (ll_frand(2.f) - 1.f) * EYE_LOOK_AWAY_MAX_YAW;
-			mEyeLookAwayPitch = (ll_frand(2.f) - 1.f) * EYE_LOOK_AWAY_MAX_PITCH;
-			mEyeLookAwayTime = EYE_LOOK_BACK_MIN_TIME + ll_frand(EYE_LOOK_BACK_MAX_TIME - EYE_LOOK_BACK_MIN_TIME);
-		}
-		else
-		{
-			mEyeLookAwayYaw = 0.f;
-			mEyeLookAwayPitch = 0.f;
-			mEyeLookAwayTime = EYE_LOOK_AWAY_MIN_TIME + ll_frand(EYE_LOOK_AWAY_MAX_TIME - EYE_LOOK_AWAY_MIN_TIME);
-		}
-	}
-
-	// do blinking
-	if (!mEyesClosed && mEyeBlinkTimer.getElapsedTimeF32() >= mEyeBlinkTime)
-	{
-		F32 leftEyeBlinkMorph = mEyeBlinkTimer.getElapsedTimeF32() - mEyeBlinkTime;
-		F32 rightEyeBlinkMorph = leftEyeBlinkMorph - EYE_BLINK_TIME_DELTA;
-
-		leftEyeBlinkMorph = llclamp(leftEyeBlinkMorph / EYE_BLINK_SPEED, 0.f, 1.f);
-		rightEyeBlinkMorph = llclamp(rightEyeBlinkMorph / EYE_BLINK_SPEED, 0.f, 1.f);
-		mCharacter->setVisualParamWeight("Blink_Left", leftEyeBlinkMorph);
-		mCharacter->setVisualParamWeight("Blink_Right", rightEyeBlinkMorph);
-		mCharacter->updateVisualParams();
-
-		if (rightEyeBlinkMorph == 1.f)
-		{
-			mEyesClosed = true;
-			mEyeBlinkTime = EYE_BLINK_CLOSE_TIME;
-			mEyeBlinkTimer.reset();
-		}
-	}
-	else if (mEyesClosed)
-	{
-		if (mEyeBlinkTimer.getElapsedTimeF32() >= mEyeBlinkTime)
-		{
-			F32 leftEyeBlinkMorph = mEyeBlinkTimer.getElapsedTimeF32() - mEyeBlinkTime;
-			F32 rightEyeBlinkMorph = leftEyeBlinkMorph - EYE_BLINK_TIME_DELTA;
-
-			leftEyeBlinkMorph = 1.f - llclamp(leftEyeBlinkMorph / EYE_BLINK_SPEED, 0.f, 1.f);
-			rightEyeBlinkMorph = 1.f - llclamp(rightEyeBlinkMorph / EYE_BLINK_SPEED, 0.f, 1.f);
-			mCharacter->setVisualParamWeight("Blink_Left", leftEyeBlinkMorph);
-			mCharacter->setVisualParamWeight("Blink_Right", rightEyeBlinkMorph);
-			mCharacter->updateVisualParams();
-
-			if (rightEyeBlinkMorph == 0.f)
-			{
-				mEyesClosed = false;
-				mEyeBlinkTime = EYE_BLINK_MIN_TIME + ll_frand(EYE_BLINK_MAX_TIME - EYE_BLINK_MIN_TIME);
-				mEyeBlinkTimer.reset();
-			}
-		}
-	}
-
-	LLVector3* targetPos = (LLVector3*)mCharacter->getAnimationData("LookAtPoint");
-
-    adjustEyeTarget(targetPos, *mLeftEyeState, *mRightEyeState); 
-    adjustEyeTarget(targetPos, *mAltLeftEyeState, *mAltRightEyeState); 
-
-	return true;
-=======
-    //calculate jitter
-    if (mEyeJitterTimer.getElapsedTimeF32() > mEyeJitterTime)
-    {
-        mEyeJitterTime = EYE_JITTER_MIN_TIME + ll_frand(EYE_JITTER_MAX_TIME - EYE_JITTER_MIN_TIME);
-        mEyeJitterYaw = (ll_frand(2.f) - 1.f) * EYE_JITTER_MAX_YAW;
-        mEyeJitterPitch = (ll_frand(2.f) - 1.f) * EYE_JITTER_MAX_PITCH;
-        // make sure lookaway time count gets updated, because we're resetting the timer
-        mEyeLookAwayTime -= llmax(0.f, mEyeJitterTimer.getElapsedTimeF32());
-        mEyeJitterTimer.reset();
-    }
-    else if (mEyeJitterTimer.getElapsedTimeF32() > mEyeLookAwayTime)
-    {
-        if (ll_frand() > 0.1f)
-        {
-            // blink while moving eyes some percentage of the time
-            mEyeBlinkTime = mEyeBlinkTimer.getElapsedTimeF32();
-        }
-        if (mEyeLookAwayYaw == 0.f && mEyeLookAwayPitch == 0.f)
-        {
-            mEyeLookAwayYaw = (ll_frand(2.f) - 1.f) * EYE_LOOK_AWAY_MAX_YAW;
-            mEyeLookAwayPitch = (ll_frand(2.f) - 1.f) * EYE_LOOK_AWAY_MAX_PITCH;
-            mEyeLookAwayTime = EYE_LOOK_BACK_MIN_TIME + ll_frand(EYE_LOOK_BACK_MAX_TIME - EYE_LOOK_BACK_MIN_TIME);
-        }
-        else
-        {
-            mEyeLookAwayYaw = 0.f;
-            mEyeLookAwayPitch = 0.f;
-            mEyeLookAwayTime = EYE_LOOK_AWAY_MIN_TIME + ll_frand(EYE_LOOK_AWAY_MAX_TIME - EYE_LOOK_AWAY_MIN_TIME);
-        }
-    }
-
-    // do blinking
-    if (!mEyesClosed && mEyeBlinkTimer.getElapsedTimeF32() >= mEyeBlinkTime)
-    {
-        F32 leftEyeBlinkMorph = mEyeBlinkTimer.getElapsedTimeF32() - mEyeBlinkTime;
-        F32 rightEyeBlinkMorph = leftEyeBlinkMorph - EYE_BLINK_TIME_DELTA;
-
-        leftEyeBlinkMorph = llclamp(leftEyeBlinkMorph / EYE_BLINK_SPEED, 0.f, 1.f);
-        rightEyeBlinkMorph = llclamp(rightEyeBlinkMorph / EYE_BLINK_SPEED, 0.f, 1.f);
-        mCharacter->setVisualParamWeight("Blink_Left", leftEyeBlinkMorph);
-        mCharacter->setVisualParamWeight("Blink_Right", rightEyeBlinkMorph);
-        mCharacter->updateVisualParams();
-
-        if (rightEyeBlinkMorph == 1.f)
-        {
-            mEyesClosed = TRUE;
-            mEyeBlinkTime = EYE_BLINK_CLOSE_TIME;
-            mEyeBlinkTimer.reset();
-        }
-    }
-    else if (mEyesClosed)
-    {
-        if (mEyeBlinkTimer.getElapsedTimeF32() >= mEyeBlinkTime)
-        {
-            F32 leftEyeBlinkMorph = mEyeBlinkTimer.getElapsedTimeF32() - mEyeBlinkTime;
-            F32 rightEyeBlinkMorph = leftEyeBlinkMorph - EYE_BLINK_TIME_DELTA;
-
-            leftEyeBlinkMorph = 1.f - llclamp(leftEyeBlinkMorph / EYE_BLINK_SPEED, 0.f, 1.f);
-            rightEyeBlinkMorph = 1.f - llclamp(rightEyeBlinkMorph / EYE_BLINK_SPEED, 0.f, 1.f);
-            mCharacter->setVisualParamWeight("Blink_Left", leftEyeBlinkMorph);
-            mCharacter->setVisualParamWeight("Blink_Right", rightEyeBlinkMorph);
-            mCharacter->updateVisualParams();
-
-            if (rightEyeBlinkMorph == 0.f)
-            {
-                mEyesClosed = FALSE;
-                mEyeBlinkTime = EYE_BLINK_MIN_TIME + ll_frand(EYE_BLINK_MAX_TIME - EYE_BLINK_MIN_TIME);
-                mEyeBlinkTimer.reset();
-            }
-        }
-    }
-
-    LLVector3* targetPos = (LLVector3*)mCharacter->getAnimationData("LookAtPoint");
-
-    adjustEyeTarget(targetPos, *mLeftEyeState, *mRightEyeState);
-    adjustEyeTarget(targetPos, *mAltLeftEyeState, *mAltRightEyeState);
-
-    return TRUE;
->>>>>>> e1623bb2
-}
-
-
-//-----------------------------------------------------------------------------
-// LLEyeMotion::onDeactivate()
-//-----------------------------------------------------------------------------
-void LLEyeMotion::onDeactivate()
-{
-    LLJoint* joint = mLeftEyeState->getJoint();
-    if (joint)
-    {
-        joint->setRotation(LLQuaternion::DEFAULT);
-    }
-
-    joint = mAltLeftEyeState->getJoint();
-    if (joint)
-    {
-        joint->setRotation(LLQuaternion::DEFAULT);
-    }
-
-    joint = mRightEyeState->getJoint();
-    if (joint)
-    {
-        joint->setRotation(LLQuaternion::DEFAULT);
-    }
-
-    joint = mAltRightEyeState->getJoint();
-    if (joint)
-    {
-        joint->setRotation(LLQuaternion::DEFAULT);
-    }
-}
-
-// End
+/**
+ * @file llheadrotmotion.cpp
+ * @brief Implementation of LLHeadRotMotion class.
+ *
+ * $LicenseInfo:firstyear=2001&license=viewerlgpl$
+ * Second Life Viewer Source Code
+ * Copyright (C) 2010, Linden Research, Inc.
+ *
+ * This library is free software; you can redistribute it and/or
+ * modify it under the terms of the GNU Lesser General Public
+ * License as published by the Free Software Foundation;
+ * version 2.1 of the License only.
+ *
+ * This library is distributed in the hope that it will be useful,
+ * but WITHOUT ANY WARRANTY; without even the implied warranty of
+ * MERCHANTABILITY or FITNESS FOR A PARTICULAR PURPOSE.  See the GNU
+ * Lesser General Public License for more details.
+ *
+ * You should have received a copy of the GNU Lesser General Public
+ * License along with this library; if not, write to the Free Software
+ * Foundation, Inc., 51 Franklin Street, Fifth Floor, Boston, MA  02110-1301  USA
+ *
+ * Linden Research, Inc., 945 Battery Street, San Francisco, CA  94111  USA
+ * $/LicenseInfo$
+ */
+
+//-----------------------------------------------------------------------------
+// Header Files
+//-----------------------------------------------------------------------------
+#include "linden_common.h"
+
+#include "llheadrotmotion.h"
+#include "llcharacter.h"
+#include "llrand.h"
+#include "m3math.h"
+#include "v3dmath.h"
+#include "llcriticaldamp.h"
+
+//-----------------------------------------------------------------------------
+// Constants
+//-----------------------------------------------------------------------------
+const F32 TORSO_LAG = 0.35f;    // torso rotation factor
+const F32 NECK_LAG = 0.5f;      // neck rotation factor
+const F32 HEAD_LOOKAT_LAG_HALF_LIFE = 0.15f;        // half-life of lookat targeting for head
+const F32 TORSO_LOOKAT_LAG_HALF_LIFE    = 0.27f;        // half-life of lookat targeting for torso
+const F32 HEAD_ROTATION_CONSTRAINT = F_PI_BY_TWO * 0.8f;    // limit angle for head rotation
+const F32 MIN_HEAD_LOOKAT_DISTANCE = 0.3f;  // minimum distance from head before we turn to look at it
+const F32 EYE_JITTER_MIN_TIME = 0.3f; // min amount of time between eye "jitter" motions
+const F32 EYE_JITTER_MAX_TIME = 2.5f; // max amount of time between eye "jitter" motions
+const F32 EYE_JITTER_MAX_YAW = 0.08f; // max yaw of eye jitter motion
+const F32 EYE_JITTER_MAX_PITCH = 0.015f; // max pitch of eye jitter motion
+const F32 EYE_LOOK_AWAY_MIN_TIME = 5.f; // min amount of time between eye "look away" motions
+const F32 EYE_LOOK_AWAY_MAX_TIME = 15.f; // max amount of time between eye "look away" motions
+const F32 EYE_LOOK_BACK_MIN_TIME = 1.f; // min amount of time before looking back after looking away
+const F32 EYE_LOOK_BACK_MAX_TIME = 5.f; // max amount of time before looking back after looking away
+const F32 EYE_LOOK_AWAY_MAX_YAW = 0.15f; // max yaw of eye look away motion
+const F32 EYE_LOOK_AWAY_MAX_PITCH = 0.12f; // max pitch of look away motion
+const F32 EYE_ROT_LIMIT_ANGLE = F_PI_BY_TWO * 0.3f; //max angle in radians for eye rotation
+
+const F32 EYE_BLINK_MIN_TIME = 0.5f; // minimum amount of time between blinks
+const F32 EYE_BLINK_MAX_TIME = 8.f; // maximum amount of time between blinks
+const F32 EYE_BLINK_CLOSE_TIME = 0.03f; // how long the eye stays closed in a blink
+const F32 EYE_BLINK_SPEED = 0.015f;     // seconds it takes for a eye open/close movement
+const F32 EYE_BLINK_TIME_DELTA = 0.005f; // time between one eye starting a blink and the other following
+
+//-----------------------------------------------------------------------------
+// LLHeadRotMotion()
+// Class Constructor
+//-----------------------------------------------------------------------------
+LLHeadRotMotion::LLHeadRotMotion(const LLUUID &id) :
+    LLMotion(id),
+    mCharacter(NULL),
+    mTorsoJoint(NULL),
+    mHeadJoint(NULL)
+{
+    mName = "head_rot";
+
+    mTorsoState = new LLJointState;
+    mNeckState = new LLJointState;
+    mHeadState = new LLJointState;
+}
+
+
+//-----------------------------------------------------------------------------
+// ~LLHeadRotMotion()
+// Class Destructor
+//-----------------------------------------------------------------------------
+LLHeadRotMotion::~LLHeadRotMotion()
+{
+}
+
+//-----------------------------------------------------------------------------
+// LLHeadRotMotion::onInitialize(LLCharacter *character)
+//-----------------------------------------------------------------------------
+LLMotion::LLMotionInitStatus LLHeadRotMotion::onInitialize(LLCharacter *character)
+{
+    if (!character)
+        return STATUS_FAILURE;
+    mCharacter = character;
+
+    mPelvisJoint = character->getJoint("mPelvis");
+    if ( ! mPelvisJoint )
+    {
+        LL_INFOS() << getName() << ": Can't get pelvis joint." << LL_ENDL;
+        return STATUS_FAILURE;
+    }
+
+    mRootJoint = character->getJoint("mRoot");
+    if ( ! mRootJoint )
+    {
+        LL_INFOS() << getName() << ": Can't get root joint." << LL_ENDL;
+        return STATUS_FAILURE;
+    }
+
+    mTorsoJoint = character->getJoint("mTorso");
+    if ( ! mTorsoJoint )
+    {
+        LL_INFOS() << getName() << ": Can't get torso joint." << LL_ENDL;
+        return STATUS_FAILURE;
+    }
+
+    mHeadJoint = character->getJoint("mHead");
+    if ( ! mHeadJoint )
+    {
+        LL_INFOS() << getName() << ": Can't get head joint." << LL_ENDL;
+        return STATUS_FAILURE;
+    }
+
+    mTorsoState->setJoint( character->getJoint("mTorso") );
+    if ( ! mTorsoState->getJoint() )
+    {
+        LL_INFOS() << getName() << ": Can't get torso joint." << LL_ENDL;
+        return STATUS_FAILURE;
+    }
+
+    mNeckState->setJoint( character->getJoint("mNeck") );
+    if ( ! mNeckState->getJoint() )
+    {
+        LL_INFOS() << getName() << ": Can't get neck joint." << LL_ENDL;
+        return STATUS_FAILURE;
+    }
+
+    mHeadState->setJoint( character->getJoint("mHead") );
+    if ( ! mHeadState->getJoint() )
+    {
+        LL_INFOS() << getName() << ": Can't get head joint." << LL_ENDL;
+        return STATUS_FAILURE;
+    }
+
+    mTorsoState->setUsage(LLJointState::ROT);
+    mNeckState->setUsage(LLJointState::ROT);
+    mHeadState->setUsage(LLJointState::ROT);
+
+    addJointState( mTorsoState );
+    addJointState( mNeckState );
+    addJointState( mHeadState );
+
+    mLastHeadRot.loadIdentity();
+
+    return STATUS_SUCCESS;
+}
+
+
+//-----------------------------------------------------------------------------
+// LLHeadRotMotion::onActivate()
+//-----------------------------------------------------------------------------
+bool LLHeadRotMotion::onActivate()
+{
+    return true;
+}
+
+
+//-----------------------------------------------------------------------------
+// LLHeadRotMotion::onUpdate()
+//-----------------------------------------------------------------------------
+bool LLHeadRotMotion::onUpdate(F32 time, U8* joint_mask)
+{
+    LL_PROFILE_ZONE_SCOPED_CATEGORY_AVATAR;
+    LLQuaternion    targetHeadRotWorld;
+    LLQuaternion    currentRootRotWorld = mRootJoint->getWorldRotation();
+    LLQuaternion    currentInvRootRotWorld = ~currentRootRotWorld;
+
+    F32 head_slerp_amt = LLSmoothInterpolation::getInterpolant(HEAD_LOOKAT_LAG_HALF_LIFE);
+    F32 torso_slerp_amt = LLSmoothInterpolation::getInterpolant(TORSO_LOOKAT_LAG_HALF_LIFE);
+
+    LLVector3* targetPos = (LLVector3*)mCharacter->getAnimationData("LookAtPoint");
+
+    if (targetPos)
+    {
+        LLVector3 headLookAt = *targetPos;
+
+//      LL_INFOS() << "Look At: " << headLookAt + mHeadJoint->getWorldPosition() << LL_ENDL;
+
+        F32 lookatDistance = headLookAt.normVec();
+
+        if (lookatDistance < MIN_HEAD_LOOKAT_DISTANCE)
+        {
+            targetHeadRotWorld = mPelvisJoint->getWorldRotation();
+        }
+        else
+        {
+            LLVector3 root_up = LLVector3(0.f, 0.f, 1.f) * currentRootRotWorld;
+            LLVector3 left(root_up % headLookAt);
+            // if look_at has zero length, fail
+            // if look_at and skyward are parallel, fail
+            //
+            // Test both of these conditions with a cross product.
+
+            if (left.magVecSquared() < 0.15f)
+            {
+                LLVector3 root_at = LLVector3(1.f, 0.f, 0.f) * currentRootRotWorld;
+                root_at.mV[VZ] = 0.f;
+                root_at.normVec();
+
+                headLookAt = lerp(headLookAt, root_at, 0.4f);
+                headLookAt.normVec();
+
+                left = root_up % headLookAt;
+            }
+
+            // Make sure look_at and skyward and not parallel
+            // and neither are zero length
+            LLVector3 up(headLookAt % left);
+
+            targetHeadRotWorld = LLQuaternion(headLookAt, left, up);
+        }
+    }
+    else
+    {
+        targetHeadRotWorld = currentRootRotWorld;
+    }
+
+    LLQuaternion head_rot_local = targetHeadRotWorld * currentInvRootRotWorld;
+    head_rot_local.constrain(HEAD_ROTATION_CONSTRAINT);
+
+    // set final torso rotation
+    // Set torso target rotation such that it lags behind the head rotation
+    // by a fixed amount.
+    LLQuaternion torso_rot_local = nlerp(TORSO_LAG, LLQuaternion::DEFAULT, head_rot_local );
+    mTorsoState->setRotation( nlerp(torso_slerp_amt, mTorsoState->getRotation(), torso_rot_local) );
+
+    head_rot_local = nlerp(head_slerp_amt, mLastHeadRot, head_rot_local);
+    mLastHeadRot = head_rot_local;
+
+    // Set the head rotation.
+    if(mNeckState->getJoint() && mNeckState->getJoint()->getParent())
+    {
+        LLQuaternion torsoRotLocal =  mNeckState->getJoint()->getParent()->getWorldRotation() * currentInvRootRotWorld;
+        head_rot_local = head_rot_local * ~torsoRotLocal;
+        mNeckState->setRotation( nlerp(NECK_LAG, LLQuaternion::DEFAULT, head_rot_local) );
+        mHeadState->setRotation( nlerp(1.f - NECK_LAG, LLQuaternion::DEFAULT, head_rot_local));
+    }
+
+    return true;
+}
+
+
+//-----------------------------------------------------------------------------
+// LLHeadRotMotion::onDeactivate()
+//-----------------------------------------------------------------------------
+void LLHeadRotMotion::onDeactivate()
+{
+}
+
+
+//-----------------------------------------------------------------------------
+// LLEyeMotion()
+// Class Constructor
+//-----------------------------------------------------------------------------
+LLEyeMotion::LLEyeMotion(const LLUUID &id) : LLMotion(id)
+{
+    mCharacter = NULL;
+    mEyeJitterTime = 0.f;
+    mEyeJitterYaw = 0.f;
+    mEyeJitterPitch = 0.f;
+
+    mEyeLookAwayTime = 0.f;
+    mEyeLookAwayYaw = 0.f;
+    mEyeLookAwayPitch = 0.f;
+
+    mEyeBlinkTime = 0.f;
+    mEyesClosed = false;
+
+    mHeadJoint = NULL;
+
+    mName = "eye_rot";
+
+    mLeftEyeState = new LLJointState;
+    mAltLeftEyeState = new LLJointState;
+
+    mRightEyeState = new LLJointState;
+    mAltRightEyeState = new LLJointState;
+}
+
+
+//-----------------------------------------------------------------------------
+// ~LLEyeMotion()
+// Class Destructor
+//-----------------------------------------------------------------------------
+LLEyeMotion::~LLEyeMotion()
+{
+}
+
+//-----------------------------------------------------------------------------
+// LLEyeMotion::onInitialize(LLCharacter *character)
+//-----------------------------------------------------------------------------
+LLMotion::LLMotionInitStatus LLEyeMotion::onInitialize(LLCharacter *character)
+{
+    mCharacter = character;
+
+    mHeadJoint = character->getJoint("mHead");
+    if ( ! mHeadJoint )
+    {
+        LL_INFOS() << getName() << ": Can't get head joint." << LL_ENDL;
+        return STATUS_FAILURE;
+    }
+
+    mLeftEyeState->setJoint( character->getJoint("mEyeLeft") );
+    if ( ! mLeftEyeState->getJoint() )
+    {
+        LL_INFOS() << getName() << ": Can't get left eyeball joint." << LL_ENDL;
+        return STATUS_FAILURE;
+    }
+
+    mAltLeftEyeState->setJoint( character->getJoint("mFaceEyeAltLeft") );
+    if ( ! mAltLeftEyeState->getJoint() )
+    {
+        LL_INFOS() << getName() << ": Can't get alt left eyeball joint." << LL_ENDL;
+        return STATUS_FAILURE;
+    }
+
+    mRightEyeState->setJoint( character->getJoint("mEyeRight") );
+    if ( ! mRightEyeState->getJoint() )
+    {
+        LL_INFOS() << getName() << ": Can't get right eyeball joint." << LL_ENDL;
+        return STATUS_FAILURE;
+    }
+
+    mAltRightEyeState->setJoint( character->getJoint("mFaceEyeAltRight") );
+    if ( ! mAltRightEyeState->getJoint() )
+    {
+        LL_INFOS() << getName() << ": Can't get alt right eyeball joint." << LL_ENDL;
+        return STATUS_FAILURE;
+    }
+
+    mLeftEyeState->setUsage(LLJointState::ROT);
+    mAltLeftEyeState->setUsage(LLJointState::ROT);
+
+    mRightEyeState->setUsage(LLJointState::ROT);
+    mAltRightEyeState->setUsage(LLJointState::ROT);
+
+    addJointState( mLeftEyeState );
+    addJointState( mAltLeftEyeState );
+
+    addJointState( mRightEyeState );
+    addJointState( mAltRightEyeState );
+
+    return STATUS_SUCCESS;
+}
+
+
+//-----------------------------------------------------------------------------
+// LLEyeMotion::onActivate()
+//-----------------------------------------------------------------------------
+bool LLEyeMotion::onActivate()
+{
+    return true;
+}
+
+//-----------------------------------------------------------------------------
+// LLEyeMotion::adjustEyeTarget()
+//-----------------------------------------------------------------------------
+void LLEyeMotion::adjustEyeTarget(LLVector3* targetPos, LLJointState& left_eye_state, LLJointState& right_eye_state)
+{
+    // Compute eye rotation.
+    bool has_eye_target = false;
+    LLQuaternion    target_eye_rot;
+    LLVector3       eye_look_at;
+    F32             vergence;
+
+    if (targetPos)
+    {
+        LLVector3       skyward(0.f, 0.f, 1.f);
+        LLVector3       left;
+        LLVector3       up;
+
+        eye_look_at = *targetPos;
+        has_eye_target = true;
+        F32 lookAtDistance = eye_look_at.normVec();
+
+        left.setVec(skyward % eye_look_at);
+        up.setVec(eye_look_at % left);
+
+        target_eye_rot = LLQuaternion(eye_look_at, left, up);
+        // convert target rotation to head-local coordinates
+        target_eye_rot *= ~mHeadJoint->getWorldRotation();
+        // eliminate any Euler roll - we're lucky that roll is applied last.
+        F32 roll, pitch, yaw;
+        target_eye_rot.getEulerAngles(&roll, &pitch, &yaw);
+        target_eye_rot.setQuat(0.0f, pitch, yaw);
+        // constrain target orientation to be in front of avatar's face
+        target_eye_rot.constrain(EYE_ROT_LIMIT_ANGLE);
+
+        // calculate vergence
+        F32 interocular_dist = (left_eye_state.getJoint()->getWorldPosition() - right_eye_state.getJoint()->getWorldPosition()).magVec();
+        vergence = -atan2((interocular_dist / 2.f), lookAtDistance);
+        llclamp(vergence, -F_PI_BY_TWO, 0.f);
+    }
+    else
+    {
+        target_eye_rot = LLQuaternion::DEFAULT;
+        vergence = 0.f;
+    }
+
+    //RN: subtract 4 degrees to account for foveal angular offset relative to pupil
+    vergence += 4.f * DEG_TO_RAD;
+
+    // calculate eye jitter
+    LLQuaternion eye_jitter_rot;
+
+    // vergence not too high...
+    if (vergence > -0.05f)
+    {
+        //...go ahead and jitter
+        eye_jitter_rot.setQuat(0.f, mEyeJitterPitch + mEyeLookAwayPitch, mEyeJitterYaw + mEyeLookAwayYaw);
+    }
+    else
+    {
+        //...or don't
+        eye_jitter_rot.loadIdentity();
+    }
+
+    // calculate vergence of eyes as an object gets closer to the avatar's head
+    LLQuaternion vergence_quat;
+
+    if (has_eye_target)
+    {
+        vergence_quat.setQuat(vergence, LLVector3(0.f, 0.f, 1.f));
+    }
+    else
+    {
+        vergence_quat.loadIdentity();
+    }
+
+    // calculate eye rotations
+    LLQuaternion left_eye_rot = target_eye_rot;
+    left_eye_rot = vergence_quat * eye_jitter_rot * left_eye_rot;
+
+    LLQuaternion right_eye_rot = target_eye_rot;
+    vergence_quat.transQuat();
+    right_eye_rot = vergence_quat * eye_jitter_rot * right_eye_rot;
+
+    left_eye_state.setRotation( left_eye_rot );
+    right_eye_state.setRotation( right_eye_rot );
+}
+
+//-----------------------------------------------------------------------------
+// LLEyeMotion::onUpdate()
+//-----------------------------------------------------------------------------
+bool LLEyeMotion::onUpdate(F32 time, U8* joint_mask)
+{
+    LL_PROFILE_ZONE_SCOPED_CATEGORY_AVATAR;
+    //calculate jitter
+    if (mEyeJitterTimer.getElapsedTimeF32() > mEyeJitterTime)
+    {
+        mEyeJitterTime = EYE_JITTER_MIN_TIME + ll_frand(EYE_JITTER_MAX_TIME - EYE_JITTER_MIN_TIME);
+        mEyeJitterYaw = (ll_frand(2.f) - 1.f) * EYE_JITTER_MAX_YAW;
+        mEyeJitterPitch = (ll_frand(2.f) - 1.f) * EYE_JITTER_MAX_PITCH;
+        // make sure lookaway time count gets updated, because we're resetting the timer
+        mEyeLookAwayTime -= llmax(0.f, mEyeJitterTimer.getElapsedTimeF32());
+        mEyeJitterTimer.reset();
+    }
+    else if (mEyeJitterTimer.getElapsedTimeF32() > mEyeLookAwayTime)
+    {
+        if (ll_frand() > 0.1f)
+        {
+            // blink while moving eyes some percentage of the time
+            mEyeBlinkTime = mEyeBlinkTimer.getElapsedTimeF32();
+        }
+        if (mEyeLookAwayYaw == 0.f && mEyeLookAwayPitch == 0.f)
+        {
+            mEyeLookAwayYaw = (ll_frand(2.f) - 1.f) * EYE_LOOK_AWAY_MAX_YAW;
+            mEyeLookAwayPitch = (ll_frand(2.f) - 1.f) * EYE_LOOK_AWAY_MAX_PITCH;
+            mEyeLookAwayTime = EYE_LOOK_BACK_MIN_TIME + ll_frand(EYE_LOOK_BACK_MAX_TIME - EYE_LOOK_BACK_MIN_TIME);
+        }
+        else
+        {
+            mEyeLookAwayYaw = 0.f;
+            mEyeLookAwayPitch = 0.f;
+            mEyeLookAwayTime = EYE_LOOK_AWAY_MIN_TIME + ll_frand(EYE_LOOK_AWAY_MAX_TIME - EYE_LOOK_AWAY_MIN_TIME);
+        }
+    }
+
+    // do blinking
+    if (!mEyesClosed && mEyeBlinkTimer.getElapsedTimeF32() >= mEyeBlinkTime)
+    {
+        F32 leftEyeBlinkMorph = mEyeBlinkTimer.getElapsedTimeF32() - mEyeBlinkTime;
+        F32 rightEyeBlinkMorph = leftEyeBlinkMorph - EYE_BLINK_TIME_DELTA;
+
+        leftEyeBlinkMorph = llclamp(leftEyeBlinkMorph / EYE_BLINK_SPEED, 0.f, 1.f);
+        rightEyeBlinkMorph = llclamp(rightEyeBlinkMorph / EYE_BLINK_SPEED, 0.f, 1.f);
+        mCharacter->setVisualParamWeight("Blink_Left", leftEyeBlinkMorph);
+        mCharacter->setVisualParamWeight("Blink_Right", rightEyeBlinkMorph);
+        mCharacter->updateVisualParams();
+
+        if (rightEyeBlinkMorph == 1.f)
+        {
+            mEyesClosed = true;
+            mEyeBlinkTime = EYE_BLINK_CLOSE_TIME;
+            mEyeBlinkTimer.reset();
+        }
+    }
+    else if (mEyesClosed)
+    {
+        if (mEyeBlinkTimer.getElapsedTimeF32() >= mEyeBlinkTime)
+        {
+            F32 leftEyeBlinkMorph = mEyeBlinkTimer.getElapsedTimeF32() - mEyeBlinkTime;
+            F32 rightEyeBlinkMorph = leftEyeBlinkMorph - EYE_BLINK_TIME_DELTA;
+
+            leftEyeBlinkMorph = 1.f - llclamp(leftEyeBlinkMorph / EYE_BLINK_SPEED, 0.f, 1.f);
+            rightEyeBlinkMorph = 1.f - llclamp(rightEyeBlinkMorph / EYE_BLINK_SPEED, 0.f, 1.f);
+            mCharacter->setVisualParamWeight("Blink_Left", leftEyeBlinkMorph);
+            mCharacter->setVisualParamWeight("Blink_Right", rightEyeBlinkMorph);
+            mCharacter->updateVisualParams();
+
+            if (rightEyeBlinkMorph == 0.f)
+            {
+                mEyesClosed = false;
+                mEyeBlinkTime = EYE_BLINK_MIN_TIME + ll_frand(EYE_BLINK_MAX_TIME - EYE_BLINK_MIN_TIME);
+                mEyeBlinkTimer.reset();
+            }
+        }
+    }
+
+    LLVector3* targetPos = (LLVector3*)mCharacter->getAnimationData("LookAtPoint");
+
+    adjustEyeTarget(targetPos, *mLeftEyeState, *mRightEyeState);
+    adjustEyeTarget(targetPos, *mAltLeftEyeState, *mAltRightEyeState);
+
+    return true;
+}
+
+
+//-----------------------------------------------------------------------------
+// LLEyeMotion::onDeactivate()
+//-----------------------------------------------------------------------------
+void LLEyeMotion::onDeactivate()
+{
+    LLJoint* joint = mLeftEyeState->getJoint();
+    if (joint)
+    {
+        joint->setRotation(LLQuaternion::DEFAULT);
+    }
+
+    joint = mAltLeftEyeState->getJoint();
+    if (joint)
+    {
+        joint->setRotation(LLQuaternion::DEFAULT);
+    }
+
+    joint = mRightEyeState->getJoint();
+    if (joint)
+    {
+        joint->setRotation(LLQuaternion::DEFAULT);
+    }
+
+    joint = mAltRightEyeState->getJoint();
+    if (joint)
+    {
+        joint->setRotation(LLQuaternion::DEFAULT);
+    }
+}
+
+// End
+