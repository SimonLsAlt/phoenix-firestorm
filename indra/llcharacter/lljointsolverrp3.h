/**
 * @file lljointsolverrp3.h
 * @brief Implementation of LLJointSolverRP3 class
 *
 * $LicenseInfo:firstyear=2001&license=viewerlgpl$
 * Second Life Viewer Source Code
 * Copyright (C) 2010, Linden Research, Inc.
 *
 * This library is free software; you can redistribute it and/or
 * modify it under the terms of the GNU Lesser General Public
 * License as published by the Free Software Foundation;
 * version 2.1 of the License only.
 *
 * This library is distributed in the hope that it will be useful,
 * but WITHOUT ANY WARRANTY; without even the implied warranty of
 * MERCHANTABILITY or FITNESS FOR A PARTICULAR PURPOSE.  See the GNU
 * Lesser General Public License for more details.
 *
 * You should have received a copy of the GNU Lesser General Public
 * License along with this library; if not, write to the Free Software
 * Foundation, Inc., 51 Franklin Street, Fifth Floor, Boston, MA  02110-1301  USA
 *
 * Linden Research, Inc., 945 Battery Street, San Francisco, CA  94111  USA
 * $/LicenseInfo$
 */

#ifndef LL_LLJOINTSOLVERRP3_H
#define LL_LLJOINTSOLVERRP3_H

//-----------------------------------------------------------------------------
// Header Files
//-----------------------------------------------------------------------------
#include "lljoint.h"

/* -some compilers don't like line continuation chars-
//-----------------------------------------------------------------------------
// class LLJointSolverRP3
//
// This class is a "poor man's" IK for simple 3 joint kinematic chains.
// It is modeled after the 'ikRPSolver' in Maya.
// This class takes 4 LLJoints:
//   jointA
//   jointB
//   jointC
//   jointGoal
//
// Such that jointA is the parent of jointB, jointB is the parent of jointC.
// When invoked, this class modifies the rotations of jointA and jointB such
// that the position of the jointC attempts to reach the position of jointGoal.
//
// At object initialization time, the distances between jointA - jointB and
// jointB - jointC are cached.  During evaluation these bone lengths are
// preserved.
//
//  A          A
//  |          |
//  |          |
//  B          B---CG     A---B---C...G
//   \
//    \
//     CG
//
//
// In addition a "poleVector" is specified that does two things:
//
// a) defines the plane in which the solution occurs, thus
//    reducing an infinite number of solutions, down to 2.
//
// b) disambiguates the resulting two solutions as follows:
//
//  A             A            A--->poleVector
//  |              \            \
//  |               \            \
//  B       vs.      B   ==>      B
//   \               |            |
//    \              |            |
//     CG            CG           CG
//
// A "twist" setting allows the solution plane to be rotated about the
// line between A and C.  A handy animation feature.
//
// For "smarter" results for non-coplanar limbs, specify the joints axis
// of bend in the B's local frame (see setBAxis())
//-----------------------------------------------------------------------------
*/

class LLJointSolverRP3
{
protected:
    LLJoint     *mJointA;
    LLJoint     *mJointB;
    LLJoint     *mJointC;
    LLJoint     *mJointGoal;

    F32         mLengthAB;
    F32         mLengthBC;

<<<<<<< HEAD
	LLVector3	mPoleVector;
	LLVector3	mBAxis;
	bool		mbUseBAxis;
=======
    LLVector3   mPoleVector;
    LLVector3   mBAxis;
    bool        mbUseBAxis;
>>>>>>> 1a8a5404

    F32         mTwist;

<<<<<<< HEAD
	bool		mFirstTime;
	LLMatrix4	mSavedJointAMat;
	LLMatrix4	mSavedInvPlaneMat;
=======
    bool        mFirstTime;
    LLMatrix4   mSavedJointAMat;
    LLMatrix4   mSavedInvPlaneMat;
>>>>>>> 1a8a5404

    LLQuaternion    mJointABaseRotation;
    LLQuaternion    mJointBBaseRotation;

public:
    //-------------------------------------------------------------------------
    // Constructor/Destructor
    //-------------------------------------------------------------------------
    LLJointSolverRP3();
    virtual ~LLJointSolverRP3();

    //-------------------------------------------------------------------------
    // setupJoints()
    // This must be called one time to setup the solver.
    // This must be called AFTER the skeleton has been created, all parent/child
    // relationships are established, and after the joints are placed in
    // a valid configuration (as distances between them will be cached).
    //-------------------------------------------------------------------------
    void setupJoints(   LLJoint* jointA,
                        LLJoint* jointB,
                        LLJoint* jointC,
                        LLJoint* jointGoal );

    //-------------------------------------------------------------------------
    // getPoleVector()
    // Returns the current pole vector.
    //-------------------------------------------------------------------------
    const LLVector3& getPoleVector();

    //-------------------------------------------------------------------------
    // setPoleVector()
    // Sets the pole vector.
    // The pole vector is defined relative to (in the space of) jointA's parent.
    // The default pole vector is (1,0,0), and this is used if this function
    // is never called.
    // This vector is normalized when set.
    //-------------------------------------------------------------------------
    void setPoleVector( const LLVector3& poleVector );

    //-------------------------------------------------------------------------
    // setBAxis()
    // Sets the joint's axis in B's local frame, and enable "smarter" solve().
    // This allows for smarter IK when for twisted limbs.
    //-------------------------------------------------------------------------
    void setBAxis( const LLVector3& bAxis );

    //-------------------------------------------------------------------------
    // getTwist()
    // Returns the current twist in radians.
    //-------------------------------------------------------------------------
    F32 getTwist();

    //-------------------------------------------------------------------------
    // setTwist()
    // Sets the twist value.
    // The default is 0.0.
    //-------------------------------------------------------------------------
    void setTwist( F32 twist );

    //-------------------------------------------------------------------------
    // solve()
    // This is the "work" function.
    // When called, the rotations of jointA and jointB will be modified
    // such that jointC attempts to reach jointGoal.
    //-------------------------------------------------------------------------
    void solve();
};

#endif // LL_LLJOINTSOLVERRP3_H
<|MERGE_RESOLUTION|>--- conflicted
+++ resolved
@@ -95,27 +95,15 @@
     F32         mLengthAB;
     F32         mLengthBC;
 
-<<<<<<< HEAD
-	LLVector3	mPoleVector;
-	LLVector3	mBAxis;
-	bool		mbUseBAxis;
-=======
     LLVector3   mPoleVector;
     LLVector3   mBAxis;
     bool        mbUseBAxis;
->>>>>>> 1a8a5404
 
     F32         mTwist;
 
-<<<<<<< HEAD
-	bool		mFirstTime;
-	LLMatrix4	mSavedJointAMat;
-	LLMatrix4	mSavedInvPlaneMat;
-=======
     bool        mFirstTime;
     LLMatrix4   mSavedJointAMat;
     LLMatrix4   mSavedInvPlaneMat;
->>>>>>> 1a8a5404
 
     LLQuaternion    mJointABaseRotation;
     LLQuaternion    mJointBBaseRotation;
