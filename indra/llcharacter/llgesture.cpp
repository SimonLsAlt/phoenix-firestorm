/**
 * @file llgesture.cpp
 *
 * $LicenseInfo:firstyear=2002&license=viewerlgpl$
 * Second Life Viewer Source Code
 * Copyright (C) 2010, Linden Research, Inc.
 *
 * This library is free software; you can redistribute it and/or
 * modify it under the terms of the GNU Lesser General Public
 * License as published by the Free Software Foundation;
 * version 2.1 of the License only.
 *
 * This library is distributed in the hope that it will be useful,
 * but WITHOUT ANY WARRANTY; without even the implied warranty of
 * MERCHANTABILITY or FITNESS FOR A PARTICULAR PURPOSE.  See the GNU
 * Lesser General Public License for more details.
 *
 * You should have received a copy of the GNU Lesser General Public
 * License along with this library; if not, write to the Free Software
 * Foundation, Inc., 51 Franklin Street, Fifth Floor, Boston, MA  02110-1301  USA
 *
 * Linden Research, Inc., 945 Battery Street, San Francisco, CA  94111  USA
 * $/LicenseInfo$
 */

#include "linden_common.h"

#include "indra_constants.h"

#include "llgesture.h"
#include "llendianswizzle.h"
#include "message.h"
#include <boost/tokenizer.hpp>

// for allocating serialization buffers - these need to be updated when members change
const S32 LLGestureList::SERIAL_HEADER_SIZE = sizeof(S32);
const S32 LLGesture::MAX_SERIAL_SIZE = sizeof(KEY) + sizeof(MASK) + 16 + 26 + 41 + 41;

LLGesture::LLGesture()
:   mKey(KEY_NONE),
    mMask(MASK_NONE),
    mTrigger(),
    mTriggerLower(),
    mSoundItemID(),
    mAnimation(),
    mOutputString()
{ }

LLGesture::LLGesture(KEY key, MASK mask, const std::string &trigger,
                     const LLUUID &sound_item_id,
                     const std::string &animation,
                     const std::string &output_string)
:
    mKey(key),
    mMask(mask),
    mTrigger(trigger),
    mTriggerLower(trigger),
    mSoundItemID(sound_item_id),
    mAnimation(animation),
    mOutputString(output_string)
{
    mTriggerLower = utf8str_tolower(mTriggerLower);
}

LLGesture::LLGesture(U8 **buffer, S32 max_size)
{
    *buffer = deserialize(*buffer, max_size);
}

LLGesture::LLGesture(const LLGesture &rhs)
{
    mKey            = rhs.mKey;
    mMask           = rhs.mMask;
    mTrigger        = rhs.mTrigger;
    mTriggerLower   = rhs.mTriggerLower;
    mSoundItemID    = rhs.mSoundItemID;
    mAnimation      = rhs.mAnimation;
    mOutputString   = rhs.mOutputString;
}

const LLGesture &LLGesture::operator =(const LLGesture &rhs)
{
    mKey            = rhs.mKey;
    mMask           = rhs.mMask;
    mTrigger        = rhs.mTrigger;
    mTriggerLower   = rhs.mTriggerLower;
    mSoundItemID    = rhs.mSoundItemID;
    mAnimation      = rhs.mAnimation;
    mOutputString   = rhs.mOutputString;
    return (*this);
}


bool LLGesture::trigger(KEY key, MASK mask)
{
<<<<<<< HEAD
	LL_WARNS() << "Parent class trigger called: you probably didn't mean this." << LL_ENDL;
	return false;
=======
    LL_WARNS() << "Parent class trigger called: you probably didn't mean this." << LL_ENDL;
    return FALSE;
>>>>>>> e1623bb2
}


bool LLGesture::trigger(const std::string& trigger_string)
{
<<<<<<< HEAD
	LL_WARNS() << "Parent class trigger called: you probably didn't mean this." << LL_ENDL;
	return false;
=======
    LL_WARNS() << "Parent class trigger called: you probably didn't mean this." << LL_ENDL;
    return FALSE;
>>>>>>> e1623bb2
}

// NOT endian-neutral
U8 *LLGesture::serialize(U8 *buffer) const
{
    htolememcpy(buffer, &mKey, MVT_S8, 1);
    buffer += sizeof(mKey);
    htolememcpy(buffer, &mMask, MVT_U32, 4);
    buffer += sizeof(mMask);
    htolememcpy(buffer, mSoundItemID.mData, MVT_LLUUID, 16);
    buffer += 16;

    memcpy(buffer, mTrigger.c_str(), mTrigger.length() + 1);        /* Flawfinder: ignore */
    buffer += mTrigger.length() + 1;
    memcpy(buffer, mAnimation.c_str(), mAnimation.length() + 1);        /* Flawfinder: ignore */
    buffer += mAnimation.length() + 1;
    memcpy(buffer, mOutputString.c_str(), mOutputString.length() + 1);      /* Flawfinder: ignore */
    buffer += mOutputString.length() + 1;

    return buffer;
}

U8 *LLGesture::deserialize(U8 *buffer, S32 max_size)
{
    U8 *tmp = buffer;

    if (tmp + sizeof(mKey) + sizeof(mMask) + 16 > buffer + max_size)
    {
        LL_WARNS() << "Attempt to read past end of buffer, bad data!!!!" << LL_ENDL;
        return buffer;
    }

    htolememcpy(&mKey, tmp, MVT_S8, 1);
    tmp += sizeof(mKey);
    htolememcpy(&mMask, tmp, MVT_U32, 4);
    tmp += sizeof(mMask);
    htolememcpy(mSoundItemID.mData, tmp, MVT_LLUUID, 16);
    tmp += 16;

    mTrigger.assign((char *)tmp);
    mTriggerLower = mTrigger;
    mTriggerLower = utf8str_tolower(mTriggerLower);
    tmp += mTrigger.length() + 1;
    mAnimation.assign((char *)tmp);
    //RN: force animation names to lower case
    // must do this for backwards compatibility
    mAnimation = utf8str_tolower(mAnimation);
    tmp += mAnimation.length() + 1;
    mOutputString.assign((char *)tmp);
    tmp += mOutputString.length() + 1;

    if (tmp > buffer + max_size)
    {
        LL_WARNS() << "Read past end of buffer, bad data!!!!" << LL_ENDL;
        return tmp;
    }

    return tmp;
}

S32 LLGesture::getMaxSerialSize()
{
    return MAX_SERIAL_SIZE;
}

//---------------------------------------------------------------------
// LLGestureList
//---------------------------------------------------------------------

LLGestureList::LLGestureList()
:   mList(0)
{}

LLGestureList::~LLGestureList()
{
    deleteAll();
}


void LLGestureList::deleteAll()
{
    delete_and_clear(mList);
}

// Iterates through space delimited tokens in string, triggering any gestures found.
// Generates a revised string that has the found tokens replaced by their replacement strings
// and (as a minor side effect) has multiple spaces in a row replaced by single spaces.
bool LLGestureList::triggerAndReviseString(const std::string &string, std::string* revised_string)
{
<<<<<<< HEAD
	std::string tokenized = string;

	bool found_gestures = false;
	bool first_token = true;

	typedef boost::tokenizer<boost::char_separator<char> > tokenizer;
	boost::char_separator<char> sep(" ");
	tokenizer tokens(string, sep);

	for(const std::string& cur_token : tokens)
	{
		LLGesture* gesture = NULL;

		if( !found_gestures ) // Only pay attention to the first gesture in the string.
		{
			std::string cur_token_lower = cur_token;
			LLStringUtil::toLower(cur_token_lower);

			for (U32 i = 0; i < mList.size(); i++)
			{
				gesture = mList.at(i);
				if (gesture->trigger(cur_token_lower))
				{
					if( !gesture->getOutputString().empty() )
					{
						if( !first_token )
						{
							revised_string->append( " " );
						}

						// Don't muck with the user's capitalization if we don't have to.
						const std::string& output = gesture->getOutputString();
						std::string output_lower = std::string(output.c_str());
						LLStringUtil::toLower(output_lower);
						if( cur_token_lower == output_lower )
						{
							revised_string->append(cur_token);
						}
						else
						{
							revised_string->append(output);
						}

					}
					found_gestures = true;
					break;
				}
				gesture = NULL;
			}
		}

		if( !gesture )
		{
			if( !first_token )
			{
				revised_string->append( " " );
			}
			revised_string->append( cur_token );
		}

		first_token = false;
	}
	return found_gestures;
=======
    std::string tokenized = string;

    BOOL found_gestures = FALSE;
    BOOL first_token = TRUE;

    typedef boost::tokenizer<boost::char_separator<char> > tokenizer;
    boost::char_separator<char> sep(" ");
    tokenizer tokens(string, sep);

    for(const std::string& cur_token : tokens)
    {
        LLGesture* gesture = NULL;

        if( !found_gestures ) // Only pay attention to the first gesture in the string.
        {
            std::string cur_token_lower = cur_token;
            LLStringUtil::toLower(cur_token_lower);

            for (U32 i = 0; i < mList.size(); i++)
            {
                gesture = mList.at(i);
                if (gesture->trigger(cur_token_lower))
                {
                    if( !gesture->getOutputString().empty() )
                    {
                        if( !first_token )
                        {
                            revised_string->append( " " );
                        }

                        // Don't muck with the user's capitalization if we don't have to.
                        const std::string& output = gesture->getOutputString();
                        std::string output_lower = std::string(output.c_str());
                        LLStringUtil::toLower(output_lower);
                        if( cur_token_lower == output_lower )
                        {
                            revised_string->append(cur_token);
                        }
                        else
                        {
                            revised_string->append(output);
                        }

                    }
                    found_gestures = TRUE;
                    break;
                }
                gesture = NULL;
            }
        }

        if( !gesture )
        {
            if( !first_token )
            {
                revised_string->append( " " );
            }
            revised_string->append( cur_token );
        }

        first_token = FALSE;
    }
    return found_gestures;
>>>>>>> e1623bb2
}



bool LLGestureList::trigger(KEY key, MASK mask)
{
<<<<<<< HEAD
	for (U32 i = 0; i < mList.size(); i++)
	{
		LLGesture* gesture = mList.at(i);
		if( gesture )
		{
			if (gesture->trigger(key, mask))
			{
				return true;
			}
		}
		else
		{
			LL_WARNS() << "NULL gesture in gesture list (" << i << ")" << LL_ENDL;
		}
	}
	return false;
=======
    for (U32 i = 0; i < mList.size(); i++)
    {
        LLGesture* gesture = mList.at(i);
        if( gesture )
        {
            if (gesture->trigger(key, mask))
            {
                return TRUE;
            }
        }
        else
        {
            LL_WARNS() << "NULL gesture in gesture list (" << i << ")" << LL_ENDL;
        }
    }
    return FALSE;
>>>>>>> e1623bb2
}

// NOT endian-neutral
U8 *LLGestureList::serialize(U8 *buffer) const
{
    // a single S32 serves as the header that tells us how many to read
    U32 count = mList.size();
    htolememcpy(buffer, &count, MVT_S32, 4);
    buffer += sizeof(count);

    for (S32 i = 0; i < count; i++)
    {
        buffer = mList[i]->serialize(buffer);
    }

    return buffer;
}

const S32 MAX_GESTURES = 4096;

U8 *LLGestureList::deserialize(U8 *buffer, S32 max_size)
{
    deleteAll();

    S32 count;
    U8 *tmp = buffer;

    if (tmp + sizeof(count) > buffer + max_size)
    {
        LL_WARNS() << "Invalid max_size" << LL_ENDL;
        return buffer;
    }

    htolememcpy(&count, tmp, MVT_S32, 4);

    if (count > MAX_GESTURES)
    {
        LL_WARNS() << "Unreasonably large gesture list count in deserialize: " << count << LL_ENDL;
        return tmp;
    }

    tmp += sizeof(count);

    mList.resize(count);

    for (S32 i = 0; i < count; i++)
    {
        mList[i] = create_gesture(&tmp, max_size - (S32)(tmp - buffer));
        if (tmp - buffer > max_size)
        {
            LL_WARNS() << "Deserialization read past end of buffer, bad data!!!!" << LL_ENDL;
            return tmp;
        }
    }

    return tmp;
}

// this is a helper for deserialize
// it gets overridden by LLViewerGestureList to create LLViewerGestures
// overridden by child class to use local LLGesture implementation
LLGesture *LLGestureList::create_gesture(U8 **buffer, S32 max_size)
{
    return new LLGesture(buffer, max_size);
}

S32 LLGestureList::getMaxSerialSize()
{
    return SERIAL_HEADER_SIZE + (count() * LLGesture::getMaxSerialSize());
}<|MERGE_RESOLUTION|>--- conflicted
+++ resolved
@@ -1,443 +1,348 @@
-/**
- * @file llgesture.cpp
- *
- * $LicenseInfo:firstyear=2002&license=viewerlgpl$
- * Second Life Viewer Source Code
- * Copyright (C) 2010, Linden Research, Inc.
- *
- * This library is free software; you can redistribute it and/or
- * modify it under the terms of the GNU Lesser General Public
- * License as published by the Free Software Foundation;
- * version 2.1 of the License only.
- *
- * This library is distributed in the hope that it will be useful,
- * but WITHOUT ANY WARRANTY; without even the implied warranty of
- * MERCHANTABILITY or FITNESS FOR A PARTICULAR PURPOSE.  See the GNU
- * Lesser General Public License for more details.
- *
- * You should have received a copy of the GNU Lesser General Public
- * License along with this library; if not, write to the Free Software
- * Foundation, Inc., 51 Franklin Street, Fifth Floor, Boston, MA  02110-1301  USA
- *
- * Linden Research, Inc., 945 Battery Street, San Francisco, CA  94111  USA
- * $/LicenseInfo$
- */
-
-#include "linden_common.h"
-
-#include "indra_constants.h"
-
-#include "llgesture.h"
-#include "llendianswizzle.h"
-#include "message.h"
-#include <boost/tokenizer.hpp>
-
-// for allocating serialization buffers - these need to be updated when members change
-const S32 LLGestureList::SERIAL_HEADER_SIZE = sizeof(S32);
-const S32 LLGesture::MAX_SERIAL_SIZE = sizeof(KEY) + sizeof(MASK) + 16 + 26 + 41 + 41;
-
-LLGesture::LLGesture()
-:   mKey(KEY_NONE),
-    mMask(MASK_NONE),
-    mTrigger(),
-    mTriggerLower(),
-    mSoundItemID(),
-    mAnimation(),
-    mOutputString()
-{ }
-
-LLGesture::LLGesture(KEY key, MASK mask, const std::string &trigger,
-                     const LLUUID &sound_item_id,
-                     const std::string &animation,
-                     const std::string &output_string)
-:
-    mKey(key),
-    mMask(mask),
-    mTrigger(trigger),
-    mTriggerLower(trigger),
-    mSoundItemID(sound_item_id),
-    mAnimation(animation),
-    mOutputString(output_string)
-{
-    mTriggerLower = utf8str_tolower(mTriggerLower);
-}
-
-LLGesture::LLGesture(U8 **buffer, S32 max_size)
-{
-    *buffer = deserialize(*buffer, max_size);
-}
-
-LLGesture::LLGesture(const LLGesture &rhs)
-{
-    mKey            = rhs.mKey;
-    mMask           = rhs.mMask;
-    mTrigger        = rhs.mTrigger;
-    mTriggerLower   = rhs.mTriggerLower;
-    mSoundItemID    = rhs.mSoundItemID;
-    mAnimation      = rhs.mAnimation;
-    mOutputString   = rhs.mOutputString;
-}
-
-const LLGesture &LLGesture::operator =(const LLGesture &rhs)
-{
-    mKey            = rhs.mKey;
-    mMask           = rhs.mMask;
-    mTrigger        = rhs.mTrigger;
-    mTriggerLower   = rhs.mTriggerLower;
-    mSoundItemID    = rhs.mSoundItemID;
-    mAnimation      = rhs.mAnimation;
-    mOutputString   = rhs.mOutputString;
-    return (*this);
-}
-
-
-bool LLGesture::trigger(KEY key, MASK mask)
-{
-<<<<<<< HEAD
-	LL_WARNS() << "Parent class trigger called: you probably didn't mean this." << LL_ENDL;
-	return false;
-=======
-    LL_WARNS() << "Parent class trigger called: you probably didn't mean this." << LL_ENDL;
-    return FALSE;
->>>>>>> e1623bb2
-}
-
-
-bool LLGesture::trigger(const std::string& trigger_string)
-{
-<<<<<<< HEAD
-	LL_WARNS() << "Parent class trigger called: you probably didn't mean this." << LL_ENDL;
-	return false;
-=======
-    LL_WARNS() << "Parent class trigger called: you probably didn't mean this." << LL_ENDL;
-    return FALSE;
->>>>>>> e1623bb2
-}
-
-// NOT endian-neutral
-U8 *LLGesture::serialize(U8 *buffer) const
-{
-    htolememcpy(buffer, &mKey, MVT_S8, 1);
-    buffer += sizeof(mKey);
-    htolememcpy(buffer, &mMask, MVT_U32, 4);
-    buffer += sizeof(mMask);
-    htolememcpy(buffer, mSoundItemID.mData, MVT_LLUUID, 16);
-    buffer += 16;
-
-    memcpy(buffer, mTrigger.c_str(), mTrigger.length() + 1);        /* Flawfinder: ignore */
-    buffer += mTrigger.length() + 1;
-    memcpy(buffer, mAnimation.c_str(), mAnimation.length() + 1);        /* Flawfinder: ignore */
-    buffer += mAnimation.length() + 1;
-    memcpy(buffer, mOutputString.c_str(), mOutputString.length() + 1);      /* Flawfinder: ignore */
-    buffer += mOutputString.length() + 1;
-
-    return buffer;
-}
-
-U8 *LLGesture::deserialize(U8 *buffer, S32 max_size)
-{
-    U8 *tmp = buffer;
-
-    if (tmp + sizeof(mKey) + sizeof(mMask) + 16 > buffer + max_size)
-    {
-        LL_WARNS() << "Attempt to read past end of buffer, bad data!!!!" << LL_ENDL;
-        return buffer;
-    }
-
-    htolememcpy(&mKey, tmp, MVT_S8, 1);
-    tmp += sizeof(mKey);
-    htolememcpy(&mMask, tmp, MVT_U32, 4);
-    tmp += sizeof(mMask);
-    htolememcpy(mSoundItemID.mData, tmp, MVT_LLUUID, 16);
-    tmp += 16;
-
-    mTrigger.assign((char *)tmp);
-    mTriggerLower = mTrigger;
-    mTriggerLower = utf8str_tolower(mTriggerLower);
-    tmp += mTrigger.length() + 1;
-    mAnimation.assign((char *)tmp);
-    //RN: force animation names to lower case
-    // must do this for backwards compatibility
-    mAnimation = utf8str_tolower(mAnimation);
-    tmp += mAnimation.length() + 1;
-    mOutputString.assign((char *)tmp);
-    tmp += mOutputString.length() + 1;
-
-    if (tmp > buffer + max_size)
-    {
-        LL_WARNS() << "Read past end of buffer, bad data!!!!" << LL_ENDL;
-        return tmp;
-    }
-
-    return tmp;
-}
-
-S32 LLGesture::getMaxSerialSize()
-{
-    return MAX_SERIAL_SIZE;
-}
-
-//---------------------------------------------------------------------
-// LLGestureList
-//---------------------------------------------------------------------
-
-LLGestureList::LLGestureList()
-:   mList(0)
-{}
-
-LLGestureList::~LLGestureList()
-{
-    deleteAll();
-}
-
-
-void LLGestureList::deleteAll()
-{
-    delete_and_clear(mList);
-}
-
-// Iterates through space delimited tokens in string, triggering any gestures found.
-// Generates a revised string that has the found tokens replaced by their replacement strings
-// and (as a minor side effect) has multiple spaces in a row replaced by single spaces.
-bool LLGestureList::triggerAndReviseString(const std::string &string, std::string* revised_string)
-{
-<<<<<<< HEAD
-	std::string tokenized = string;
-
-	bool found_gestures = false;
-	bool first_token = true;
-
-	typedef boost::tokenizer<boost::char_separator<char> > tokenizer;
-	boost::char_separator<char> sep(" ");
-	tokenizer tokens(string, sep);
-
-	for(const std::string& cur_token : tokens)
-	{
-		LLGesture* gesture = NULL;
-
-		if( !found_gestures ) // Only pay attention to the first gesture in the string.
-		{
-			std::string cur_token_lower = cur_token;
-			LLStringUtil::toLower(cur_token_lower);
-
-			for (U32 i = 0; i < mList.size(); i++)
-			{
-				gesture = mList.at(i);
-				if (gesture->trigger(cur_token_lower))
-				{
-					if( !gesture->getOutputString().empty() )
-					{
-						if( !first_token )
-						{
-							revised_string->append( " " );
-						}
-
-						// Don't muck with the user's capitalization if we don't have to.
-						const std::string& output = gesture->getOutputString();
-						std::string output_lower = std::string(output.c_str());
-						LLStringUtil::toLower(output_lower);
-						if( cur_token_lower == output_lower )
-						{
-							revised_string->append(cur_token);
-						}
-						else
-						{
-							revised_string->append(output);
-						}
-
-					}
-					found_gestures = true;
-					break;
-				}
-				gesture = NULL;
-			}
-		}
-
-		if( !gesture )
-		{
-			if( !first_token )
-			{
-				revised_string->append( " " );
-			}
-			revised_string->append( cur_token );
-		}
-
-		first_token = false;
-	}
-	return found_gestures;
-=======
-    std::string tokenized = string;
-
-    BOOL found_gestures = FALSE;
-    BOOL first_token = TRUE;
-
-    typedef boost::tokenizer<boost::char_separator<char> > tokenizer;
-    boost::char_separator<char> sep(" ");
-    tokenizer tokens(string, sep);
-
-    for(const std::string& cur_token : tokens)
-    {
-        LLGesture* gesture = NULL;
-
-        if( !found_gestures ) // Only pay attention to the first gesture in the string.
-        {
-            std::string cur_token_lower = cur_token;
-            LLStringUtil::toLower(cur_token_lower);
-
-            for (U32 i = 0; i < mList.size(); i++)
-            {
-                gesture = mList.at(i);
-                if (gesture->trigger(cur_token_lower))
-                {
-                    if( !gesture->getOutputString().empty() )
-                    {
-                        if( !first_token )
-                        {
-                            revised_string->append( " " );
-                        }
-
-                        // Don't muck with the user's capitalization if we don't have to.
-                        const std::string& output = gesture->getOutputString();
-                        std::string output_lower = std::string(output.c_str());
-                        LLStringUtil::toLower(output_lower);
-                        if( cur_token_lower == output_lower )
-                        {
-                            revised_string->append(cur_token);
-                        }
-                        else
-                        {
-                            revised_string->append(output);
-                        }
-
-                    }
-                    found_gestures = TRUE;
-                    break;
-                }
-                gesture = NULL;
-            }
-        }
-
-        if( !gesture )
-        {
-            if( !first_token )
-            {
-                revised_string->append( " " );
-            }
-            revised_string->append( cur_token );
-        }
-
-        first_token = FALSE;
-    }
-    return found_gestures;
->>>>>>> e1623bb2
-}
-
-
-
-bool LLGestureList::trigger(KEY key, MASK mask)
-{
-<<<<<<< HEAD
-	for (U32 i = 0; i < mList.size(); i++)
-	{
-		LLGesture* gesture = mList.at(i);
-		if( gesture )
-		{
-			if (gesture->trigger(key, mask))
-			{
-				return true;
-			}
-		}
-		else
-		{
-			LL_WARNS() << "NULL gesture in gesture list (" << i << ")" << LL_ENDL;
-		}
-	}
-	return false;
-=======
-    for (U32 i = 0; i < mList.size(); i++)
-    {
-        LLGesture* gesture = mList.at(i);
-        if( gesture )
-        {
-            if (gesture->trigger(key, mask))
-            {
-                return TRUE;
-            }
-        }
-        else
-        {
-            LL_WARNS() << "NULL gesture in gesture list (" << i << ")" << LL_ENDL;
-        }
-    }
-    return FALSE;
->>>>>>> e1623bb2
-}
-
-// NOT endian-neutral
-U8 *LLGestureList::serialize(U8 *buffer) const
-{
-    // a single S32 serves as the header that tells us how many to read
-    U32 count = mList.size();
-    htolememcpy(buffer, &count, MVT_S32, 4);
-    buffer += sizeof(count);
-
-    for (S32 i = 0; i < count; i++)
-    {
-        buffer = mList[i]->serialize(buffer);
-    }
-
-    return buffer;
-}
-
-const S32 MAX_GESTURES = 4096;
-
-U8 *LLGestureList::deserialize(U8 *buffer, S32 max_size)
-{
-    deleteAll();
-
-    S32 count;
-    U8 *tmp = buffer;
-
-    if (tmp + sizeof(count) > buffer + max_size)
-    {
-        LL_WARNS() << "Invalid max_size" << LL_ENDL;
-        return buffer;
-    }
-
-    htolememcpy(&count, tmp, MVT_S32, 4);
-
-    if (count > MAX_GESTURES)
-    {
-        LL_WARNS() << "Unreasonably large gesture list count in deserialize: " << count << LL_ENDL;
-        return tmp;
-    }
-
-    tmp += sizeof(count);
-
-    mList.resize(count);
-
-    for (S32 i = 0; i < count; i++)
-    {
-        mList[i] = create_gesture(&tmp, max_size - (S32)(tmp - buffer));
-        if (tmp - buffer > max_size)
-        {
-            LL_WARNS() << "Deserialization read past end of buffer, bad data!!!!" << LL_ENDL;
-            return tmp;
-        }
-    }
-
-    return tmp;
-}
-
-// this is a helper for deserialize
-// it gets overridden by LLViewerGestureList to create LLViewerGestures
-// overridden by child class to use local LLGesture implementation
-LLGesture *LLGestureList::create_gesture(U8 **buffer, S32 max_size)
-{
-    return new LLGesture(buffer, max_size);
-}
-
-S32 LLGestureList::getMaxSerialSize()
-{
-    return SERIAL_HEADER_SIZE + (count() * LLGesture::getMaxSerialSize());
-}+/**
+ * @file llgesture.cpp
+ *
+ * $LicenseInfo:firstyear=2002&license=viewerlgpl$
+ * Second Life Viewer Source Code
+ * Copyright (C) 2010, Linden Research, Inc.
+ *
+ * This library is free software; you can redistribute it and/or
+ * modify it under the terms of the GNU Lesser General Public
+ * License as published by the Free Software Foundation;
+ * version 2.1 of the License only.
+ *
+ * This library is distributed in the hope that it will be useful,
+ * but WITHOUT ANY WARRANTY; without even the implied warranty of
+ * MERCHANTABILITY or FITNESS FOR A PARTICULAR PURPOSE.  See the GNU
+ * Lesser General Public License for more details.
+ *
+ * You should have received a copy of the GNU Lesser General Public
+ * License along with this library; if not, write to the Free Software
+ * Foundation, Inc., 51 Franklin Street, Fifth Floor, Boston, MA  02110-1301  USA
+ *
+ * Linden Research, Inc., 945 Battery Street, San Francisco, CA  94111  USA
+ * $/LicenseInfo$
+ */
+
+#include "linden_common.h"
+
+#include "indra_constants.h"
+
+#include "llgesture.h"
+#include "llendianswizzle.h"
+#include "message.h"
+#include <boost/tokenizer.hpp>
+
+// for allocating serialization buffers - these need to be updated when members change
+const S32 LLGestureList::SERIAL_HEADER_SIZE = sizeof(S32);
+const S32 LLGesture::MAX_SERIAL_SIZE = sizeof(KEY) + sizeof(MASK) + 16 + 26 + 41 + 41;
+
+LLGesture::LLGesture()
+:   mKey(KEY_NONE),
+    mMask(MASK_NONE),
+    mTrigger(),
+    mTriggerLower(),
+    mSoundItemID(),
+    mAnimation(),
+    mOutputString()
+{ }
+
+LLGesture::LLGesture(KEY key, MASK mask, const std::string &trigger,
+                     const LLUUID &sound_item_id,
+                     const std::string &animation,
+                     const std::string &output_string)
+:
+    mKey(key),
+    mMask(mask),
+    mTrigger(trigger),
+    mTriggerLower(trigger),
+    mSoundItemID(sound_item_id),
+    mAnimation(animation),
+    mOutputString(output_string)
+{
+    mTriggerLower = utf8str_tolower(mTriggerLower);
+}
+
+LLGesture::LLGesture(U8 **buffer, S32 max_size)
+{
+    *buffer = deserialize(*buffer, max_size);
+}
+
+LLGesture::LLGesture(const LLGesture &rhs)
+{
+    mKey            = rhs.mKey;
+    mMask           = rhs.mMask;
+    mTrigger        = rhs.mTrigger;
+    mTriggerLower   = rhs.mTriggerLower;
+    mSoundItemID    = rhs.mSoundItemID;
+    mAnimation      = rhs.mAnimation;
+    mOutputString   = rhs.mOutputString;
+}
+
+const LLGesture &LLGesture::operator =(const LLGesture &rhs)
+{
+    mKey            = rhs.mKey;
+    mMask           = rhs.mMask;
+    mTrigger        = rhs.mTrigger;
+    mTriggerLower   = rhs.mTriggerLower;
+    mSoundItemID    = rhs.mSoundItemID;
+    mAnimation      = rhs.mAnimation;
+    mOutputString   = rhs.mOutputString;
+    return (*this);
+}
+
+
+bool LLGesture::trigger(KEY key, MASK mask)
+{
+    LL_WARNS() << "Parent class trigger called: you probably didn't mean this." << LL_ENDL;
+    return false;
+}
+
+
+bool LLGesture::trigger(const std::string& trigger_string)
+{
+    LL_WARNS() << "Parent class trigger called: you probably didn't mean this." << LL_ENDL;
+    return false;
+}
+
+// NOT endian-neutral
+U8 *LLGesture::serialize(U8 *buffer) const
+{
+    htolememcpy(buffer, &mKey, MVT_S8, 1);
+    buffer += sizeof(mKey);
+    htolememcpy(buffer, &mMask, MVT_U32, 4);
+    buffer += sizeof(mMask);
+    htolememcpy(buffer, mSoundItemID.mData, MVT_LLUUID, 16);
+    buffer += 16;
+
+    memcpy(buffer, mTrigger.c_str(), mTrigger.length() + 1);        /* Flawfinder: ignore */
+    buffer += mTrigger.length() + 1;
+    memcpy(buffer, mAnimation.c_str(), mAnimation.length() + 1);        /* Flawfinder: ignore */
+    buffer += mAnimation.length() + 1;
+    memcpy(buffer, mOutputString.c_str(), mOutputString.length() + 1);      /* Flawfinder: ignore */
+    buffer += mOutputString.length() + 1;
+
+    return buffer;
+}
+
+U8 *LLGesture::deserialize(U8 *buffer, S32 max_size)
+{
+    U8 *tmp = buffer;
+
+    if (tmp + sizeof(mKey) + sizeof(mMask) + 16 > buffer + max_size)
+    {
+        LL_WARNS() << "Attempt to read past end of buffer, bad data!!!!" << LL_ENDL;
+        return buffer;
+    }
+
+    htolememcpy(&mKey, tmp, MVT_S8, 1);
+    tmp += sizeof(mKey);
+    htolememcpy(&mMask, tmp, MVT_U32, 4);
+    tmp += sizeof(mMask);
+    htolememcpy(mSoundItemID.mData, tmp, MVT_LLUUID, 16);
+    tmp += 16;
+
+    mTrigger.assign((char *)tmp);
+    mTriggerLower = mTrigger;
+    mTriggerLower = utf8str_tolower(mTriggerLower);
+    tmp += mTrigger.length() + 1;
+    mAnimation.assign((char *)tmp);
+    //RN: force animation names to lower case
+    // must do this for backwards compatibility
+    mAnimation = utf8str_tolower(mAnimation);
+    tmp += mAnimation.length() + 1;
+    mOutputString.assign((char *)tmp);
+    tmp += mOutputString.length() + 1;
+
+    if (tmp > buffer + max_size)
+    {
+        LL_WARNS() << "Read past end of buffer, bad data!!!!" << LL_ENDL;
+        return tmp;
+    }
+
+    return tmp;
+}
+
+S32 LLGesture::getMaxSerialSize()
+{
+    return MAX_SERIAL_SIZE;
+}
+
+//---------------------------------------------------------------------
+// LLGestureList
+//---------------------------------------------------------------------
+
+LLGestureList::LLGestureList()
+:   mList(0)
+{}
+
+LLGestureList::~LLGestureList()
+{
+    deleteAll();
+}
+
+
+void LLGestureList::deleteAll()
+{
+    delete_and_clear(mList);
+}
+
+// Iterates through space delimited tokens in string, triggering any gestures found.
+// Generates a revised string that has the found tokens replaced by their replacement strings
+// and (as a minor side effect) has multiple spaces in a row replaced by single spaces.
+bool LLGestureList::triggerAndReviseString(const std::string &string, std::string* revised_string)
+{
+    std::string tokenized = string;
+
+    bool found_gestures = false;
+    bool first_token = true;
+
+    typedef boost::tokenizer<boost::char_separator<char> > tokenizer;
+    boost::char_separator<char> sep(" ");
+    tokenizer tokens(string, sep);
+
+    for(const std::string& cur_token : tokens)
+    {
+        LLGesture* gesture = NULL;
+
+        if( !found_gestures ) // Only pay attention to the first gesture in the string.
+        {
+            std::string cur_token_lower = cur_token;
+            LLStringUtil::toLower(cur_token_lower);
+
+            for (U32 i = 0; i < mList.size(); i++)
+            {
+                gesture = mList.at(i);
+                if (gesture->trigger(cur_token_lower))
+                {
+                    if( !gesture->getOutputString().empty() )
+                    {
+                        if( !first_token )
+                        {
+                            revised_string->append( " " );
+                        }
+
+                        // Don't muck with the user's capitalization if we don't have to.
+                        const std::string& output = gesture->getOutputString();
+                        std::string output_lower = std::string(output.c_str());
+                        LLStringUtil::toLower(output_lower);
+                        if( cur_token_lower == output_lower )
+                        {
+                            revised_string->append(cur_token);
+                        }
+                        else
+                        {
+                            revised_string->append(output);
+                        }
+
+                    }
+                    found_gestures = true;
+                    break;
+                }
+                gesture = NULL;
+            }
+        }
+
+        if( !gesture )
+        {
+            if( !first_token )
+            {
+                revised_string->append( " " );
+            }
+            revised_string->append( cur_token );
+        }
+
+        first_token = false;
+    }
+    return found_gestures;
+}
+
+
+
+bool LLGestureList::trigger(KEY key, MASK mask)
+{
+    for (U32 i = 0; i < mList.size(); i++)
+    {
+        LLGesture* gesture = mList.at(i);
+        if( gesture )
+        {
+            if (gesture->trigger(key, mask))
+            {
+                return true;
+            }
+        }
+        else
+        {
+            LL_WARNS() << "NULL gesture in gesture list (" << i << ")" << LL_ENDL;
+        }
+    }
+    return false;
+}
+
+// NOT endian-neutral
+U8 *LLGestureList::serialize(U8 *buffer) const
+{
+    // a single S32 serves as the header that tells us how many to read
+    U32 count = mList.size();
+    htolememcpy(buffer, &count, MVT_S32, 4);
+    buffer += sizeof(count);
+
+    for (S32 i = 0; i < count; i++)
+    {
+        buffer = mList[i]->serialize(buffer);
+    }
+
+    return buffer;
+}
+
+const S32 MAX_GESTURES = 4096;
+
+U8 *LLGestureList::deserialize(U8 *buffer, S32 max_size)
+{
+    deleteAll();
+
+    S32 count;
+    U8 *tmp = buffer;
+
+    if (tmp + sizeof(count) > buffer + max_size)
+    {
+        LL_WARNS() << "Invalid max_size" << LL_ENDL;
+        return buffer;
+    }
+
+    htolememcpy(&count, tmp, MVT_S32, 4);
+
+    if (count > MAX_GESTURES)
+    {
+        LL_WARNS() << "Unreasonably large gesture list count in deserialize: " << count << LL_ENDL;
+        return tmp;
+    }
+
+    tmp += sizeof(count);
+
+    mList.resize(count);
+
+    for (S32 i = 0; i < count; i++)
+    {
+        mList[i] = create_gesture(&tmp, max_size - (S32)(tmp - buffer));
+        if (tmp - buffer > max_size)
+        {
+            LL_WARNS() << "Deserialization read past end of buffer, bad data!!!!" << LL_ENDL;
+            return tmp;
+        }
+    }
+
+    return tmp;
+}
+
+// this is a helper for deserialize
+// it gets overridden by LLViewerGestureList to create LLViewerGestures
+// overridden by child class to use local LLGesture implementation
+LLGesture *LLGestureList::create_gesture(U8 **buffer, S32 max_size)
+{
+    return new LLGesture(buffer, max_size);
+}
+
+S32 LLGestureList::getMaxSerialSize()
+{
+    return SERIAL_HEADER_SIZE + (count() * LLGesture::getMaxSerialSize());
+}