--- conflicted
+++ resolved
@@ -1,527 +1,384 @@
-/**
- * @file llstatemachine.cpp
- * @brief LLStateMachine implementation file.
- *
- * $LicenseInfo:firstyear=2001&license=viewerlgpl$
- * Second Life Viewer Source Code
- * Copyright (C) 2010, Linden Research, Inc.
- *
- * This library is free software; you can redistribute it and/or
- * modify it under the terms of the GNU Lesser General Public
- * License as published by the Free Software Foundation;
- * version 2.1 of the License only.
- *
- * This library is distributed in the hope that it will be useful,
- * but WITHOUT ANY WARRANTY; without even the implied warranty of
- * MERCHANTABILITY or FITNESS FOR A PARTICULAR PURPOSE.  See the GNU
- * Lesser General Public License for more details.
- *
- * You should have received a copy of the GNU Lesser General Public
- * License along with this library; if not, write to the Free Software
- * Foundation, Inc., 51 Franklin Street, Fifth Floor, Boston, MA  02110-1301  USA
- *
- * Linden Research, Inc., 945 Battery Street, San Francisco, CA  94111  USA
- * $/LicenseInfo$
- */
-
-#include "linden_common.h"
-
-#include "llstatemachine.h"
-#include "llapr.h"
-
-#define FSM_PRINT_STATE_TRANSITIONS (0)
-
-U32 LLUniqueID::sNextID = 0;
-
-bool    operator==(const LLUniqueID &a, const LLUniqueID &b)
-{
-    return (a.mId == b.mId);
-}
-
-bool    operator!=(const LLUniqueID &a, const LLUniqueID &b)
-{
-    return (a.mId != b.mId);
-}
-
-//-----------------------------------------------------------------------------
-// LLStateDiagram
-//-----------------------------------------------------------------------------
-LLStateDiagram::LLStateDiagram()
-{
-<<<<<<< HEAD
-	mDefaultState = NULL;
-	mUseDefaultState = false;
-=======
-    mDefaultState = NULL;
-    mUseDefaultState = FALSE;
->>>>>>> e1623bb2
-}
-
-LLStateDiagram::~LLStateDiagram()
-{
-
-}
-
-// add a state to the state graph
-bool LLStateDiagram::addState(LLFSMState *state)
-{
-<<<<<<< HEAD
-	mStates[state] = Transitions();
-	return true;
-=======
-    mStates[state] = Transitions();
-    return TRUE;
->>>>>>> e1623bb2
-}
-
-// add a directed transition between 2 states
-bool LLStateDiagram::addTransition(LLFSMState& start_state, LLFSMState& end_state, LLFSMTransition& transition)
-{
-<<<<<<< HEAD
-	StateMap::iterator state_it;
-	state_it = mStates.find(&start_state);
-	Transitions* state_transitions = NULL;
-	if (state_it == mStates.end() )
-	{
-		addState(&start_state);
-		state_transitions = &mStates[&start_state];
-	}
-	else
-	{
-		state_transitions = &state_it->second;
-	}
-	state_it = mStates.find(&end_state);
-	if (state_it == mStates.end() )
-	{
-		addState(&end_state);
-	}
-
-	Transitions::iterator transition_it = state_transitions->find(&transition);
-	if (transition_it != state_transitions->end())
-	{
-		LL_ERRS() << "LLStateTable::addDirectedTransition() : transition already exists" << LL_ENDL;
-		return false; // transition already exists
-	}
-
-	(*state_transitions)[&transition] = &end_state;
-	return true;
-=======
-    StateMap::iterator state_it;
-    state_it = mStates.find(&start_state);
-    Transitions* state_transitions = NULL;
-    if (state_it == mStates.end() )
-    {
-        addState(&start_state);
-        state_transitions = &mStates[&start_state];
-    }
-    else
-    {
-        state_transitions = &state_it->second;
-    }
-    state_it = mStates.find(&end_state);
-    if (state_it == mStates.end() )
-    {
-        addState(&end_state);
-    }
-
-    Transitions::iterator transition_it = state_transitions->find(&transition);
-    if (transition_it != state_transitions->end())
-    {
-        LL_ERRS() << "LLStateTable::addDirectedTransition() : transition already exists" << LL_ENDL;
-        return FALSE; // transition already exists
-    }
-
-    (*state_transitions)[&transition] = &end_state;
-    return TRUE;
->>>>>>> e1623bb2
-}
-
-// add an undirected transition between 2 states
-bool LLStateDiagram::addUndirectedTransition(LLFSMState& start_state, LLFSMState& end_state, LLFSMTransition& transition)
-{
-<<<<<<< HEAD
-	bool result;
-	result = addTransition(start_state, end_state, transition);
-	if (result)
-	{
-		result = addTransition(end_state, start_state, transition);
-	}
-	return result;
-=======
-    BOOL result;
-    result = addTransition(start_state, end_state, transition);
-    if (result)
-    {
-        result = addTransition(end_state, start_state, transition);
-    }
-    return result;
->>>>>>> e1623bb2
-}
-
-// add a transition that exists for every state
-void LLStateDiagram::addDefaultTransition(LLFSMState& end_state, LLFSMTransition& transition)
-{
-    mDefaultTransitions[&transition] = &end_state;
-}
-
-// process a possible transition, and get the resulting state
-LLFSMState* LLStateDiagram::processTransition(LLFSMState& start_state, LLFSMTransition& transition)
-{
-    // look up transition
-    //LLFSMState** dest_state = (mStates.getValue(&start_state))->getValue(&transition);
-    LLFSMState* dest_state = NULL;
-    StateMap::iterator state_it = mStates.find(&start_state);
-    if (state_it == mStates.end())
-    {
-        return NULL;
-    }
-    Transitions::iterator transition_it = state_it->second.find(&transition);
-
-    // try default transitions if state-specific transition not found
-    if (transition_it == state_it->second.end())
-    {
-        dest_state = mDefaultTransitions[&transition];
-    }
-    else
-    {
-        dest_state = transition_it->second;
-    }
-
-    // if we have a destination state...
-    if (NULL != dest_state)
-    {
-        // ...return it...
-        return dest_state;
-    }
-    // ... otherwise ...
-    else
-    {
-        // ...look for default state...
-        if (mUseDefaultState)
-        {
-            // ...return it if we have it...
-            return mDefaultState;
-        }
-        else
-        {
-            // ...or else we're still in the same state.
-            return &start_state;
-        }
-    }
-}
-
-void LLStateDiagram::setDefaultState(LLFSMState& default_state)
-{
-<<<<<<< HEAD
-	mUseDefaultState = true;
-	mDefaultState = &default_state;
-=======
-    mUseDefaultState = TRUE;
-    mDefaultState = &default_state;
->>>>>>> e1623bb2
-}
-
-S32 LLStateDiagram::numDeadendStates()
-{
-    S32 numDeadends = 0;
-    for (StateMap::value_type& state_pair : mStates)
-    {
-        if (state_pair.second.size() == 0)
-        {
-            numDeadends++;
-        }
-    }
-    return numDeadends;
-}
-
-bool LLStateDiagram::stateIsValid(LLFSMState& state)
-{
-<<<<<<< HEAD
-	if (mStates.find(&state) != mStates.end())
-	{
-		return true;
-	}
-	return false;
-=======
-    if (mStates.find(&state) != mStates.end())
-    {
-        return TRUE;
-    }
-    return FALSE;
->>>>>>> e1623bb2
-}
-
-LLFSMState* LLStateDiagram::getState(U32 state_id)
-{
-    for (StateMap::value_type& state_pair : mStates)
-    {
-        if (state_pair.first->getID() == state_id)
-        {
-            return state_pair.first;
-        }
-    }
-    return NULL;
-}
-
-bool LLStateDiagram::saveDotFile(const std::string& filename)
-{
-<<<<<<< HEAD
-	LLAPRFile outfile ;
-	outfile.open(filename, LL_APR_W);
-	apr_file_t* dot_file = outfile.getFileHandle() ;
-
-	if (!dot_file)
-	{
-		LL_WARNS() << "LLStateDiagram::saveDotFile() : Couldn't open " << filename << " to save state diagram." << LL_ENDL;
-		return false;
-	}
-	apr_file_printf(dot_file, "digraph StateMachine {\n\tsize=\"100,100\";\n\tfontsize=40;\n\tlabel=\"Finite State Machine\";\n\torientation=landscape\n\tratio=.77\n");
-	
-	for (StateMap::value_type& state_pair : mStates)
-	{
-		apr_file_printf(dot_file, "\t\"%s\" [fontsize=28,shape=box]\n", state_pair.first->getName().c_str());
-	}
-	apr_file_printf(dot_file, "\t\"All States\" [fontsize=30,style=bold,shape=box]\n");
-
-	for (Transitions::value_type& transition_pair : mDefaultTransitions)
-	{
-		apr_file_printf(dot_file, "\t\"All States\" -> \"%s\" [label = \"%s\",fontsize=24];\n", transition_pair.second->getName().c_str(),
-			transition_pair.second->getName().c_str());
-	}
-
-	if (mDefaultState)
-	{
-		apr_file_printf(dot_file, "\t\"All States\" -> \"%s\";\n", mDefaultState->getName().c_str());
-	}
-
-	
-	for (StateMap::value_type& state_pair : mStates)
-	{
-		LLFSMState *state = state_pair.first;
-
-		for (Transitions::value_type& transition_pair : state_pair.second)
-		{
-			std::string state_name = state->getName();
-			std::string target_name = transition_pair.second->getName();
-			std::string transition_name = transition_pair.first->getName();
-			apr_file_printf(dot_file, "\t\"%s\" -> \"%s\" [label = \"%s\",fontsize=24];\n", state->getName().c_str(), 
-				target_name.c_str(), 
-				transition_name.c_str());
-		}
-	}
-
-	apr_file_printf(dot_file, "}\n");
-
-	return true;
-=======
-    LLAPRFile outfile ;
-    outfile.open(filename, LL_APR_W);
-    apr_file_t* dot_file = outfile.getFileHandle() ;
-
-    if (!dot_file)
-    {
-        LL_WARNS() << "LLStateDiagram::saveDotFile() : Couldn't open " << filename << " to save state diagram." << LL_ENDL;
-        return FALSE;
-    }
-    apr_file_printf(dot_file, "digraph StateMachine {\n\tsize=\"100,100\";\n\tfontsize=40;\n\tlabel=\"Finite State Machine\";\n\torientation=landscape\n\tratio=.77\n");
-
-    for (StateMap::value_type& state_pair : mStates)
-    {
-        apr_file_printf(dot_file, "\t\"%s\" [fontsize=28,shape=box]\n", state_pair.first->getName().c_str());
-    }
-    apr_file_printf(dot_file, "\t\"All States\" [fontsize=30,style=bold,shape=box]\n");
-
-    for (Transitions::value_type& transition_pair : mDefaultTransitions)
-    {
-        apr_file_printf(dot_file, "\t\"All States\" -> \"%s\" [label = \"%s\",fontsize=24];\n", transition_pair.second->getName().c_str(),
-            transition_pair.second->getName().c_str());
-    }
-
-    if (mDefaultState)
-    {
-        apr_file_printf(dot_file, "\t\"All States\" -> \"%s\";\n", mDefaultState->getName().c_str());
-    }
-
-
-    for (StateMap::value_type& state_pair : mStates)
-    {
-        LLFSMState *state = state_pair.first;
-
-        for (Transitions::value_type& transition_pair : state_pair.second)
-        {
-            std::string state_name = state->getName();
-            std::string target_name = transition_pair.second->getName();
-            std::string transition_name = transition_pair.first->getName();
-            apr_file_printf(dot_file, "\t\"%s\" -> \"%s\" [label = \"%s\",fontsize=24];\n", state->getName().c_str(),
-                target_name.c_str(),
-                transition_name.c_str());
-        }
-    }
-
-    apr_file_printf(dot_file, "}\n");
-
-    return TRUE;
->>>>>>> e1623bb2
-}
-
-std::ostream& operator<<(std::ostream &s, LLStateDiagram &FSM)
-{
-    if (FSM.mDefaultState)
-    {
-        s << "Default State: " << FSM.mDefaultState->getName() << "\n";
-    }
-
-    for (LLStateDiagram::Transitions::value_type& transition_pair : FSM.mDefaultTransitions)
-    {
-        s << "Any State -- " << transition_pair.first->getName()
-            << " --> " << transition_pair.second->getName() << "\n";
-    }
-
-    for (LLStateDiagram::StateMap::value_type& state_pair : FSM.mStates)
-    {
-        for (LLStateDiagram::Transitions::value_type& transition_pair : state_pair.second)
-        {
-            s << state_pair.first->getName() << " -- " << transition_pair.first->getName()
-                << " --> " << transition_pair.second->getName() << "\n";
-        }
-        s << "\n";
-    }
-
-    return s;
-}
-
-//-----------------------------------------------------------------------------
-// LLStateMachine
-//-----------------------------------------------------------------------------
-
-LLStateMachine::LLStateMachine()
-{
-    // we haven't received a starting state yet
-    mCurrentState = NULL;
-    mLastState = NULL;
-    mLastTransition = NULL;
-    mStateDiagram = NULL;
-}
-
-LLStateMachine::~LLStateMachine()
-{
-
-}
-
-// returns current state
-LLFSMState* LLStateMachine::getCurrentState() const
-{
-    return mCurrentState;
-}
-
-// executes current state
-void LLStateMachine::runCurrentState(void *data)
-{
-    mCurrentState->execute(data);
-}
-
-// set current state
-bool LLStateMachine::setCurrentState(LLFSMState *initial_state, void* user_data, bool skip_entry)
-{
-<<<<<<< HEAD
-	llassert(mStateDiagram);
-
-	if (mStateDiagram->stateIsValid(*initial_state))
-	{
-		mLastState = mCurrentState = initial_state;
-		if (!skip_entry)
-		{
-			initial_state->onEntry(user_data);
-		}
-		return true;
-	}
-
-	return false;
-=======
-    llassert(mStateDiagram);
-
-    if (mStateDiagram->stateIsValid(*initial_state))
-    {
-        mLastState = mCurrentState = initial_state;
-        if (!skip_entry)
-        {
-            initial_state->onEntry(user_data);
-        }
-        return TRUE;
-    }
-
-    return FALSE;
->>>>>>> e1623bb2
-}
-
-bool LLStateMachine::setCurrentState(U32 state_id, void* user_data, bool skip_entry)
-{
-    llassert(mStateDiagram);
-
-    LLFSMState* state = mStateDiagram->getState(state_id);
-
-<<<<<<< HEAD
-	if (state)
-	{
-		mLastState = mCurrentState = state;
-		if (!skip_entry)
-		{
-			state->onEntry(user_data);
-		}
-		return true;
-	}
-
-	return false;
-=======
-    if (state)
-    {
-        mLastState = mCurrentState = state;
-        if (!skip_entry)
-        {
-            state->onEntry(user_data);
-        }
-        return TRUE;
-    }
-
-    return FALSE;
->>>>>>> e1623bb2
-}
-
-void LLStateMachine::processTransition(LLFSMTransition& transition, void* user_data)
-{
-    llassert(mStateDiagram);
-
-    if (NULL == mCurrentState)
-    {
-        LL_WARNS() << "mCurrentState == NULL; aborting processTransition()" << LL_ENDL;
-        return;
-    }
-
-    LLFSMState* new_state = mStateDiagram->processTransition(*mCurrentState, transition);
-
-    if (NULL == new_state)
-    {
-        LL_WARNS() << "new_state == NULL; aborting processTransition()" << LL_ENDL;
-        return;
-    }
-
-    mLastTransition = &transition;
-    mLastState = mCurrentState;
-
-    if (*mCurrentState != *new_state)
-    {
-        mCurrentState->onExit(user_data);
-        mCurrentState = new_state;
-        mCurrentState->onEntry(user_data);
-#if FSM_PRINT_STATE_TRANSITIONS
-        LL_INFOS() << "Entering state " << mCurrentState->getName() <<
-            " on transition " << transition.getName() << " from state " <<
-            mLastState->getName() << LL_ENDL;
-#endif
-    }
-}
-
-void LLStateMachine::setStateDiagram(LLStateDiagram* diagram)
-{
-    mStateDiagram = diagram;
-}+/**
+ * @file llstatemachine.cpp
+ * @brief LLStateMachine implementation file.
+ *
+ * $LicenseInfo:firstyear=2001&license=viewerlgpl$
+ * Second Life Viewer Source Code
+ * Copyright (C) 2010, Linden Research, Inc.
+ *
+ * This library is free software; you can redistribute it and/or
+ * modify it under the terms of the GNU Lesser General Public
+ * License as published by the Free Software Foundation;
+ * version 2.1 of the License only.
+ *
+ * This library is distributed in the hope that it will be useful,
+ * but WITHOUT ANY WARRANTY; without even the implied warranty of
+ * MERCHANTABILITY or FITNESS FOR A PARTICULAR PURPOSE.  See the GNU
+ * Lesser General Public License for more details.
+ *
+ * You should have received a copy of the GNU Lesser General Public
+ * License along with this library; if not, write to the Free Software
+ * Foundation, Inc., 51 Franklin Street, Fifth Floor, Boston, MA  02110-1301  USA
+ *
+ * Linden Research, Inc., 945 Battery Street, San Francisco, CA  94111  USA
+ * $/LicenseInfo$
+ */
+
+#include "linden_common.h"
+
+#include "llstatemachine.h"
+#include "llapr.h"
+
+#define FSM_PRINT_STATE_TRANSITIONS (0)
+
+U32 LLUniqueID::sNextID = 0;
+
+bool    operator==(const LLUniqueID &a, const LLUniqueID &b)
+{
+    return (a.mId == b.mId);
+}
+
+bool    operator!=(const LLUniqueID &a, const LLUniqueID &b)
+{
+    return (a.mId != b.mId);
+}
+
+//-----------------------------------------------------------------------------
+// LLStateDiagram
+//-----------------------------------------------------------------------------
+LLStateDiagram::LLStateDiagram()
+{
+    mDefaultState = NULL;
+    mUseDefaultState = false;
+}
+
+LLStateDiagram::~LLStateDiagram()
+{
+
+}
+
+// add a state to the state graph
+bool LLStateDiagram::addState(LLFSMState *state)
+{
+    mStates[state] = Transitions();
+    return true;
+}
+
+// add a directed transition between 2 states
+bool LLStateDiagram::addTransition(LLFSMState& start_state, LLFSMState& end_state, LLFSMTransition& transition)
+{
+    StateMap::iterator state_it;
+    state_it = mStates.find(&start_state);
+    Transitions* state_transitions = NULL;
+    if (state_it == mStates.end() )
+    {
+        addState(&start_state);
+        state_transitions = &mStates[&start_state];
+    }
+    else
+    {
+        state_transitions = &state_it->second;
+    }
+    state_it = mStates.find(&end_state);
+    if (state_it == mStates.end() )
+    {
+        addState(&end_state);
+    }
+
+    Transitions::iterator transition_it = state_transitions->find(&transition);
+    if (transition_it != state_transitions->end())
+    {
+        LL_ERRS() << "LLStateTable::addDirectedTransition() : transition already exists" << LL_ENDL;
+        return false; // transition already exists
+    }
+
+    (*state_transitions)[&transition] = &end_state;
+    return true;
+}
+
+// add an undirected transition between 2 states
+bool LLStateDiagram::addUndirectedTransition(LLFSMState& start_state, LLFSMState& end_state, LLFSMTransition& transition)
+{
+    bool result;
+    result = addTransition(start_state, end_state, transition);
+    if (result)
+    {
+        result = addTransition(end_state, start_state, transition);
+    }
+    return result;
+}
+
+// add a transition that exists for every state
+void LLStateDiagram::addDefaultTransition(LLFSMState& end_state, LLFSMTransition& transition)
+{
+    mDefaultTransitions[&transition] = &end_state;
+}
+
+// process a possible transition, and get the resulting state
+LLFSMState* LLStateDiagram::processTransition(LLFSMState& start_state, LLFSMTransition& transition)
+{
+    // look up transition
+    //LLFSMState** dest_state = (mStates.getValue(&start_state))->getValue(&transition);
+    LLFSMState* dest_state = NULL;
+    StateMap::iterator state_it = mStates.find(&start_state);
+    if (state_it == mStates.end())
+    {
+        return NULL;
+    }
+    Transitions::iterator transition_it = state_it->second.find(&transition);
+
+    // try default transitions if state-specific transition not found
+    if (transition_it == state_it->second.end())
+    {
+        dest_state = mDefaultTransitions[&transition];
+    }
+    else
+    {
+        dest_state = transition_it->second;
+    }
+
+    // if we have a destination state...
+    if (NULL != dest_state)
+    {
+        // ...return it...
+        return dest_state;
+    }
+    // ... otherwise ...
+    else
+    {
+        // ...look for default state...
+        if (mUseDefaultState)
+        {
+            // ...return it if we have it...
+            return mDefaultState;
+        }
+        else
+        {
+            // ...or else we're still in the same state.
+            return &start_state;
+        }
+    }
+}
+
+void LLStateDiagram::setDefaultState(LLFSMState& default_state)
+{
+    mUseDefaultState = true;
+    mDefaultState = &default_state;
+}
+
+S32 LLStateDiagram::numDeadendStates()
+{
+    S32 numDeadends = 0;
+    for (StateMap::value_type& state_pair : mStates)
+    {
+        if (state_pair.second.size() == 0)
+        {
+            numDeadends++;
+        }
+    }
+    return numDeadends;
+}
+
+bool LLStateDiagram::stateIsValid(LLFSMState& state)
+{
+    if (mStates.find(&state) != mStates.end())
+    {
+        return true;
+    }
+    return false;
+}
+
+LLFSMState* LLStateDiagram::getState(U32 state_id)
+{
+    for (StateMap::value_type& state_pair : mStates)
+    {
+        if (state_pair.first->getID() == state_id)
+        {
+            return state_pair.first;
+        }
+    }
+    return NULL;
+}
+
+bool LLStateDiagram::saveDotFile(const std::string& filename)
+{
+    LLAPRFile outfile ;
+    outfile.open(filename, LL_APR_W);
+    apr_file_t* dot_file = outfile.getFileHandle() ;
+
+    if (!dot_file)
+    {
+        LL_WARNS() << "LLStateDiagram::saveDotFile() : Couldn't open " << filename << " to save state diagram." << LL_ENDL;
+        return false;
+    }
+    apr_file_printf(dot_file, "digraph StateMachine {\n\tsize=\"100,100\";\n\tfontsize=40;\n\tlabel=\"Finite State Machine\";\n\torientation=landscape\n\tratio=.77\n");
+
+    for (StateMap::value_type& state_pair : mStates)
+    {
+        apr_file_printf(dot_file, "\t\"%s\" [fontsize=28,shape=box]\n", state_pair.first->getName().c_str());
+    }
+    apr_file_printf(dot_file, "\t\"All States\" [fontsize=30,style=bold,shape=box]\n");
+
+    for (Transitions::value_type& transition_pair : mDefaultTransitions)
+    {
+        apr_file_printf(dot_file, "\t\"All States\" -> \"%s\" [label = \"%s\",fontsize=24];\n", transition_pair.second->getName().c_str(),
+            transition_pair.second->getName().c_str());
+    }
+
+    if (mDefaultState)
+    {
+        apr_file_printf(dot_file, "\t\"All States\" -> \"%s\";\n", mDefaultState->getName().c_str());
+    }
+
+
+    for (StateMap::value_type& state_pair : mStates)
+    {
+        LLFSMState *state = state_pair.first;
+
+        for (Transitions::value_type& transition_pair : state_pair.second)
+        {
+            std::string state_name = state->getName();
+            std::string target_name = transition_pair.second->getName();
+            std::string transition_name = transition_pair.first->getName();
+            apr_file_printf(dot_file, "\t\"%s\" -> \"%s\" [label = \"%s\",fontsize=24];\n", state->getName().c_str(),
+                target_name.c_str(),
+                transition_name.c_str());
+        }
+    }
+
+    apr_file_printf(dot_file, "}\n");
+
+    return true;
+}
+
+std::ostream& operator<<(std::ostream &s, LLStateDiagram &FSM)
+{
+    if (FSM.mDefaultState)
+    {
+        s << "Default State: " << FSM.mDefaultState->getName() << "\n";
+    }
+
+    for (LLStateDiagram::Transitions::value_type& transition_pair : FSM.mDefaultTransitions)
+    {
+        s << "Any State -- " << transition_pair.first->getName()
+            << " --> " << transition_pair.second->getName() << "\n";
+    }
+
+    for (LLStateDiagram::StateMap::value_type& state_pair : FSM.mStates)
+    {
+        for (LLStateDiagram::Transitions::value_type& transition_pair : state_pair.second)
+        {
+            s << state_pair.first->getName() << " -- " << transition_pair.first->getName()
+                << " --> " << transition_pair.second->getName() << "\n";
+        }
+        s << "\n";
+    }
+
+    return s;
+}
+
+//-----------------------------------------------------------------------------
+// LLStateMachine
+//-----------------------------------------------------------------------------
+
+LLStateMachine::LLStateMachine()
+{
+    // we haven't received a starting state yet
+    mCurrentState = NULL;
+    mLastState = NULL;
+    mLastTransition = NULL;
+    mStateDiagram = NULL;
+}
+
+LLStateMachine::~LLStateMachine()
+{
+
+}
+
+// returns current state
+LLFSMState* LLStateMachine::getCurrentState() const
+{
+    return mCurrentState;
+}
+
+// executes current state
+void LLStateMachine::runCurrentState(void *data)
+{
+    mCurrentState->execute(data);
+}
+
+// set current state
+bool LLStateMachine::setCurrentState(LLFSMState *initial_state, void* user_data, bool skip_entry)
+{
+    llassert(mStateDiagram);
+
+    if (mStateDiagram->stateIsValid(*initial_state))
+    {
+        mLastState = mCurrentState = initial_state;
+        if (!skip_entry)
+        {
+            initial_state->onEntry(user_data);
+        }
+        return true;
+    }
+
+    return false;
+}
+
+bool LLStateMachine::setCurrentState(U32 state_id, void* user_data, bool skip_entry)
+{
+    llassert(mStateDiagram);
+
+    LLFSMState* state = mStateDiagram->getState(state_id);
+
+    if (state)
+    {
+        mLastState = mCurrentState = state;
+        if (!skip_entry)
+        {
+            state->onEntry(user_data);
+        }
+        return true;
+    }
+
+    return false;
+}
+
+void LLStateMachine::processTransition(LLFSMTransition& transition, void* user_data)
+{
+    llassert(mStateDiagram);
+
+    if (NULL == mCurrentState)
+    {
+        LL_WARNS() << "mCurrentState == NULL; aborting processTransition()" << LL_ENDL;
+        return;
+    }
+
+    LLFSMState* new_state = mStateDiagram->processTransition(*mCurrentState, transition);
+
+    if (NULL == new_state)
+    {
+        LL_WARNS() << "new_state == NULL; aborting processTransition()" << LL_ENDL;
+        return;
+    }
+
+    mLastTransition = &transition;
+    mLastState = mCurrentState;
+
+    if (*mCurrentState != *new_state)
+    {
+        mCurrentState->onExit(user_data);
+        mCurrentState = new_state;
+        mCurrentState->onEntry(user_data);
+#if FSM_PRINT_STATE_TRANSITIONS
+        LL_INFOS() << "Entering state " << mCurrentState->getName() <<
+            " on transition " << transition.getName() << " from state " <<
+            mLastState->getName() << LL_ENDL;
+#endif
+    }
+}
+
+void LLStateMachine::setStateDiagram(LLStateDiagram* diagram)
+{
+    mStateDiagram = diagram;
+}