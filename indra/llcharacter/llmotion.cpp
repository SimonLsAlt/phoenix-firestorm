--- conflicted
+++ resolved
@@ -43,18 +43,6 @@
 // Class Constructor
 //-----------------------------------------------------------------------------
 LLMotion::LLMotion( const LLUUID &id ) :
-<<<<<<< HEAD
-	mStopped(true),
-	mActive(false),
-	mID(id),
-	mActivationTimestamp(0.f),
-	mStopTimestamp(0.f),
-	mSendStopTimestamp(F32_MAX),
-	mResidualWeight(0.f),
-	mFadeWeight(1.f),
-	mDeactivateCallback(NULL),
-	mDeactivateCallbackUserData(NULL)
-=======
     mStopped(true),
     mActive(false),
     mID(id),
@@ -65,7 +53,6 @@
     mFadeWeight(1.f),
     mDeactivateCallback(NULL),
     mDeactivateCallbackUserData(NULL)
->>>>>>> 1a8a5404
 {
     for (S32 i=0; i<3; ++i)
         memset(&mJointSignature[i][0], 0, sizeof(U8) * LL_CHARACTER_MAX_ANIMATED_JOINTS);
@@ -144,13 +131,8 @@
 //virtual
 void LLMotion::setStopTime(F32 time)
 {
-<<<<<<< HEAD
-	mStopTimestamp = time;
-	mStopped = true;
-=======
     mStopTimestamp = time;
     mStopped = true;
->>>>>>> 1a8a5404
 }
 
 bool LLMotion::isBlending()
@@ -163,17 +145,10 @@
 //-----------------------------------------------------------------------------
 void LLMotion::activate(F32 time)
 {
-<<<<<<< HEAD
-	mActivationTimestamp = time;
-	mStopped = false;
-	mActive = true;
-	onActivate();
-=======
     mActivationTimestamp = time;
     mStopped = false;
     mActive = true;
     onActivate();
->>>>>>> 1a8a5404
 }
 
 //-----------------------------------------------------------------------------
@@ -181,13 +156,8 @@
 //-----------------------------------------------------------------------------
 void LLMotion::deactivate()
 {
-<<<<<<< HEAD
-	mActive = false;
-	mPose.setWeight(0.f);
-=======
     mActive = false;
     mPose.setWeight(0.f);
->>>>>>> 1a8a5404
 
     if (mDeactivateCallback)
     {
@@ -201,11 +171,7 @@
 
 bool LLMotion::canDeprecate()
 {
-<<<<<<< HEAD
-	return true;
-=======
     return true;
->>>>>>> 1a8a5404
 }
 
 // End
