--- conflicted
+++ resolved
@@ -42,14 +42,14 @@
 
 JointKey JointKey::construct(const std::string& aName)
 {
-	if (const auto itr = mpStringToKeys.find(aName); itr != mpStringToKeys.end())
-	{
-		return { aName, itr->second };
-	}
-
-	U32 size = mpStringToKeys.size() + 1;
-	mpStringToKeys.try_emplace(aName, size);
-	return { aName, size };
+    if (const auto itr = mpStringToKeys.find(aName); itr != mpStringToKeys.end())
+    {
+        return { aName, itr->second };
+    }
+
+    U32 size = mpStringToKeys.size() + 1;
+    mpStringToKeys.try_emplace(aName, size);
+    return { aName, size };
 }
 // </FS:ND>
 
@@ -266,28 +266,17 @@
     if (name == getName())
         return this;
 
-<<<<<<< HEAD
-	for (LLJoint* joint : mChildren)
-	{
-		if(joint)
- 		{
-			LLJoint *found = joint->findJoint(name);
-			if (found)
-			{
-				return found;
-			}
-		}
-	}
-=======
     for (LLJoint* joint : mChildren)
     {
-        LLJoint *found = joint->findJoint(name);
-        if (found)
-        {
-            return found;
-        }
-    }
->>>>>>> 38c2a5bd
+        if(joint)
+        {
+            LLJoint *found = joint->findJoint(name);
+            if (found)
+            {
+                return found;
+            }
+        }
+    }
 
     return NULL;
 }
