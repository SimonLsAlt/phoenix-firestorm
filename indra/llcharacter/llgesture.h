--- conflicted
+++ resolved
@@ -54,19 +54,11 @@
     const std::string&  getAnimation() const    { return mAnimation; }
     const std::string&  getOutputString() const { return mOutputString; }
 
-<<<<<<< HEAD
-	// Triggers if a key/mask matches it
-	virtual bool trigger(KEY key, MASK mask);
-
-	// Triggers if case-insensitive substring matches (assumes string is lowercase)
-	virtual bool trigger(const std::string &string);
-=======
     // Triggers if a key/mask matches it
     virtual bool trigger(KEY key, MASK mask);
 
     // Triggers if case-insensitive substring matches (assumes string is lowercase)
     virtual bool trigger(const std::string &string);
->>>>>>> 1a8a5404
 
     // non-endian-neutral serialization
     U8 *serialize(U8 *buffer) const;
@@ -91,19 +83,11 @@
     LLGestureList();
     virtual ~LLGestureList();
 
-<<<<<<< HEAD
-	// Triggers if a key/mask matches one in the list
-	bool trigger(KEY key, MASK mask);
-
-	// Triggers if substring matches and generates revised string.
-	bool triggerAndReviseString(const std::string &string, std::string* revised_string);
-=======
     // Triggers if a key/mask matches one in the list
     bool trigger(KEY key, MASK mask);
 
     // Triggers if substring matches and generates revised string.
     bool triggerAndReviseString(const std::string &string, std::string* revised_string);
->>>>>>> 1a8a5404
 
     // Used for construction from UI
     S32 count() const                       { return mList.size(); }
