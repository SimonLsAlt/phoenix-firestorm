/**
 * @file llkeyframefallmotion.h
 * @brief Implementation of LLKeframeWalkMotion class.
 *
 * $LicenseInfo:firstyear=2001&license=viewerlgpl$
 * Second Life Viewer Source Code
 * Copyright (C) 2010, Linden Research, Inc.
 *
 * This library is free software; you can redistribute it and/or
 * modify it under the terms of the GNU Lesser General Public
 * License as published by the Free Software Foundation;
 * version 2.1 of the License only.
 *
 * This library is distributed in the hope that it will be useful,
 * but WITHOUT ANY WARRANTY; without even the implied warranty of
 * MERCHANTABILITY or FITNESS FOR A PARTICULAR PURPOSE.  See the GNU
 * Lesser General Public License for more details.
 *
 * You should have received a copy of the GNU Lesser General Public
 * License along with this library; if not, write to the Free Software
 * Foundation, Inc., 51 Franklin Street, Fifth Floor, Boston, MA  02110-1301  USA
 *
 * Linden Research, Inc., 945 Battery Street, San Francisco, CA  94111  USA
 * $/LicenseInfo$
 */

#ifndef LL_LLKeyframeFallMotion_H
#define LL_LLKeyframeFallMotion_H

//-----------------------------------------------------------------------------
// Header files
//-----------------------------------------------------------------------------
#include "llkeyframemotion.h"
#include "llcharacter.h"

//-----------------------------------------------------------------------------
// class LLKeyframeFallMotion
//-----------------------------------------------------------------------------
class LLKeyframeFallMotion :
    public LLKeyframeMotion
{
public:
    // Constructor
    LLKeyframeFallMotion(const LLUUID &id);

    // Destructor
    virtual ~LLKeyframeFallMotion();

public:
    //-------------------------------------------------------------------------
    // functions to support MotionController and MotionRegistry
    //-------------------------------------------------------------------------

    // static constructor
    // all subclasses must implement such a function and register it
    static LLMotion *create(const LLUUID &id) { return new LLKeyframeFallMotion(id); }

public:
<<<<<<< HEAD
	//-------------------------------------------------------------------------
	// animation callbacks to be implemented by subclasses
	//-------------------------------------------------------------------------
	virtual LLMotionInitStatus onInitialize(LLCharacter *character);
	virtual bool onActivate();
	virtual F32 getEaseInDuration();
	virtual bool onUpdate(F32 activeTime, U8* joint_mask);
=======
    //-------------------------------------------------------------------------
    // animation callbacks to be implemented by subclasses
    //-------------------------------------------------------------------------
    virtual LLMotionInitStatus onInitialize(LLCharacter *character);
    virtual bool onActivate();
    virtual F32 getEaseInDuration();
    virtual bool onUpdate(F32 activeTime, U8* joint_mask);
>>>>>>> 1a8a5404

protected:
    //-------------------------------------------------------------------------
    // Member Data
    //-------------------------------------------------------------------------
    LLCharacter*    mCharacter;
    F32             mVelocityZ;
    LLPointer<LLJointState> mPelvisState;
    LLQuaternion    mRotationToGroundNormal;
};

#endif // LL_LLKeyframeFallMotion_H
<|MERGE_RESOLUTION|>--- conflicted
+++ resolved
@@ -56,15 +56,6 @@
     static LLMotion *create(const LLUUID &id) { return new LLKeyframeFallMotion(id); }
 
 public:
-<<<<<<< HEAD
-	//-------------------------------------------------------------------------
-	// animation callbacks to be implemented by subclasses
-	//-------------------------------------------------------------------------
-	virtual LLMotionInitStatus onInitialize(LLCharacter *character);
-	virtual bool onActivate();
-	virtual F32 getEaseInDuration();
-	virtual bool onUpdate(F32 activeTime, U8* joint_mask);
-=======
     //-------------------------------------------------------------------------
     // animation callbacks to be implemented by subclasses
     //-------------------------------------------------------------------------
@@ -72,7 +63,6 @@
     virtual bool onActivate();
     virtual F32 getEaseInDuration();
     virtual bool onUpdate(F32 activeTime, U8* joint_mask);
->>>>>>> 1a8a5404
 
 protected:
     //-------------------------------------------------------------------------
