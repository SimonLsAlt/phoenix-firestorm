/**
 * @file lljointsolverrp3.cpp
 * @brief Implementation of Joint Solver in 3D Real Projective space (RP3). See: https://en.wikipedia.org/wiki/Real_projective_space
 *
 * $LicenseInfo:firstyear=2001&license=viewerlgpl$
 * Second Life Viewer Source Code
 * Copyright (C) 2010, Linden Research, Inc.
 *
 * This library is free software; you can redistribute it and/or
 * modify it under the terms of the GNU Lesser General Public
 * License as published by the Free Software Foundation;
 * version 2.1 of the License only.
 *
 * This library is distributed in the hope that it will be useful,
 * but WITHOUT ANY WARRANTY; without even the implied warranty of
 * MERCHANTABILITY or FITNESS FOR A PARTICULAR PURPOSE.  See the GNU
 * Lesser General Public License for more details.
 *
 * You should have received a copy of the GNU Lesser General Public
 * License along with this library; if not, write to the Free Software
 * Foundation, Inc., 51 Franklin Street, Fifth Floor, Boston, MA  02110-1301  USA
 *
 * Linden Research, Inc., 945 Battery Street, San Francisco, CA  94111  USA
 * $/LicenseInfo$
 */

//-----------------------------------------------------------------------------
// Header Files
//-----------------------------------------------------------------------------
#include "linden_common.h"

#include "lljointsolverrp3.h"

#include "llmath.h"

#define F_EPSILON 0.00001f

#if LL_RELEASE
    #define DEBUG_JOINT_SOLVER 0
#else
    #define DEBUG_JOINT_SOLVER 1
#endif

//-----------------------------------------------------------------------------
// Constructor
//-----------------------------------------------------------------------------
LLJointSolverRP3::LLJointSolverRP3()
{
<<<<<<< HEAD
	mJointA = NULL;
	mJointB = NULL;
	mJointC = NULL;
	mJointGoal = NULL;
	mLengthAB = 1.0f;
	mLengthBC = 1.0f;
	mPoleVector.setVec( 1.0f, 0.0f, 0.0f );
	mbUseBAxis = false;
	mTwist = 0.0f;
	mFirstTime = true;
=======
    mJointA = NULL;
    mJointB = NULL;
    mJointC = NULL;
    mJointGoal = NULL;
    mLengthAB = 1.0f;
    mLengthBC = 1.0f;
    mPoleVector.setVec( 1.0f, 0.0f, 0.0f );
    mbUseBAxis = FALSE;
    mTwist = 0.0f;
    mFirstTime = TRUE;
>>>>>>> c06fb4e0
}


//-----------------------------------------------------------------------------
// Destructor
//-----------------------------------------------------------------------------
/*virtual*/ LLJointSolverRP3::~LLJointSolverRP3()
{
}


//-----------------------------------------------------------------------------
// setupJoints()
//-----------------------------------------------------------------------------
void LLJointSolverRP3::setupJoints( LLJoint* jointA,
                                    LLJoint* jointB,
                                    LLJoint* jointC,
                                    LLJoint* jointGoal )
{
    mJointA = jointA;
    mJointB = jointB;
    mJointC = jointC;
    mJointGoal = jointGoal;

    mLengthAB = mJointB->getPosition().magVec();
    mLengthBC = mJointC->getPosition().magVec();

    mJointABaseRotation = jointA->getRotation();
    mJointBBaseRotation = jointB->getRotation();
}


//-----------------------------------------------------------------------------
// getPoleVector()
//-----------------------------------------------------------------------------
const LLVector3& LLJointSolverRP3::getPoleVector()
{
    return mPoleVector;
}


//-----------------------------------------------------------------------------
// setPoleVector()
//-----------------------------------------------------------------------------
void LLJointSolverRP3::setPoleVector( const LLVector3& poleVector )
{
    mPoleVector = poleVector;
    mPoleVector.normVec();
}


//-----------------------------------------------------------------------------
// setPoleVector()
//-----------------------------------------------------------------------------
void LLJointSolverRP3::setBAxis( const LLVector3& bAxis )
{
<<<<<<< HEAD
	mBAxis = bAxis;
	mBAxis.normVec();
	mbUseBAxis = true;
=======
    mBAxis = bAxis;
    mBAxis.normVec();
    mbUseBAxis = TRUE;
>>>>>>> c06fb4e0
}

//-----------------------------------------------------------------------------
// getTwist()
//-----------------------------------------------------------------------------
F32 LLJointSolverRP3::getTwist()
{
    return mTwist;
}


//-----------------------------------------------------------------------------
// setTwist()
//-----------------------------------------------------------------------------
void LLJointSolverRP3::setTwist( F32 twist )
{
    mTwist = twist;
}


//-----------------------------------------------------------------------------
// solve()
//-----------------------------------------------------------------------------
void LLJointSolverRP3::solve()
{

    //-------------------------------------------------------------------------
    // setup joints in their base rotations
    //-------------------------------------------------------------------------
    mJointA->setRotation( mJointABaseRotation );
    mJointB->setRotation( mJointBBaseRotation );

    //-------------------------------------------------------------------------
    // get joint positions in world space
    //-------------------------------------------------------------------------
    LLVector3 aPos = mJointA->getWorldPosition();
    LLVector3 bPos = mJointB->getWorldPosition();
    LLVector3 cPos = mJointC->getWorldPosition();
    LLVector3 gPos = mJointGoal->getWorldPosition();

#if DEBUG_JOINT_SOLVER
    LL_DEBUGS("JointSolver") << "LLJointSolverRP3::solve()" << LL_NEWLINE
                            << "bPosLocal = " << mJointB->getPosition() << LL_NEWLINE
                            << "cPosLocal = " << mJointC->getPosition() << LL_NEWLINE
                            << "bRotLocal = " << mJointB->getRotation() << LL_NEWLINE
                            << "cRotLocal = " << mJointC->getRotation() << LL_NEWLINE
                            << "aPos : " << aPos << LL_NEWLINE
                            << "bPos : " << bPos << LL_NEWLINE
                            << "cPos : " << cPos << LL_NEWLINE
                            << "gPos : " << gPos << LL_ENDL;
#endif

    //-------------------------------------------------------------------------
    // get the poleVector in world space
    //-------------------------------------------------------------------------
    LLMatrix4 worldJointAParentMat;
    if ( mJointA->getParent() )
    {
        worldJointAParentMat = mJointA->getParent()->getWorldMatrix();
    }
    LLVector3 poleVec = rotate_vector( mPoleVector, worldJointAParentMat );

    //-------------------------------------------------------------------------
    // compute the following:
    // vector from A to B
    // vector from B to C
    // vector from A to C
    // vector from A to G (goal)
    //-------------------------------------------------------------------------
    LLVector3 abVec = bPos - aPos;
    LLVector3 bcVec = cPos - bPos;
    LLVector3 acVec = cPos - aPos;
    LLVector3 agVec = gPos - aPos;

    //-------------------------------------------------------------------------
    // compute needed lengths of those vectors
    //-------------------------------------------------------------------------
    F32 abLen = abVec.magVec();
    F32 bcLen = bcVec.magVec();
    F32 agLen = agVec.magVec();

    //-------------------------------------------------------------------------
    // compute component vector of (A->B) orthogonal to (A->C)
    //-------------------------------------------------------------------------
    LLVector3 abacCompOrthoVec = abVec - acVec * ((abVec * acVec)/(acVec * acVec));

#if DEBUG_JOINT_SOLVER
    LL_DEBUGS("JointSolver") << "abVec : " << abVec << LL_NEWLINE
        << "bcVec : " << bcVec << LL_NEWLINE
        << "acVec : " << acVec << LL_NEWLINE
        << "agVec : " << agVec << LL_NEWLINE
        << "abLen : " << abLen << LL_NEWLINE
        << "bcLen : " << bcLen << LL_NEWLINE
        << "agLen : " << agLen << LL_NEWLINE
        << "abacCompOrthoVec : " << abacCompOrthoVec << LL_ENDL;
#endif

    //-------------------------------------------------------------------------
    // compute the normal of the original ABC plane (and store for later)
    //-------------------------------------------------------------------------
    LLVector3 abcNorm;
    if (!mbUseBAxis)
    {
        if( are_parallel(abVec, bcVec, 0.001f) )
        {
            // the current solution is maxed out, so we use the axis that is
            // orthogonal to both poleVec and A->B
            if ( are_parallel(poleVec, abVec, 0.001f) )
            {
                // ACK! the problem is singular
                if ( are_parallel(poleVec, agVec, 0.001f) )
                {
                    // the solutions is also singular
                    return;
                }
                else
                {
                    abcNorm = poleVec % agVec;
                }
            }
            else
            {
                abcNorm = poleVec % abVec;
            }
        }
        else
        {
            abcNorm = abVec % bcVec;
        }
    }
    else
    {
        abcNorm = mBAxis * mJointB->getWorldRotation();
    }

    //-------------------------------------------------------------------------
    // compute rotation of B
    //-------------------------------------------------------------------------
    // angle between A->B and B->C
    F32 abbcAng = angle_between(abVec, bcVec);

    // vector orthogonal to A->B and B->C
    LLVector3 abbcOrthoVec = abVec % bcVec;
    if (abbcOrthoVec.magVecSquared() < 0.001f)
    {
        abbcOrthoVec = poleVec % abVec;
        abacCompOrthoVec = poleVec;
    }
    abbcOrthoVec.normVec();

    F32 agLenSq = agLen * agLen;

    // angle arm for extension
    F32 cosTheta =  (agLenSq - abLen*abLen - bcLen*bcLen) / (2.0f * abLen * bcLen);
    if (cosTheta > 1.0f)
        cosTheta = 1.0f;
    else if (cosTheta < -1.0f)
        cosTheta = -1.0f;

    F32 theta = acos(cosTheta);

    LLQuaternion bRot(theta - abbcAng, abbcOrthoVec);

#if DEBUG_JOINT_SOLVER
    LL_DEBUGS("JointSolver") << "abbcAng      : " << abbcAng << LL_NEWLINE
                            << "abbcOrthoVec : " << abbcOrthoVec << LL_NEWLINE
                            << "agLenSq      : " << agLenSq << LL_NEWLINE
                            << "cosTheta     : " << cosTheta << LL_NEWLINE
                            << "theta        : " << theta << LL_NEWLINE
                            << "bRot         : " << bRot << LL_NEWLINE
                            << "theta abbcAng theta-abbcAng: "
                                << theta*180.0/F_PI << " "
                                << abbcAng*180.0f/F_PI << " "
                                << (theta - abbcAng)*180.0f/F_PI
    << LL_ENDL;
#endif

    //-------------------------------------------------------------------------
    // compute rotation that rotates new A->C to A->G
    //-------------------------------------------------------------------------
    // rotate B->C by bRot
    bcVec = bcVec * bRot;

    // update A->C
    acVec = abVec + bcVec;

    LLQuaternion cgRot;
    cgRot.shortestArc( acVec, agVec );

#if DEBUG_JOINT_SOLVER
    LL_DEBUGS("JointSolver") << "bcVec : " << bcVec << LL_NEWLINE
                            << "acVec : " << acVec << LL_NEWLINE
                            << "cgRot : " << cgRot << LL_ENDL;
#endif

    // update A->B and B->C with rotation from C to G
    abVec = abVec * cgRot;
    bcVec = bcVec * cgRot;
    abcNorm = abcNorm * cgRot;
    acVec = abVec + bcVec;

    //-------------------------------------------------------------------------
    // compute the normal of the APG plane
    //-------------------------------------------------------------------------
    if (are_parallel(agVec, poleVec, 0.001f))
    {
        // the solution plane is undefined ==> we're done
        return;
    }
    LLVector3 apgNorm = poleVec % agVec;
    apgNorm.normVec();

    if (!mbUseBAxis)
    {
        //---------------------------------------------------------------------
        // compute the normal of the new ABC plane
        // (only necessary if we're NOT using mBAxis)
        //---------------------------------------------------------------------
        if( are_parallel(abVec, bcVec, 0.001f) )
        {
            // G is either too close or too far away
            // we'll use the old ABCnormal
        }
        else
        {
            abcNorm = abVec % bcVec;
        }
        abcNorm.normVec();
    }

    //-------------------------------------------------------------------------
    // calcuate plane rotation
    //-------------------------------------------------------------------------
    LLQuaternion pRot;
    if ( are_parallel( abcNorm, apgNorm, 0.001f) )
    {
        if (abcNorm * apgNorm < 0.0f)
        {
            // we must be PI radians off ==> rotate by PI around agVec
            pRot.setQuat(F_PI, agVec);
        }
        else
        {
            // we're done
        }
    }
    else
    {
        pRot.shortestArc( abcNorm, apgNorm );
    }

    //-------------------------------------------------------------------------
    // compute twist rotation
    //-------------------------------------------------------------------------
    LLQuaternion twistRot( mTwist, agVec );

#if DEBUG_JOINT_SOLVER
    LL_DEBUGS("JointSolver") << "abcNorm = " << abcNorm << LL_NEWLINE
                            << "apgNorm = " << apgNorm << LL_NEWLINE
                            << "pRot = " << pRot << LL_NEWLINE
                            << "twist    : " << mTwist*180.0/F_PI << LL_NEWLINE
                            << "twistRot : " << twistRot << LL_ENDL;
#endif

    //-------------------------------------------------------------------------
    // compute rotation of A
    //-------------------------------------------------------------------------
    LLQuaternion aRot = cgRot * pRot * twistRot;

    //-------------------------------------------------------------------------
    // apply the rotations
    //-------------------------------------------------------------------------
    mJointB->setWorldRotation( mJointB->getWorldRotation() * bRot );
    mJointA->setWorldRotation( mJointA->getWorldRotation() * aRot );
}


// End<|MERGE_RESOLUTION|>--- conflicted
+++ resolved
@@ -46,18 +46,6 @@
 //-----------------------------------------------------------------------------
 LLJointSolverRP3::LLJointSolverRP3()
 {
-<<<<<<< HEAD
-	mJointA = NULL;
-	mJointB = NULL;
-	mJointC = NULL;
-	mJointGoal = NULL;
-	mLengthAB = 1.0f;
-	mLengthBC = 1.0f;
-	mPoleVector.setVec( 1.0f, 0.0f, 0.0f );
-	mbUseBAxis = false;
-	mTwist = 0.0f;
-	mFirstTime = true;
-=======
     mJointA = NULL;
     mJointB = NULL;
     mJointC = NULL;
@@ -65,10 +53,9 @@
     mLengthAB = 1.0f;
     mLengthBC = 1.0f;
     mPoleVector.setVec( 1.0f, 0.0f, 0.0f );
-    mbUseBAxis = FALSE;
+    mbUseBAxis = false;
     mTwist = 0.0f;
-    mFirstTime = TRUE;
->>>>>>> c06fb4e0
+    mFirstTime = true;
 }
 
 
@@ -125,15 +112,9 @@
 //-----------------------------------------------------------------------------
 void LLJointSolverRP3::setBAxis( const LLVector3& bAxis )
 {
-<<<<<<< HEAD
-	mBAxis = bAxis;
-	mBAxis.normVec();
-	mbUseBAxis = true;
-=======
     mBAxis = bAxis;
     mBAxis.normVec();
-    mbUseBAxis = TRUE;
->>>>>>> c06fb4e0
+    mbUseBAxis = true;
 }
 
 //-----------------------------------------------------------------------------
