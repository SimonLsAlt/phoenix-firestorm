/**
 * @file lljoint.h
 * @brief Implementation of LLJoint class.
 *
 * $LicenseInfo:firstyear=2001&license=viewerlgpl$
 * Second Life Viewer Source Code
 * Copyright (C) 2010, Linden Research, Inc.
 *
 * This library is free software; you can redistribute it and/or
 * modify it under the terms of the GNU Lesser General Public
 * License as published by the Free Software Foundation;
 * version 2.1 of the License only.
 *
 * This library is distributed in the hope that it will be useful,
 * but WITHOUT ANY WARRANTY; without even the implied warranty of
 * MERCHANTABILITY or FITNESS FOR A PARTICULAR PURPOSE.  See the GNU
 * Lesser General Public License for more details.
 *
 * You should have received a copy of the GNU Lesser General Public
 * License along with this library; if not, write to the Free Software
 * Foundation, Inc., 51 Franklin Street, Fifth Floor, Boston, MA  02110-1301  USA
 *
 * Linden Research, Inc., 945 Battery Street, San Francisco, CA  94111  USA
 * $/LicenseInfo$
 */

#ifndef LL_LLJOINT_H
#define LL_LLJOINT_H

//-----------------------------------------------------------------------------
// Header Files
//-----------------------------------------------------------------------------
#include <string>
#include <list>

#include "v3math.h"
#include "v4math.h"
#include "m4math.h"
#include "llquaternion.h"
#include "xform.h"
#include "llmatrix4a.h"

//<FS:ND> Query by JointKey rather than just a string, the key can be a U32 index for faster lookup
struct JointKey
{
    std::string mName;
    U32 mKey;

    static JointKey construct(const std::string& aName);
};

inline bool operator==(JointKey const &aLHS, JointKey const &aRHS)
{
    return aLHS.mName == aRHS.mName;
}

inline bool operator!=(JointKey const &aLHS, JointKey const &aRHS)
{
    return ! (aLHS == aRHS);
}

inline std::ostream& operator<<(std::ostream &aLHS, JointKey const &aRHS)
{
    return aLHS << aRHS.mName << " (" << aRHS.mKey << ")";
}
// </FS:ND>

<<<<<<< HEAD
const S32 LL_CHARACTER_MAX_JOINTS_PER_MESH = 15;
=======
constexpr S32 LL_CHARACTER_MAX_JOINTS_PER_MESH = 15;
>>>>>>> 050d2fef
// Need to set this to count of animate-able joints,
// currently = #bones + #collision_volumes + #attachments + 2,
// rounded to next multiple of 4.
constexpr U32 LL_CHARACTER_MAX_ANIMATED_JOINTS = 216; // must be divisible by 4!
constexpr U32 LL_MAX_JOINTS_PER_MESH_OBJECT = 110;

// These should be higher than the joint_num of any
// other joint, to avoid conflicts in updateMotionsByType()
constexpr U32 LL_HAND_JOINT_NUM = (LL_CHARACTER_MAX_ANIMATED_JOINTS-1);
constexpr U32 LL_FACE_JOINT_NUM = (LL_CHARACTER_MAX_ANIMATED_JOINTS-2);
constexpr S32 LL_CHARACTER_MAX_PRIORITY = 7;
constexpr F32 LL_MAX_PELVIS_OFFSET = 5.f;

constexpr F32 LL_JOINT_TRESHOLD_POS_OFFSET = 0.0001f; //0.1 mm

class LLVector3OverrideMap
{
public:
    LLVector3OverrideMap() {}
    bool findActiveOverride(LLUUID& mesh_id, LLVector3& pos) const;
    void showJointVector3Overrides(std::ostringstream& os) const;
    U32 count() const;
    void add(const LLUUID& mesh_id, const LLVector3& pos);
    bool remove(const LLUUID& mesh_id);
    void clear();

    typedef std::map<LLUUID,LLVector3> map_type;
    const map_type& getMap() const { return m_map; }
private:
    map_type m_map;
};

inline bool operator==(const LLVector3OverrideMap& a, const LLVector3OverrideMap& b)
{
    return a.getMap() == b.getMap();
}

inline bool operator!=(const LLVector3OverrideMap& a, const LLVector3OverrideMap& b)
{
    return !(a == b);
}

//-----------------------------------------------------------------------------
// class LLJoint
//-----------------------------------------------------------------------------
LL_ALIGN_PREFIX(16)
class LLJoint
{
    LL_ALIGN_NEW
public:
    // priority levels, from highest to lowest
    enum JointPriority
    {
        USE_MOTION_PRIORITY = -1,
        LOW_PRIORITY = 0,
        MEDIUM_PRIORITY,
        HIGH_PRIORITY,
        HIGHER_PRIORITY,
        HIGHEST_PRIORITY,
        ADDITIVE_PRIORITY = LL_CHARACTER_MAX_PRIORITY
    };

    enum DirtyFlags
    {
        MATRIX_DIRTY = 0x1 << 0,
        ROTATION_DIRTY = 0x1 << 1,
        POSITION_DIRTY = 0x1 << 2,
        ALL_DIRTY = 0x7
    };
public:
    enum SupportCategory
    {
        SUPPORT_BASE,
        SUPPORT_EXTENDED
    };
protected:
    // explicit transformation members
    LL_ALIGN_16(LLMatrix4a          mWorldMatrix);
    LLXformMatrix       mXform;

    std::string mName;

    SupportCategory mSupport;

    // parent joint
    LLJoint *mParent;

    LLVector3       mDefaultPosition;
    LLVector3       mDefaultScale;

public:
    U32             mDirtyFlags;
    bool            mUpdateXform;

    // describes the skin binding pose
    LLVector3       mSkinOffset;

    // Endpoint of the bone, if applicable. This is only relevant for
    // external programs like Blender, and for diagnostic display.
    LLVector3       mEnd;

    S32             mJointNum;

    // child joints
    typedef std::vector<LLJoint*> joints_t;
    joints_t mChildren;

    // debug statics
    static S32      sNumTouches;
    static S32      sNumUpdates;
    typedef std::set<std::string> debug_joint_name_t;
    static debug_joint_name_t s_debugJointNames;
    static void setDebugJointNames(const debug_joint_name_t& names);
    static void setDebugJointNames(const std::string& names_string);

    // Position overrides
    LLVector3OverrideMap m_attachmentPosOverrides;
    LLVector3 m_posBeforeOverrides;

    // Scale overrides
    LLVector3OverrideMap m_attachmentScaleOverrides;
    LLVector3 m_scaleBeforeOverrides;

    void updatePos(const std::string& av_info);
    void updateScale(const std::string& av_info);

public:
    LLJoint();

    // Note: these joint_num constructors are a bad idea because there
    // are only a couple of places in the code where it is useful to
    // have a joint num for a joint (for joints that are used in
    // animations), and including them as part of the constructor then
    // forces us to maintain an alternate path through the entire
    // large-ish class hierarchy of joint types. The only reason they
    // are still here now is to avoid breaking the baking service
    // (appearanceutility) builds; these constructors are not used in
    // the viewer.  Once the appearance utility is updated to remove
    // these joint num references, which it shouldn't ever need, from
    // its own classes, we can also remove all the joint_num
    // constructors from LLJoint, LLViewerJoint, LLAvatarJoint, and
    // createAvatarJoint.
    LLJoint(S32 joint_num);

    // *TODO: Only used for LLVOAvatarSelf::mScreenp.  *DOES NOT INITIALIZE mResetAfterRestoreOldXform*
    LLJoint( const std::string &name, LLJoint *parent=NULL );
    virtual ~LLJoint();

private:
    void init();

public:
    // set name and parent
    void setup( const std::string &name, LLJoint *parent=NULL );

    void touch(U32 flags = ALL_DIRTY);

    // get/set name
    const std::string& getName() const { return mName; }
    void setName( const std::string &name ) { mName = name; }

    // joint num
    S32 getJointNum() const { return mJointNum; }
    void setJointNum(S32 joint_num);

    // get/set support
    SupportCategory getSupport() const { return mSupport; }
    void setSupport( const SupportCategory& support) { mSupport = support; }
    void setSupport( const std::string& support_string);

    // get/set end point
    void setEnd( const LLVector3& end) { mEnd = end; }
    const LLVector3& getEnd() const { return mEnd; }

    // getParent
    LLJoint *getParent() { return mParent; }

    // getRoot
    LLJoint *getRoot();

    // search for child joints by name
    LLJoint *findJoint( const std::string &name );

    // add/remove children
    void addChild( LLJoint *joint );
    void removeChild( LLJoint *joint );
    void removeAllChildren();

    // get/set local position
    const LLVector3& getPosition();
    void setPosition( const LLVector3& pos, bool apply_attachment_overrides = false );

    // Tracks the default position defined by the skeleton
    void setDefaultPosition( const LLVector3& pos );
    const LLVector3& getDefaultPosition() const;

    // Tracks the default scale defined by the skeleton
    void setDefaultScale( const LLVector3& scale );
    const LLVector3& getDefaultScale() const;

    // get/set world position
    LLVector3 getWorldPosition();
    LLVector3 getLastWorldPosition();
    void setWorldPosition( const LLVector3& pos );

    // get/set local rotation
    const LLQuaternion& getRotation();
    void setRotation( const LLQuaternion& rot );

    // get/set world rotation
    LLQuaternion getWorldRotation();
    LLQuaternion getLastWorldRotation();
    void setWorldRotation( const LLQuaternion& rot );

    // get/set local scale
    const LLVector3& getScale();
    void setScale( const LLVector3& scale, bool apply_attachment_overrides = false );

    // get/set world matrix
    const LLMatrix4 &getWorldMatrix();
    void setWorldMatrix( const LLMatrix4& mat );

    const LLMatrix4a& getWorldMatrix4a();

    void updateWorldMatrixChildren();
    void updateWorldMatrixParent();

    void updateWorldPRSParent();

    void updateWorldMatrix();

    // get/set skin offset
    const LLVector3 &getSkinOffset();
    void setSkinOffset( const LLVector3 &offset);

    LLXformMatrix   *getXform() { return &mXform; }

    void clampRotation(LLQuaternion old_rot, LLQuaternion new_rot);

    virtual bool isAnimatable() const { return true; }

    void addAttachmentPosOverride( const LLVector3& pos, const LLUUID& mesh_id, const std::string& av_info, bool& active_override_changed );
    void removeAttachmentPosOverride( const LLUUID& mesh_id, const std::string& av_info, bool& active_override_changed );
    bool hasAttachmentPosOverride( LLVector3& pos, LLUUID& mesh_id ) const;
    void clearAttachmentPosOverrides();
    void showAttachmentPosOverrides(const std::string& av_info) const;

    void addAttachmentScaleOverride( const LLVector3& scale, const LLUUID& mesh_id, const std::string& av_info );
    void removeAttachmentScaleOverride( const LLUUID& mesh_id, const std::string& av_info );
    bool hasAttachmentScaleOverride( LLVector3& scale, LLUUID& mesh_id ) const;
    void clearAttachmentScaleOverrides();
    void showAttachmentScaleOverrides(const std::string& av_info) const;

    void getAllAttachmentPosOverrides(S32& num_pos_overrides,
                                      std::set<LLVector3>& distinct_pos_overrides) const;
    void getAllAttachmentScaleOverrides(S32& num_scale_overrides,
                                        std::set<LLVector3>& distinct_scale_overrides) const;

    // These are used in checks of whether a pos/scale override is considered significant.
    bool aboveJointPosThreshold(const LLVector3& pos) const;
    bool aboveJointScaleThreshold(const LLVector3& scale) const;
} LL_ALIGN_POSTFIX(16);
#endif // LL_LLJOINT_H
<|MERGE_RESOLUTION|>--- conflicted
+++ resolved
@@ -65,11 +65,7 @@
 }
 // </FS:ND>
 
-<<<<<<< HEAD
-const S32 LL_CHARACTER_MAX_JOINTS_PER_MESH = 15;
-=======
 constexpr S32 LL_CHARACTER_MAX_JOINTS_PER_MESH = 15;
->>>>>>> 050d2fef
 // Need to set this to count of animate-able joints,
 // currently = #bones + #collision_volumes + #attachments + 2,
 // rounded to next multiple of 4.
