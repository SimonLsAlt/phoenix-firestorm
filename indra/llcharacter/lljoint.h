/**
 * @file lljoint.h
 * @brief Implementation of LLJoint class.
 *
 * $LicenseInfo:firstyear=2001&license=viewerlgpl$
 * Second Life Viewer Source Code
 * Copyright (C) 2010, Linden Research, Inc.
 *
 * This library is free software; you can redistribute it and/or
 * modify it under the terms of the GNU Lesser General Public
 * License as published by the Free Software Foundation;
 * version 2.1 of the License only.
 *
 * This library is distributed in the hope that it will be useful,
 * but WITHOUT ANY WARRANTY; without even the implied warranty of
 * MERCHANTABILITY or FITNESS FOR A PARTICULAR PURPOSE.  See the GNU
 * Lesser General Public License for more details.
 *
 * You should have received a copy of the GNU Lesser General Public
 * License along with this library; if not, write to the Free Software
 * Foundation, Inc., 51 Franklin Street, Fifth Floor, Boston, MA  02110-1301  USA
 *
 * Linden Research, Inc., 945 Battery Street, San Francisco, CA  94111  USA
 * $/LicenseInfo$
 */

#ifndef LL_LLJOINT_H
#define LL_LLJOINT_H

//-----------------------------------------------------------------------------
// Header Files
//-----------------------------------------------------------------------------
#include <string>
#include <list>

#include "v3math.h"
#include "v4math.h"
#include "m4math.h"
#include "llquaternion.h"
#include "xform.h"
#include "llmatrix4a.h"

//<FS:ND> Query by JointKey rather than just a string, the key can be a U32 index for faster lookup
struct JointKey
{
<<<<<<< HEAD
	std::string mName;
	U32 mKey;

	static JointKey construct(const std::string& aName);
=======
    std::string mName;
    U32 mKey;

    static JointKey construct(const std::string& aName);
>>>>>>> 1a8a5404
};

inline bool operator==(JointKey const &aLHS, JointKey const &aRHS)
{
<<<<<<< HEAD
	return aLHS.mName == aRHS.mName;
=======
    return aLHS.mName == aRHS.mName;
>>>>>>> 1a8a5404
}

inline bool operator!=(JointKey const &aLHS, JointKey const &aRHS)
{
<<<<<<< HEAD
	return ! (aLHS == aRHS);
=======
    return ! (aLHS == aRHS);
>>>>>>> 1a8a5404
}

inline std::ostream& operator<<(std::ostream &aLHS, JointKey const &aRHS)
{
<<<<<<< HEAD
	return aLHS << aRHS.mName << " (" << aRHS.mKey << ")";
=======
    return aLHS << aRHS.mName << " (" << aRHS.mKey << ")";
>>>>>>> 1a8a5404
}
// </FS:ND>

constexpr S32 LL_CHARACTER_MAX_JOINTS_PER_MESH = 15;
// Need to set this to count of animate-able joints,
// currently = #bones + #collision_volumes + #attachments + 2,
// rounded to next multiple of 4.
constexpr U32 LL_CHARACTER_MAX_ANIMATED_JOINTS = 216; // must be divisible by 4!
constexpr U32 LL_MAX_JOINTS_PER_MESH_OBJECT = 110;

// These should be higher than the joint_num of any
// other joint, to avoid conflicts in updateMotionsByType()
constexpr U32 LL_HAND_JOINT_NUM = (LL_CHARACTER_MAX_ANIMATED_JOINTS-1);
constexpr U32 LL_FACE_JOINT_NUM = (LL_CHARACTER_MAX_ANIMATED_JOINTS-2);
constexpr S32 LL_CHARACTER_MAX_PRIORITY = 7;
constexpr F32 LL_MAX_PELVIS_OFFSET = 5.f;

constexpr F32 LL_JOINT_TRESHOLD_POS_OFFSET = 0.0001f; //0.1 mm

class LLVector3OverrideMap
{
public:
    LLVector3OverrideMap() {}
    bool findActiveOverride(LLUUID& mesh_id, LLVector3& pos) const;
    void showJointVector3Overrides(std::ostringstream& os) const;
    U32 count() const;
    void add(const LLUUID& mesh_id, const LLVector3& pos);
    bool remove(const LLUUID& mesh_id);
    void clear();

    typedef std::map<LLUUID,LLVector3> map_type;
    const map_type& getMap() const { return m_map; }
private:
    map_type m_map;
};

inline bool operator==(const LLVector3OverrideMap& a, const LLVector3OverrideMap& b)
{
    return a.getMap() == b.getMap();
}

inline bool operator!=(const LLVector3OverrideMap& a, const LLVector3OverrideMap& b)
{
    return !(a == b);
}

//-----------------------------------------------------------------------------
// class LLJoint
//-----------------------------------------------------------------------------
LL_ALIGN_PREFIX(16)
class LLJoint
{
    LL_ALIGN_NEW
public:
    // priority levels, from highest to lowest
    enum JointPriority
    {
        USE_MOTION_PRIORITY = -1,
        LOW_PRIORITY = 0,
        MEDIUM_PRIORITY,
        HIGH_PRIORITY,
        HIGHER_PRIORITY,
        HIGHEST_PRIORITY,
        ADDITIVE_PRIORITY = LL_CHARACTER_MAX_PRIORITY
    };

    enum DirtyFlags
    {
        MATRIX_DIRTY = 0x1 << 0,
        ROTATION_DIRTY = 0x1 << 1,
        POSITION_DIRTY = 0x1 << 2,
        ALL_DIRTY = 0x7
    };
public:
    enum SupportCategory
    {
        SUPPORT_BASE,
        SUPPORT_EXTENDED
    };
protected:
    // explicit transformation members
    LL_ALIGN_16(LLMatrix4a          mWorldMatrix);
    LLXformMatrix       mXform;

    std::string mName;

    SupportCategory mSupport;

    // parent joint
    LLJoint *mParent;

    LLVector3       mDefaultPosition;
    LLVector3       mDefaultScale;

public:
<<<<<<< HEAD
	U32				mDirtyFlags;
	bool			mUpdateXform;
=======
    U32             mDirtyFlags;
    bool            mUpdateXform;
>>>>>>> 1a8a5404

    // describes the skin binding pose
    LLVector3       mSkinOffset;

    // Endpoint of the bone, if applicable. This is only relevant for
    // external programs like Blender, and for diagnostic display.
    LLVector3       mEnd;

    S32             mJointNum;

    // child joints
    typedef std::vector<LLJoint*> joints_t;
    joints_t mChildren;

    // debug statics
    static S32      sNumTouches;
    static S32      sNumUpdates;
    typedef std::set<std::string> debug_joint_name_t;
    static debug_joint_name_t s_debugJointNames;
    static void setDebugJointNames(const debug_joint_name_t& names);
    static void setDebugJointNames(const std::string& names_string);

    // Position overrides
    LLVector3OverrideMap m_attachmentPosOverrides;
    LLVector3 m_posBeforeOverrides;

    // Scale overrides
    LLVector3OverrideMap m_attachmentScaleOverrides;
    LLVector3 m_scaleBeforeOverrides;

    void updatePos(const std::string& av_info);
    void updateScale(const std::string& av_info);

public:
    LLJoint();

    // Note: these joint_num constructors are a bad idea because there
    // are only a couple of places in the code where it is useful to
    // have a joint num for a joint (for joints that are used in
    // animations), and including them as part of the constructor then
    // forces us to maintain an alternate path through the entire
    // large-ish class hierarchy of joint types. The only reason they
    // are still here now is to avoid breaking the baking service
    // (appearanceutility) builds; these constructors are not used in
    // the viewer.  Once the appearance utility is updated to remove
    // these joint num references, which it shouldn't ever need, from
    // its own classes, we can also remove all the joint_num
    // constructors from LLJoint, LLViewerJoint, LLAvatarJoint, and
    // createAvatarJoint.
    LLJoint(S32 joint_num);

    // *TODO: Only used for LLVOAvatarSelf::mScreenp.  *DOES NOT INITIALIZE mResetAfterRestoreOldXform*
    LLJoint( const std::string &name, LLJoint *parent=NULL );
    virtual ~LLJoint();

private:
    void init();

public:
    // set name and parent
    void setup( const std::string &name, LLJoint *parent=NULL );

    void touch(U32 flags = ALL_DIRTY);

    // get/set name
    const std::string& getName() const { return mName; }
    void setName( const std::string &name ) { mName = name; }

    // joint num
    S32 getJointNum() const { return mJointNum; }
    void setJointNum(S32 joint_num);

    // get/set support
    SupportCategory getSupport() const { return mSupport; }
    void setSupport( const SupportCategory& support) { mSupport = support; }
    void setSupport( const std::string& support_string);

    // get/set end point
    void setEnd( const LLVector3& end) { mEnd = end; }
    const LLVector3& getEnd() const { return mEnd; }

    // getParent
    LLJoint *getParent() { return mParent; }

    // getRoot
    LLJoint *getRoot();

    // search for child joints by name
    LLJoint *findJoint( const std::string &name );

    // add/remove children
    void addChild( LLJoint *joint );
    void removeChild( LLJoint *joint );
    void removeAllChildren();

    // get/set local position
    const LLVector3& getPosition();
    void setPosition( const LLVector3& pos, bool apply_attachment_overrides = false );

    // Tracks the default position defined by the skeleton
    void setDefaultPosition( const LLVector3& pos );
    const LLVector3& getDefaultPosition() const;

    // Tracks the default scale defined by the skeleton
    void setDefaultScale( const LLVector3& scale );
    const LLVector3& getDefaultScale() const;

    // get/set world position
    LLVector3 getWorldPosition();
    LLVector3 getLastWorldPosition();
    void setWorldPosition( const LLVector3& pos );

    // get/set local rotation
    const LLQuaternion& getRotation();
    void setRotation( const LLQuaternion& rot );

    // get/set world rotation
    LLQuaternion getWorldRotation();
    LLQuaternion getLastWorldRotation();
    void setWorldRotation( const LLQuaternion& rot );

    // get/set local scale
    const LLVector3& getScale();
    void setScale( const LLVector3& scale, bool apply_attachment_overrides = false );

    // get/set world matrix
    const LLMatrix4 &getWorldMatrix();
    void setWorldMatrix( const LLMatrix4& mat );

    const LLMatrix4a& getWorldMatrix4a();

    void updateWorldMatrixChildren();
    void updateWorldMatrixParent();

    void updateWorldPRSParent();

    void updateWorldMatrix();

    // get/set skin offset
    const LLVector3 &getSkinOffset();
    void setSkinOffset( const LLVector3 &offset);

    LLXformMatrix   *getXform() { return &mXform; }

    void clampRotation(LLQuaternion old_rot, LLQuaternion new_rot);

<<<<<<< HEAD
	virtual bool isAnimatable() const { return true; }
=======
    virtual bool isAnimatable() const { return true; }
>>>>>>> 1a8a5404

    void addAttachmentPosOverride( const LLVector3& pos, const LLUUID& mesh_id, const std::string& av_info, bool& active_override_changed );
    void removeAttachmentPosOverride( const LLUUID& mesh_id, const std::string& av_info, bool& active_override_changed );
    bool hasAttachmentPosOverride( LLVector3& pos, LLUUID& mesh_id ) const;
    void clearAttachmentPosOverrides();
    void showAttachmentPosOverrides(const std::string& av_info) const;

    void addAttachmentScaleOverride( const LLVector3& scale, const LLUUID& mesh_id, const std::string& av_info );
    void removeAttachmentScaleOverride( const LLUUID& mesh_id, const std::string& av_info );
    bool hasAttachmentScaleOverride( LLVector3& scale, LLUUID& mesh_id ) const;
    void clearAttachmentScaleOverrides();
    void showAttachmentScaleOverrides(const std::string& av_info) const;

    void getAllAttachmentPosOverrides(S32& num_pos_overrides,
                                      std::set<LLVector3>& distinct_pos_overrides) const;
    void getAllAttachmentScaleOverrides(S32& num_scale_overrides,
                                        std::set<LLVector3>& distinct_scale_overrides) const;

    // These are used in checks of whether a pos/scale override is considered significant.
    bool aboveJointPosThreshold(const LLVector3& pos) const;
    bool aboveJointScaleThreshold(const LLVector3& scale) const;
} LL_ALIGN_POSTFIX(16);
#endif // LL_LLJOINT_H
<|MERGE_RESOLUTION|>--- conflicted
+++ resolved
@@ -43,44 +43,25 @@
 //<FS:ND> Query by JointKey rather than just a string, the key can be a U32 index for faster lookup
 struct JointKey
 {
-<<<<<<< HEAD
-	std::string mName;
-	U32 mKey;
-
-	static JointKey construct(const std::string& aName);
-=======
     std::string mName;
     U32 mKey;
 
     static JointKey construct(const std::string& aName);
->>>>>>> 1a8a5404
 };
 
 inline bool operator==(JointKey const &aLHS, JointKey const &aRHS)
 {
-<<<<<<< HEAD
-	return aLHS.mName == aRHS.mName;
-=======
     return aLHS.mName == aRHS.mName;
->>>>>>> 1a8a5404
 }
 
 inline bool operator!=(JointKey const &aLHS, JointKey const &aRHS)
 {
-<<<<<<< HEAD
-	return ! (aLHS == aRHS);
-=======
     return ! (aLHS == aRHS);
->>>>>>> 1a8a5404
 }
 
 inline std::ostream& operator<<(std::ostream &aLHS, JointKey const &aRHS)
 {
-<<<<<<< HEAD
-	return aLHS << aRHS.mName << " (" << aRHS.mKey << ")";
-=======
     return aLHS << aRHS.mName << " (" << aRHS.mKey << ")";
->>>>>>> 1a8a5404
 }
 // </FS:ND>
 
@@ -176,13 +157,8 @@
     LLVector3       mDefaultScale;
 
 public:
-<<<<<<< HEAD
-	U32				mDirtyFlags;
-	bool			mUpdateXform;
-=======
     U32             mDirtyFlags;
     bool            mUpdateXform;
->>>>>>> 1a8a5404
 
     // describes the skin binding pose
     LLVector3       mSkinOffset;
@@ -329,11 +305,7 @@
 
     void clampRotation(LLQuaternion old_rot, LLQuaternion new_rot);
 
-<<<<<<< HEAD
-	virtual bool isAnimatable() const { return true; }
-=======
     virtual bool isAnimatable() const { return true; }
->>>>>>> 1a8a5404
 
     void addAttachmentPosOverride( const LLVector3& pos, const LLUUID& mesh_id, const std::string& av_info, bool& active_override_changed );
     void removeAttachmentPosOverride( const LLUUID& mesh_id, const std::string& av_info, bool& active_override_changed );
