Linden Lab would like to acknowledge contributions from the
following residents. The Second Life resident name is given below,
along with the issue identifiers to which they have contributed.

45ms Zhong
Able Whitman
	VWR-650
	VWR-1460
	VWR-1691
	VWR-1735
	VWR-1813
Adam Marker
	VWR-2755
Adeon Writer
	MAINT-1211
Aeonix Aeon
Agathos Frascati
	CT-246
	CT-317
	CT-352
Ai Austin
    SL-19399
Aiko Ying
Aimee Trescothick
	SNOW-227
	SNOW-570
	SNOW-572
	SNOW-575
	STORM-1315
	VWR-3321
	VWR-3336
	VWR-3903
	VWR-4083
	VWR-4106
	VWR-5308
	VWR-6348
	VWR-6358
	VWR-6360
	VWR-6432
	VWR-6550
	VWR-6583
	VWR-6482
	VWR-6918
	VWR-7109
	VWR-7383
	VWR-7800
	VWR-8008
	VWR-8341
	VWR-8430
	VWR-8482
	VWR-9255
	VWR-10717
	VWR-10990
	VWR-11100
	VWR-11111
	VWR-11844
	VWR-12631
	VWR-12696
	VWR-12748
	VWR-13221
	VWR-14087
	VWR-14267
	VWR-14278
	VWR-14711
	VWR-14712
	VWR-15454
Alejandro Rosenthal
	VWR-1184
Aleric Inglewood
	OPEN-38
	SNOW-240
	SNOW-522
	SNOW-626
	SNOW-756
	SNOW-764
	SNOW-800
	VWR-10001
	VWR-10579
	VWR-10759
	VWR-10837
	VWR-12691
	VWR-12984
	VWR-13040
	VWR-13996
	VWR-14426
	VWR-24247
	VWR-25654
	VWR-24251
	VWR-24252
	VWR-24254
	VWR-24261
	VWR-24315
	VWR-24317
	VWR-24320
	VWR-24321
	VWR-24337
 	VWR-24354
	VWR-24366
	VWR-24519
	VWR-24520
	SNOW-84
	SNOW-477
	SNOW-744
	SNOW-766
	STORM-163
	STORM-955
	STORM-960
	STORM-1793
Ales Beaumont
	VWR-9352
	SNOW-240
Alexandrea Fride
    STORM-255
	STORM-960
	STORM-1459
Alissa Sabre
	VWR-81
	VWR-83
	VWR-109
	VWR-157
	VWR-171
	VWR-177
	VWR-213
	VWR-250
	VWR-251
	VWR-286
	VWR-414
	VWR-415
	VWR-459
	VWR-606
	VWR-652
	VWR-738
	VWR-1109
	VWR-1351
	VWR-1353
	VWR-1410
	VWR-1843
	VWR-2116
	VWR-2826
	VWR-3290
	VWR-3410
	VWR-3857
	VWR-4010
	VWR-5575
	VWR-5717
	VWR-5929
	VWR-6384
	VWR-6385
	VWR-6386
	VWR-6430
	VWR-6858
	VWR-6668
	VWR-7086
	VWR-7087
	VWR-7153
	VWR-7168
	VWR-9190
	VWR-10728
	VWR-11172
	VWR-12569
	VWR-12617
	VWR-12620
	VWR-12789
	SNOW-322
    STORM-1723
Alliez Mysterio
Angus Boyd
	VWR-592
Ann Congrejo
	CT-193
Annie Milestone
Annika Genezzia
Ansariel Hiller
	STORM-1101
	VWR-25480
	VWR-26150
	STORM-1685
	STORM-1713
	STORM-1899
	STORM-1932
	STORM-1933
	MAINT-2368
	STORM-1931
	MAINT-2773
	STORM-2011
	MAINT-3187
	BUG-3764
	STORM-1984
	STORM-1979
	STORM-2083
	MAINT-5533
	STORM-2094
	MAINT-5756
	MAINT-4677
	MAINT-6300
	MAINT-6397
	MAINT-6432
	MAINT-6513
	MAINT-6514
	MAINT-6552
	STORM-2133
	MAINT-6511
	MAINT-6612
	MAINT-6637
	MAINT-6636
	MAINT-6744
	MAINT-6752
	MAINT-6773
	MAINT-6906
	MAINT-6911
	STORM-2140
	MAINT-6912
	MAINT-6929
	STORM-2141
	MAINT-6953
	MAINT-7028
	MAINT-7059
	MAINT-6519
	MAINT-7899
	STORM-2105
	STORM-2151
	MAINT-6917
	MAINT-8085
	MAINT-8723
	SL-10385
	SL-10891
	SL-10675
	SL-13364
	SL-13858
	SL-13697
	SL-14939
	SL-14940
	SL-14941
	SL-13395
	SL-3136
	SL-15200
	SL-15226
	SL-15227
	SL-15398
	SL-18432
	SL-4126
Aralara Rajal
Arare Chantilly
	CHUIBUG-191
Ardy Lay
	STORM-859
	VWR-19499
	VWR-24917
Argent Stonecutter
	VWR-68
ArminWeatherHax
	STORM-1532
Armin Weatherwax
	VWR-8436
ArminasX Saiman
Arya Braveheart
Asaeda Meltingdots
Asturkon Jua
Asuka Neely
	VWR-3434
	VWR-8179
Aura Dirval
Avallyn Oakleaf
Avatar Quinzet
BabyA Littlething
Bacchus Ireto
Balp Allen
	VWR-4157
Bazaar
Be Holder
	SNOW-322
	SNOW-397
Beansy Twine
Benja Kepler
	VWR-746
Benjamin Bigdipper
Beq Janus
	BUG-227094
	SL-10288
    SL-11300
	SL-13583
	SL-14766
	SL-14927
	SL-11300
	SL-15709
	SL-16021
	SL-18202
	SL-18586
	SL-18592
	SL-18637
	SL-19317
	SL-19660
Beth Walcher
Bezilon Kasei
Biancaluce Robbiani
	CT-225
	CT-226
	CT-227
	CT-228
	CT-229
	CT-230
	CT-231
	CT-321
	CT-352
Bill Walach
Blakar Ogre
	VWR-418
	VWR-881
	VWR-983
	VWR-1612
	VWR-1613
	VWR-2164
blino Nakamura
	VWR-17
Blitzckreed Levenque
Borg Capalini
Boroondas Gupte
	OPEN-29
	OPEN-39
	OPEN-54
	OPEN-99
	SNOW-278
	SNOW-503
	SNOW-510
	SNOW-527
	SNOW-610
	SNOW-624
	SNOW-737
	STORM-318
	STORM-1182
	VWR-233
	VWR-20583
	VWR-25654
	VWR-20891
	VWR-23455
	VWR-24487
	VWR-26066
	VWR-26458
	WEB-262
Bryn Oh
Buckaroo Mu
Bulli Schumann
	CT-218
	CT-219
	CT-220
	CT-221
	CT-222
	CT-223
	CT-224
	CT-319
	CT-350
	CT-352
bushing Spatula
	VWR-119
	VWR-424
blakopal Galicia
Callipygian Christensen
Cap Carver
Carjay McGinnis
	VWR-3737
	VWR-4070
	VWR-4212
	VWR-6154
	VWR-9400
	VWR-9620
Carla Broek
Carr Arbenlow
Catherine Pfeffer
	VWR-1282
	VWR-8624
	VWR-10854
Cathy Foil
Cayu Cluny
Celierra Darling
	VWR-1274
	VWR-6975
Chantal Harvey
Charles Courtois
Charlie Sazaland
Chaser Zaks
    BUG-225599
    BUG-227485
    SL-16874
Cherry Cheevers
ChickyBabes Zuzu
Chorazin Allen
    BUG-229753
Christopher  Organiser
Ciaran Laval
Cinder Roxley
    BUG-2326
    BUG-3863
    BUG-8786
    OPEN-185
    OPEN-282
    OPEN-292
    OPEN-297
    STORM-1703
    STORM-1948
    STORM-1831
    STORM-1888
    STORM-1958
    STORM-1952
    STORM-1951
    STORM-2035
    STORM-2036
    STORM-2037
    STORM-2053
    STORM-2113
    STORM-2116
    STORM-2127
    STORM-2144
    SL-3404
    SL-17634
Clara Young
Coaldust Numbers
    VWR-1095
Colpo Wexler
Corinne Helendale
Corro Moseley
Coughdrop Littlething
Cron Stardust
	VWR-10579
	VWR-25120
	STORM-1075
	STORM-1919
	STORM-1920
	OPEN-209
	STORM-2017
Cypren Christenson
	STORM-417
Dante Tucker
Dale Glass
	VWR-120
	VWR-560
	VWR-2502
	VWR-1358
	VWR-2041
Darien Caldwell
	SH-3055
Dartagan Shepherd
Debs Regent
Decro Schmooz
Denim Kamachi
DiJodi Dubratt
Dil Spitz
	MAINT-4455
Dimitrio Lewis
Dirk
Draconis Neurocam
	STORM-1259
Drew Dri
	VWR-19683
Drew Dwi
Drewan Keats
	VWR-28
	VWR-248
	VWR-412
	VWR-638
	VWR-660
Dusan Writer
Dylan Haskell
	VWR-72
Dzonatas Sol
	VWR-187
	VWR-198
	VWR-777
	VWR-878
	VWR-962
	VWR-975
	VWR-1061
	VWR-1062
	VWR-1704
	VWR-1705
	VWR-1729
	VWR-1812
Eddi Decosta
	SNOW-586
Eddy Stryker
	VWR-15
	VWR-23
	VWR-1468
	VWR-1475
Edgware Marker
Egehan Dryke
Ellla McMahon
Elric Anatine
Emma Portilo
Emmie Fairymeadow
EponymousDylan Ra
	VWR-1289
	VWR-1465
Eva Nowicka
	CT-324
	CT-352
Eva Rau
Evangelista Emerald
Faelon Swordthain
Farallon Greyskin
	VWR-2036
Fawrsk
	SL-18893
Feep Larsson
	VWR-447
	VWR-1314
	VWR-4444
Fiachra Lach
Flemming Congrejo
	CT-193
	CT-318
Flower Ducatillon
Fluf Fredriksson
	VWR-3450
Fremont Cunningham
	VWR-1147
FreeSL Aeon
Frenchimmo Sabra
Frontera Thor
Fury Rosewood
Gaberoonie Zanzibar
Ganymedes Costagravas
Geenz Spad
	STORM-1823
	STORM-1900
	STORM-1905
	NORSPEC-229
	BUG-226611
	BUG-226617
	BUG-226618
	BUG-226646
	BUG-226647
	BUG-226648
	OPEN-339
	BUG-226620
	OPEN-340
	OPEN-343
Gene Frostbite
GeneJ Composer
Geneko Nemeth
	CT-117
	VWR-11069
Gentle Heron
Gentle Welinder
gwampa Lomu
Giggles Littlebird
Gigs Taggart
	SVC-493
	VWR-6
	VWR-38
	VWR-71
	VWR-101
	VWR-166
	VWR-234
	VWR-315
	VWR-326
	VWR-442
	VWR-493
	VWR-1203
	VWR-1217
	VWR-1434
	VWR-1987
	VWR-2065
	VWR-2491
	VWR-2502
	VWR-2331
	VWR-5308
	VWR-8781
	VWR-8783
Ginko Bayliss
	VWR-4
Grady Echegaray
Grazer Kline
	VWR-1092
	VWR-2113
Gudmund Shepherd
	VWR-1594
	VWR-1873
Guni Greenstein
Gwyneth Llewelyn
Gypsy Tripsa
Hackshaven Harford
Ham Rambler
Hamncheese Omlet
	VWR-333
Han Shuffle
Hanglow Short
HappySmurf Papp
	CT-193
Harleen Gretzky
Hatzfeld Runo
Henri Beauchamp
	VWR-1320
	VWR-1406
	VWR-4157
	SL-15175
	SL-19110
herina Bode
Hikkoshi Sakai
	VWR-429
Hiro Sommambulist
	VWR-66
	VWR-67
	VWR-97
	VWR-100
	VWR-105
	VWR-118
	VWR-132
	VWR-136
	VWR-143
Hitomi Tiponi
	STORM-1741
	STORM-1862
	BUG-1067
Holger Gilruth
Horatio Freund
Hoze Menges
	VWR-255
Hydra Shaftoe
Hypatia Callisto
Hypatia Pickens
Ian Kas
	VWR-8780 (Russian localization)
	[NO JIRA] (Ukranian localization)
	CT-322
	CT-325
Identity Euler
Ima Mechanique
	OPEN-50
	OPEN-61
	OPEN-76
	STORM-959
	STORM-1175
	STORM-1708
	STORM-1831
	STORM-1832
	STORM-1855
	VWR-10791
	VWR-20553
	VWR-19213
    VWR-22401
    VWR-23739
	VWR-24766
	VWR-28065
Imnotgoing Sideways
Inma Rau
Innula Zenovka
Irene Muni
	CT-324
	CT-352
Iskar Ariantho
	VWR-1223
	VWR-11759
Iyoba Tarantal
Jacek Antonelli
	SNOW-388
	VWR-165
	VWR-188
	VWR-427
	VWR-597
	VWR-2054
	VWR-2448
	VWR-2896
	VWR-2947
	VWR-2948
	VWR-3605
	VWR-8617
Jack Abraham
Jagga Meredith
JB Kraft
	VWR-5283
	VWR-7802
Jennifer Boyle
Jeremy Marquez
Jessica Qin
Jinx Nordberg
Jo Bernandes
Jocial Sonnenkern
Joel Savard
Joghert LeSabre
	VWR-64
Jonathan Yap
	STORM-435
	STORM-523
	STORM-596
	STORM-615
	STORM-616
	STORM-643
	STORM-679
	STORM-723
	STORM-726
	STORM-737
	STORM-785
	STORM-812
	STORM-829
	STORM-844
	STORM-953
	STORM-954
	STORM-960
	STORM-869
	STORM-974
	STORM-975
	STORM-977
	STORM-979
	STORM-980
	STORM-1040
	VWR-17801
	VWR-24347
	STORM-975
	STORM-990
	STORM-1019
	STORM-844
	STORM-643
	STORM-1020
	STORM-1064
	STORM-960
	STORM-1101
	STORM-1108
	STORM-1094
	STORM-1077
	STORM-953
	STORM-1128
	STORM-956
	STORM-1095
	STORM-1236
	STORM-1259
	STORM-787
	STORM-1313
	STORM-899
	STORM-1273
	STORM-1276
	STORM-1462
	STORM-1459
	STORM-1297
	STORM-1522
	STORM-1567
	STORM-1572
	STORM-1574
	STORM-1579
	STORM-1638
	STORM-976
	STORM-1639
	STORM-910
	STORM-1653
	STORM-1642
	STORM-591
	STORM-1105
	STORM-1679
	STORM-1222
	STORM-1659
	STORM-1674
	STORM-1685
	STORM-1718
	STORM-1721
	STORM-1718
	STORM-1727
	STORM-1725
	STORM-1719
	STORM-1712
	STORM-1728
	STORM-1736
	STORM-1804
	STORM-1734
	STORM-1731
	STORM-653
	STORM-1737
	STORM-1733
	STORM-1741
	STORM-1790
	STORM-1795
	STORM-1788
	STORM-1803
	STORM-1795
	STORM-1799
	STORM-1796
	STORM-1807
	STORM-1812
	STORM-1820
	STORM-1839
	STORM-1842
	STORM-1808
	STORM-637
	STORM-1822
	STORM-1809
	STORM-1793
	STORM-1810
	STORM-68
	STORM-1838
	STORM-1892
	STORM-1894
	STORM-1860
	STORM-1852
	STORM-1870
	STORM-1872
	STORM-1858
	STORM-1862
	STORM-1918
	STORM-1915
	STORM-1929
	STORM-1953
	OPEN-161
	STORM-1953
	STORM-1957
	STORM-1993
	STORM-2017
	STORM-2007
	STORM-1980
	OPEN-113
	STORM-1975
	STORM-1982
	STORM-1975
	STORM-1987
	STORM-1982
	STORM-1992
	STORM-1989
	STORM-1987
	STORM-1986
	STORM-1981
	STORM-2015
	STORM-2031
	STORM-2030
	STORM-2034
	STORM-2018
	STORM-2082
	STORM-2086
	STORM-2085
	STORM-2088
	STORM-2094
	STORM-2099
	STORM-2091
	STORM-2092
	STORM-2100
	STORM-2104
	STORM-2142
	SL-10089
	BUG-229818
Kadah Coba
	STORM-1060
    STORM-1843
    SL-10675
Jondan Lundquist
Joosten Briebers
    MAINT-7074
Josef Munster
Josette Windlow
Juilan Tripsa
Juro Kothari
Justin RiversRunRed
Kage Pixel
	VWR-11
Kagehi Kohn
Kaimen Takahe
Katharine Berry
	STORM-1900
    OPEN-149
	STORM-1940
    OPEN-149
	STORM-1941
Keklily Longfall
Ken Lavender
Ken March
	CT-245
Kestral Karas
Kerutsen Sellery
	VWR-1350
Khisme Nitely
Khyota Wulluf
	VWR-2085
	VWR-8885
	VWR-9256
	VWR-9966
Kimar Coba
Kithrak Kirkorian
Kitty Barnett
	BUG-228664
	BUG-228665
	BUG-228719
	VWR-19699
	STORM-288
	STORM-799
	STORM-800
	STORM-1001
	STORM-1175
	STORM-1905
    VWR-24217
	STORM-1804
	MAINT-5416
	MAINT-6041
	MAINT-6142
	MAINT-6144
	MAINT-6152
	MAINT-6153
	MAINT-6154
	MAINT-6568
	STORM-2149
	MAINT-7581
	MAINT-7081
Kolor Fall
Komiko Okamoto
Korvel Noh
Kunnis Basiat
	VWR-82
	VWR-102
Lance Corrimal
	STORM-1910
	VWR-25269
	STORM-2008
Latif Khalifa
	VWR-5370
leliel Mirihi
	STORM-1100
	STORM-1602
len Starship
Lisa Lowe
	CT-218
	CT-219
	CT-220
	CT-221
	CT-222
	CT-223
	CT-224
	CT-319
Lockhart Cordoso
	VWR-108
LSL Scientist
Lamorna Proctor
Lares Carter
Larry Pixel
Laurent Bechir
Leal Choche
Lenae Munz
Lexi Frua
Lillie Cordeaux
Lilly Zenovka
Lizzy Macarthur
Luban Yiyuan
Luc Starsider
Luminous Luminos
	STORM-959
Lunita Savira
Maccus McCullough
maciek marksman
	CT-86
Madison Blanc
Maggie Darwin
Magnus Balczo
	CT-138
Malarthi Behemoth
Mallory Destiny
Malwina Dollinger
	CT-138
Manx Wharton
march Korda
	SVC-1020
Marc Claridge
Marc2 Sands
Marianne McCann
Marine Kelley
    CHUIBUG-134
    STORM-281
    STORM-1910
MartinRJ Fayray
    STORM-1844
    STORM-1845
    STORM-1911
    STORM-1934
Matrice Laville
Matthew Anthony
Matthew Dowd
	VWR-1344
	VWR-1651
	VWR-1736
	VWR-1737
	VWR-1761
	VWR-2681
Matto Destiny
Maxim RiversRunRed
McCabe Maxsted
	SNOW-387
	VWR-1318
	VWR-4065
	VWR-4826
	VWR-6518
	VWR-7827
	VWR-7877
	VWR-7893
	VWR-8080
	VWR-8454
	VWR-8689
	VWR-9007
Medhue Simoni
Mel Vanbeeck
Melinda Latynina
Mencius Watts
Michelle2 Zenovka
    STORM-477
	VWR-2652
	VWR-2662
	VWR-2834
	VWR-3749
	VWR-4022
	VWR-4331
	VWR-4506
	VWR-4981
	VWR-5082
	VWR-5659
	VWR-7831
	VWR-8885
	VWR-8889
	VWR-8310
	VWR-9499
    STORM-1060
Michi Lumin
Midian Farspire
Miles Glaz
Mindy Mathy
Minerva Memel
Mitch Wagner
Mm Alder
	SNOW-376
	VWR-197
	VWR-3777
	VWR-4232
	VWR-4794
	VWR-13578
Mo Hax
Moon Metty
	STORM-2078
Mourna Biziou
Mr Greggan
	VWR-445
Nao Noe
naofan Teardrop
Naomah Beaumont
Nathiel Siamendes
Nber Medici
Neko Link
Netpat Igaly
Neutron Chesnokov
Newfie Pendragon
Nicholai Laviscu
Nicholaz Beresford
	VWR-132
	VWR-176
	VWR-193
	VWR-349
	VWR-353
	VWR-364
	VWR-374
	VWR-546
	VWR-691
	VWR-727
	VWR-793
	VWR-794
	VWR-802
	VWR-803
	VWR-804
	VWR-805
	VWR-807
	VWR-808
	VWR-809
	VWR-810
	VWR-823
	VWR-849
	VWR-856
	VWR-865
	VWR-869
	VWR-870
	VWR-871
	VWR-873
	VWR-908
	VWR-966
	VWR-1105
	VWR-1221
	VWR-1230
	VWR-1270
	VWR-1294
	VWR-1296
	VWR-1354
	VWR-1410
	VWR-1418
	VWR-1436
	VWR-1453
	VWR-1455
	VWR-1470
	VWR-1471
	VWR-1566
	VWR-1578
	VWR-1626
	VWR-1646
	VWR-1655
	VWR-1698
	VWR-1706
	VWR-1721
	VWR-1723
	VWR-1732
	VWR-1754
	VWR-1769
	VWR-1808
	VWR-1826
	VWR-1861
	VWR-1872
	VWR-1968
	VWR-2046
	VWR-2142
	VWR-2152
	VWR-2614
	VWR-2411
	VWR-2412
	VWR-2682
	VWR-2684
Nick Rhodes
Nicky Dasmijn
	MAINT-873
	MAINT-7541
	VWR-29228
	MAINT-1392
	MAINT-873
	SUN-72
	BUG-2432
	STORM-1935
	STORM-1936
	BUG-3605
	CHUIBUG-197
	OPEN-187
	STORM-1937
	OPEN-187
	SL-15234
	STORM-2010
	STORM-2082
	MAINT-6665
	SL-10291
	SL-10293
	SL-11061
	SL-11072
	SL-13141
	SL-13642
	SL-14541
	SL-16438
	SL-17218
	SL-17238
	SL-17585
Nicky Perian
	OPEN-1
	STORM-1087
	STORM-1090
	STORM-1828
    STORM-2080
Nicoladie Gymnast
NiranV Dean
    STORM-2040
    STORM-2042
    STORM-2043
    STORM-2044
    STORM-2045
    STORM-2046
    STORM-2047
    STORM-2048
    STORM-2049
    STORM-2050
    STORM-2051
    STORM-2052
    STORM-2057
    STORM-2058
    STORM-2059
    STORM-2060
    STORM-2061
    STORM-2063
    STORM-2065
    STORM-2066
    STORM-2068
    STORM-2073
    STORM-2076
    BUG-372
    BUG-1179
    BUG-6835
    BUG-6837
    BUG-6839
    BUG-6840
    BUG-6958
    BUG-7020
Nounouch Hapmouche
	VWR-238
Ollie Kubrick
Orenj Marat
Orion Delphis
Oryx Tempel
PanteraPolnocy
	SL-18891
	SL-18904
	SL-18937
	SL-19681
Parvati Silverweb
Patric Mills
	VWR-2645
Paul Churchill
	VWR-20
	VWR-493
	VWR-749
	VWR-1567
	VWR-1647
	VWR-1880
	VWR-2072
Paula Innis
	VWR-30
	VWR-293
	VWR-1049
	VWR-1562
Peekay Semyorka
	VWR-7
	VWR-19
	VWR-49
	VWR-79
Pell Smit
	MAINT-4323
	STORM-2069
	STORM-2070
	STORM-2071
	STORM-2072
Peter Lameth
	VWR-7331
PeterPunk Mooney
Pixel Gausman
Pixel Scientist
Pf Shan
	CT-225
	CT-226
	CT-227
	CT-228
	CT-229
	CT-230
	CT-231
	CT-321
	SNOW-422
Polo Gufler
Pounce Teazle
princess niven
	VWR-5733
	CT-85
	CT-320
	CT-352
Professor Noarlunga
Psi Merlin
Quantum Destiny
Questar Utu
Quicksilver Hermes
RAT Quan
Radio Signals
Ralf Setsuko
RedMokum Bravin
Renault Clio
	VWR-1976
resu Ampan
	SNOW-93
Revolution Perenti
Rezit Sideways
Rich Grainger
Ringo Tuxing
	CT-225
	CT-226
	CT-227
	CT-228
	CT-229
	CT-230
	CT-231
	CT-321
Riva
Robin Cornelius
	SNOW-108
	SNOW-204
	SNOW-287
	SNOW-484
	SNOW-504
	SNOW-506
	SNOW-507
	SNOW-511
	SNOW-512
	SNOW-514
	SNOW-520
	SNOW-585
	SNOW-599
	SNOW-747
	STORM-422
	STORM-591
	STORM-960
	STORM-1019
	STORM-1095
	STORM-1128
	STORM-1459
	VWR-2488
	VWR-9557
	VWR-10579
	VWR-11128
	VWR-12533
	VWR-12587
	VWR-12758
	VWR-12763
	VWR-12995
	VWR-20911
Rosco Teardrop
Rose Evans
Rudee Voom
RufusTT Horsefly
Ryozu Kojima
	VWR-53
	VWR-287
Sachi Vixen
Sahkolihaa Contepomi
	MATBUG-102
Saii Hallard
SaintLEOlions Zimer
Salahzar Stenvaag
	CT-225
	CT-226
	CT-227
	CT-228
	CT-229
	CT-230
	CT-231
	CT-321
Samm Larkham
Sammy Frederix
	VWR-6186
Sasy Scarborough
Satanello Miami
Satomi Ahn
	STORM-501
	STORM-229
	VWR-20553
	VWR-24502
Scrim Pinion
Scrippy Scofield
	VWR-3748
Seg Baphomet
	VWR-1475
	VWR-1525
	VWR-1585
	VWR-1586
	VWR-2662
	VWR-3206
	VWR-2488
Sergen Davies
	CT-225
	CT-226
	CT-227
	CT-228
	CT-229
	CT-230
	CT-231
	CT-321
SexySteven Morrisey
Shawn Kaufmat
	SNOW-240
Sheet Spotter
Shnurui Troughton
Shyotl Kuhr
	MAINT-1138
	MAINT-2334
	MAINT-6913
	STORM-2143
	SL-11625
Siana Gearz
	STORM-960
	STORM-1088
	MAINT-1138
	MAINT-2334
sicarius Thorne
Sicarius Toxx
SignpostMarv Martin
	VWR-153
	VWR-154
	VWR-155
	VWR-218
	VWR-373
	VWR-8357
Simon Nolan
	VWR-409
Sini Nubalo
Sitearm Madonna
SLB Wirefly
Slee Mayo
    SEC-1075
snowy Sidran
Sovereign Engineer
    MAINT-2334
    OPEN-189
    STORM-1972
    STORM-2113
    OPEN-195
    OPEN-217
    OPEN-295
    MAINT-6107
    STORM-2107
    MAINT-6218
    MAINT-6913
    STORM-2143
    STORM-2148
    MAINT-7343
    SL-11079
    OPEN-343
	SL-11625
    BUG-229030
	SL-14696
	SL-14705
	SL-14706
	SL-14707
	SL-14731
	SL-14732
	SL-15096
	SL-16127
	SL-18249
    SL-18394
    SL-18412
    SL-18497
    SL-18525
    SL-18534
<<<<<<< HEAD
    SL-19690
=======
    SL-19336
>>>>>>> ec4135da
SpacedOut Frye
	VWR-34
	VWR-45
	VWR-57
	VWR-94
	VWR-113
	VWR-121
	VWR-123
	VWR-130
	VWR-1823
Sporked Friis
	VWR-4903
Soupa Segura
Squirrel Wood
ST Mensing
Starshine Halasy
Stevex Janus
	VWR-1182
Stickman Ingmann
Still Defiant
	VWR-207
	VWR-227
	VWR-446
Strife Onizuka
	SVC-9
	VWR-14
	VWR-74
	VWR-85
	VWR-148
	WEB-164
	VWR-183
	VWR-2265
	VWR-4111
	SNOW-691
Sudane Erato
Synystyr Texan
Takeda Terrawyng
TankMaster Finesmith
	OPEN-140
	OPEN-142
	OPEN-154
	OPEN-295
	STORM-1100
	STORM-1258
	STORM-1602
	STORM-1868
	STORM-1950
    VWR-26622
	VWR-29224
Talamasca
Tali Rosca
Tayra Dagostino
	SNOW-517
	SNOW-543
	VWR-13947
TBBle Kurosawa
	VWR-938
	VWR-941
	VWR-942
	VWR-944
	VWR-945
	SNOW-543
	VWR-1891
	VWR-1892
Teardrops Fall
	VWR-5366
Techwolf Lupindo
	SNOW-92
	SNOW-592
	SNOW-649
	SNOW-650
	SNOW-651
	SNOW-654
	SNOW-687
	SNOW-680
	SNOW-681
	SNOW-685
	SNOW-690
	SNOW-746
	VWR-12385
	VWR-20893
	OPEN-161
Templar Merlin
tenebrous pau
	VWR-247
Tezcatlipoca Bisiani
Tharax Ferraris
	VWR-605
Thickbrick Sleaford
	SNOW-207
	SNOW-390
	SNOW-421
	SNOW-462
	SNOW-586
	SNOW-592
	SNOW-635
	SNOW-743
	VWR-7109
	VWR-9287
	VWR-13483
	VWR-13947
	VWR-24420
	STORM-956
	STORM-1147
	STORM-1325
Thoys Pan
	SL-12396
Thraxis Epsilon
	SVC-371
	VWR-383
Tiel Stonecutter
tiamat bingyi
	CT-246
Tofu Buzzard
	CTS-411
	STORM-546
	VWR-24509
	SH-2477
	STORM-1684
	STORM-1819
Tony Kembia
Tonya Souther
	STORM-1905
	BUG-3875
	BUG-3968
	OPEN-345
Torben Trautman
TouchaHoney Perhaps
TraductoresAnonimos Alter
	CT-324
Trey Reanimator
TriloByte Zanzibar
	STORM-1100
Trinity Dechou
Trinity Dejavu
Tue Torok
	CT-68
	CT-69
	CT-70
	CT-72
	CT-73
	CT-74
Twisted Laws
	SNOW-352
	STORM-466
	STORM-467
	STORM-844
	STORM-643
	STORM-954
	STORM-1103
Unlikely Quintessa
UsikuFarasi Kanarik
Vadim Bigbear
	VWR-2681
Vaalith Jinn
    STORM-64
    MATBUG-8
Vector Hastings
	VWR-8726
Veritas Raymaker
Vex Streeter
	STORM-1642
Viaticus Speculaas
Vick Forcella
Villain Baroque
Vixen Heron
	VWR-2710
	CT-88
Vixie Durant
Void Singer
Watty Berkson
Westley Schridde
Westley Streeter
Whimsy Winx
Whirly Fizzle
	STORM-1895
	VWR-29543
	MAINT-873
	STORM-1930
	BUG-6659
	STORM-2078
	BUG-17349
Whoops Babii
	VWR-631
	VWR-1640
	VWR-3340
	SNOW-667
	VWR-4800
	VWR-4802
	VWR-4804
	VWR-4805
	VWR-4806
	VWR-4808
	VWR-4809
	VWR-4811
	VWR-4815
	VWR-4816
	VWR-4818
	VWR-5659
	VWR-8291
	VWR-8292
	VWR-8293
	VWR-8294
	VWR-8295
	VWR-8296
	VWR-8297
	VWR-8298
Winter Ventura
Wilton Lundquist
	VWR-7682
Wolf Loonie
	STORM-1868
WolfPup Lowenhar
	OPEN-1
	OPEN-37
	SNOW-622
	SNOW-772
	STORM-102
	STORM-103
	STORM-143
	STORM-236
	STORM-255
	STORM-256
	STORM-288
	STORM-535
	STORM-544
	STORM-654
	STORM-674
	STORM-776
	STORM-825
	STORM-859
	STORM-1098
	VWR-20741
	VWR-20933
Wundur Primbee
Xellessanova Zenith
	STORM-1793
Xiki Luik
xstorm Radek
YongYong Francois
Zak Westminster
Zai Lynch
	VWR-19505
    STORM-1902
Zana Kohime
Zaren Alexander
Zarkonnen Decosta
	VWR-253
Zeja Pyle
ZenMondo Wormser
Zi Ree
	SH-489
	VWR-423
	VWR-671
	VWR-682
	VWR-684
	VWR-9127
	VWR-1140
	VWR-24017
	VWR-25588
	STORM-1790
	STORM-1842
	SL-18348
	SL-18593
Zipherius Turas
	VWR-76
	VWR-77
Zoex Flanagan
<|MERGE_RESOLUTION|>--- conflicted
+++ resolved
@@ -1413,11 +1413,8 @@
     SL-18497
     SL-18525
     SL-18534
-<<<<<<< HEAD
     SL-19690
-=======
     SL-19336
->>>>>>> ec4135da
 SpacedOut Frye
 	VWR-34
 	VWR-45
