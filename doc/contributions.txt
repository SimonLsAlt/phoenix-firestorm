Linden Lab would like to acknowledge source code contributions from the
following residents. The Second Life resident name is given below,
along with the issue identifier corresponding to the patches we've
received from them. To see more about these contributions, visit the
browsable version: http://wiki.secondlife.com/wiki/Source_contributions

Able Whitman
	VWR-650
	VWR-1460
	VWR-1691
	VWR-1735
	VWR-1813
Adam Marker
	VWR-2755
Agathos Frascati
	CT-246
	CT-317
	CT-352
Aimee Trescothick
	SNOW-227
	SNOW-570
	SNOW-572
	SNOW-575
	VWR-3321
	VWR-3336
	VWR-3903
	VWR-4083
	VWR-4106
	VWR-5308
	VWR-6348
	VWR-6358
	VWR-6360
	VWR-6432
	VWR-6550
	VWR-6583
	VWR-6482
	VWR-6918
	VWR-7109
	VWR-7383
	VWR-7800
	VWR-8008
	VWR-8341
	VWR-8430
	VWR-8482
	VWR-9255
	VWR-10717
	VWR-10990
	VWR-11100
	VWR-11111
	VWR-11844
	VWR-12631
	VWR-12696
	VWR-12748
	VWR-13221
	VWR-14087
	VWR-14267
	VWR-14278
	VWR-14711
	VWR-14712
	VWR-15454
Alejandro Rosenthal
	VWR-1184
Aleric Inglewood
	SNOW-240
	SNOW-522
	SNOW-626
	SNOW-756
	SNOW-764
	VWR-10001
	VWR-10579
	VWR-10759
	VWR-10837
	VWR-12691
	VWR-12984
	VWR-13040
	VWR-13996
	VWR-14426
	VWR-24247
	VWR-24251
	VWR-24252
	VWR-24254
	VWR-24261
	VWR-24315
	VWR-24317
	VWR-24320
	SNOW-84
	SNOW-477
	SNOW-744
	SNOW-766
	STORM-163
Ales Beaumont
	VWR-9352
	SNOW-240
Alexandrea Fride
    STORM-255
Alissa Sabre
	VWR-81
	VWR-83
	VWR-109
	VWR-157
	VWR-171
	VWR-177
	VWR-213
	VWR-250
	VWR-251
	VWR-286
	VWR-414
	VWR-415
	VWR-459
	VWR-606
	VWR-652
	VWR-738
	VWR-1109
	VWR-1351
	VWR-1353
	VWR-1410
	VWR-1843
	VWR-2116
	VWR-2826
	VWR-3290
	VWR-3410
	VWR-3857
	VWR-4010
	VWR-5575
	VWR-5717
	VWR-5929
	VWR-6384
	VWR-6385
	VWR-6386
	VWR-6430
	VWR-6858
	VWR-6668
	VWR-7086
	VWR-7087
	VWR-7153
	VWR-7168
	VWR-9190
	VWR-10728
	VWR-11172
	VWR-12569
	VWR-12617
	VWR-12620
	VWR-12789
	SNOW-322
Angus Boyd
	VWR-592
Ann Congrejo
	CT-193
Ardy Lay
	VWR-19499
Argent Stonecutter
	VWR-68
Armin Weatherwax
	VWR-8436
Asuka Neely
	VWR-3434
	VWR-8179
Balp Allen
	VWR-4157
Be Holder
	SNOW-322
	SNOW-397
Benja Kepler
	VWR-746
Biancaluce Robbiani
	CT-225
	CT-226
	CT-227
	CT-228
	CT-229
	CT-230
	CT-231
	CT-321
	CT-352
Blakar Ogre
	VWR-418
	VWR-881
	VWR-983
	VWR-1612
	VWR-1613
	VWR-2164
blino Nakamura
	VWR-17
Boroondas Gupte
	SNOW-278
	SNOW-503
	SNOW-510
	SNOW-527
	SNOW-610
	SNOW-624
	SNOW-737
	STORM-318
	VWR-233
	VWR-20583
	VWR-20891
	VWR-23455
	WEB-262
Bulli Schumann
	CT-218
	CT-219
	CT-220
	CT-221
	CT-222
	CT-223
	CT-224
	CT-319
	CT-350
	CT-352
bushing Spatula
	VWR-119
	VWR-424
Carjay McGinnis
	VWR-3737
	VWR-4070
	VWR-4212
	VWR-6154
	VWR-9400
	VWR-9620
Catherine Pfeffer
	VWR-1282
	VWR-8624
	VWR-10854
Celierra Darling
	VWR-1274
	VWR-6975
Coaldust Numbers
    VWR-1095
Cron Stardust
	VWR-10579
Cypren Christenson
	STORM-417
Dale Glass
	VWR-120
	VWR-560
	VWR-2502
	VWR-1358
	VWR-2041
Drew Dri
	VWR-19683
Drewan Keats
	VWR-28
	VWR-248
	VWR-412
	VWR-638
	VWR-660
Dylan Haskell
	VWR-72
Dzonatas Sol
	VWR-187
	VWR-198
	VWR-777
	VWR-878
	VWR-962
	VWR-975
	VWR-1061
	VWR-1062
	VWR-1704
	VWR-1705
	VWR-1729
	VWR-1812
Eddi Decosta
	SNOW-586
Eddy Stryker
	VWR-15
	VWR-23
	VWR-1468
	VWR-1475
EponymousDylan Ra
	VWR-1289
	VWR-1465
Eva Nowicka
	CT-324
	CT-352
Farallon Greyskin
	VWR-2036
Feep Larsson
	VWR-447
	VWR-1314
	VWR-4444
Flemming Congrejo
	CT-193
	CT-318
Fluf Fredriksson
	VWR-3450
Fremont Cunningham
	VWR-1147
Geneko Nemeth
	CT-117
	VWR-11069
Gigs Taggart
	SVC-493
	VWR-6
	VWR-38
	VWR-71
	VWR-101
	VWR-166
	VWR-234
	VWR-315
	VWR-326
	VWR-442
	VWR-493
	VWR-1203
	VWR-1217
	VWR-1434
	VWR-1987
	VWR-2065
	VWR-2491
	VWR-2502
	VWR-2331
	VWR-5308
	VWR-8781
	VWR-8783
Ginko Bayliss
	VWR-4
Grazer Kline
	VWR-1092
	VWR-2113
Gudmund Shepherd
	VWR-1594
	VWR-1873
Hamncheese Omlet
	VWR-333
HappySmurf Papp
	CT-193
Henri Beauchamp
	VWR-1320
	VWR-1406
	VWR-4157
Hikkoshi Sakai
	VWR-429
Hiro Sommambulist
	VWR-66
	VWR-67
	VWR-97
	VWR-100
	VWR-105
	VWR-118
	VWR-132
	VWR-136
	VWR-143
Hoze Menges
	VWR-255
Ian Kas
	VWR-8780 (Russian localization)
	[NO JIRA] (Ukranian localization)
	CT-322
	CT-325
Irene Muni
	CT-324
	CT-352
Iskar Ariantho
	VWR-1223
	VWR-11759
Jacek Antonelli
	SNOW-388
	VWR-165
	VWR-188
	VWR-427
	VWR-597
	VWR-2054
	VWR-2448
	VWR-2896
	VWR-2947
	VWR-2948
	VWR-3605
	VWR-8617
JB Kraft
	VWR-5283
	VWR-7802
Joghert LeSabre
	VWR-64
Jonathan Yap
	STORM-523
	STORM-596
	STORM-615
	STORM-616
	STORM-679
	STORM-723
	STORM-726
<<<<<<< HEAD
	STORM-869
=======
	STORM-737
	STORM-785
	STORM-812
	VWR-17801
>>>>>>> 2d6228b4
Kage Pixel
	VWR-11
Ken March
	CT-245
Kerutsen Sellery
	VWR-1350
Khyota Wulluf
	VWR-2085
	VWR-8885
	VWR-9256
	VWR-9966
Kitty Barnett
	VWR-19699
	STORM-288
	STORM-799
	STORM-800
    VWR-24217
Kunnis Basiat
	VWR-82
	VWR-102
Latif Khalifa
	VWR-5370
Lisa Lowe
	CT-218
	CT-219
	CT-220
	CT-221
	CT-222
	CT-223
	CT-224
	CT-319
Lockhart Cordoso
	VWR-108
maciek marksman
	CT-86
Magnus Balczo
	CT-138
Malwina Dollinger
	CT-138
march Korda
	SVC-1020
Marine Kelley
    STORM-281
Matthew Dowd
	VWR-1344
	VWR-1651
	VWR-1736
	VWR-1737
	VWR-1761
	VWR-2681
McCabe Maxsted
	SNOW-387
	VWR-1318
	VWR-4065
	VWR-4826
	VWR-6518
	VWR-7827
	VWR-7877
	VWR-7893
	VWR-8080
	VWR-8454
	VWR-8689
	VWR-9007
Michelle2 Zenovka
    STORM-477
	VWR-2652
	VWR-2662
	VWR-2834
	VWR-3749
	VWR-4022
	VWR-4331
	VWR-4506
	VWR-4981
	VWR-5082
	VWR-5659
	VWR-7831
	VWR-8885
	VWR-8889
	VWR-8310
	VWR-9499
Mm Alder
	SNOW-376
	VWR-197
	VWR-3777
	VWR-4232
	VWR-4794
	VWR-13578
Mr Greggan
	VWR-445
Nicholaz Beresford
	VWR-132
	VWR-176
	VWR-193
	VWR-349
	VWR-353
	VWR-364
	VWR-374
	VWR-546
	VWR-691
	VWR-727
	VWR-793
	VWR-794
	VWR-802
	VWR-803
	VWR-804
	VWR-805
	VWR-807
	VWR-808
	VWR-809
	VWR-810
	VWR-823
	VWR-849
	VWR-856
	VWR-865
	VWR-869
	VWR-870
	VWR-871
	VWR-873
	VWR-908
	VWR-966
	VWR-1105
	VWR-1221
	VWR-1230
	VWR-1270
	VWR-1294
	VWR-1296
	VWR-1354
	VWR-1410
	VWR-1418
	VWR-1436
	VWR-1453
	VWR-1455
	VWR-1470
	VWR-1471
	VWR-1566
	VWR-1578
	VWR-1626
	VWR-1646
	VWR-1655
	VWR-1698
	VWR-1706
	VWR-1721
	VWR-1723
	VWR-1732
	VWR-1754
	VWR-1769
	VWR-1808
	VWR-1826
	VWR-1861
	VWR-1872
	VWR-1968
	VWR-2046
	VWR-2142
	VWR-2152
	VWR-2614
	VWR-2411
	VWR-2412
	VWR-2682
	VWR-2684
Nounouch Hapmouche
	VWR-238
Patric Mills
	VWR-2645
Paul Churchill
	VWR-20
	VWR-493
	VWR-749
	VWR-1567
	VWR-1647
	VWR-1880
	VWR-2072
Paula Innis
	VWR-30
	VWR-293
	VWR-1049
	VWR-1562
Peekay Semyorka
	VWR-7
	VWR-19
	VWR-49
	VWR-79
Peter Lameth
	VWR-7331
Pf Shan
	CT-225
	CT-226
	CT-227
	CT-228
	CT-229
	CT-230
	CT-231
	CT-321
	SNOW-422
princess niven
	VWR-5733
	CT-85
	CT-320
	CT-352
Renault Clio
	VWR-1976
resu Ampan
	SNOW-93
Ringo Tuxing
	CT-225
	CT-226
	CT-227
	CT-228
	CT-229
	CT-230
	CT-231
	CT-321
Robin Cornelius
	SNOW-108
	SNOW-204
	SNOW-287
	SNOW-484
	SNOW-504
	SNOW-506
	SNOW-507
	SNOW-511
	SNOW-512
	SNOW-514
	SNOW-520
	SNOW-585
	SNOW-599
	SNOW-747
	STORM-422
	VWR-2488
	VWR-9557
	VWR-10579
	VWR-11128
	VWR-12533
	VWR-12587
	VWR-12758
	VWR-12763
	VWR-12995
	VWR-20911
Ryozu Kojima
	VWR-53
	VWR-287
Salahzar Stenvaag
	CT-225
	CT-226
	CT-227
	CT-228
	CT-229
	CT-230
	CT-231
	CT-321
Sammy Frederix
	VWR-6186
Satomi Ahn
	STORM-501
	STORM-229
Scrippy Scofield
	VWR-3748
Seg Baphomet
	VWR-1475
	VWR-1525
	VWR-1585
	VWR-1586
	VWR-2662
	VWR-3206
	VWR-2488
Sergen Davies
	CT-225
	CT-226
	CT-227
	CT-228
	CT-229
	CT-230
	CT-231
	CT-321
Shawn Kaufmat
	SNOW-240
SignpostMarv Martin
	VWR-153
	VWR-154
	VWR-155
	VWR-218
	VWR-373
	VWR-8357
Simon Nolan
	VWR-409
SpacedOut Frye
	VWR-34
	VWR-45
	VWR-57
	VWR-94
	VWR-113
	VWR-121
	VWR-123
	VWR-130
	VWR-1823
Sporked Friis
	VWR-4903
Stevex Janus
	VWR-1182
Still Defiant
	VWR-207
	VWR-227
	VWR-446
Strife Onizuka
	SVC-9
	VWR-14
	VWR-74
	VWR-85
	VWR-148
	WEB-164
	VWR-183
	VWR-2265
	VWR-4111
	SNOW-691
Tayra Dagostino
	SNOW-517
	SNOW-543
	VWR-13947
TBBle Kurosawa
	VWR-938
	VWR-941
	VWR-942
	VWR-944
	VWR-945
	SNOW-543
	VWR-1891
	VWR-1892
Teardrops Fall
	VWR-5366
Techwolf Lupindo
	SNOW-92
	SNOW-592
	SNOW-649
	SNOW-650
	SNOW-651
	SNOW-654
	SNOW-687
	SNOW-680
	SNOW-681
	SNOW-685
	SNOW-690
	SNOW-746
	VWR-12385
	VWR-20893
tenebrous pau
	VWR-247
Tharax Ferraris
	VWR-605
Thickbrick Sleaford
	SNOW-207
	SNOW-390
	SNOW-421
	SNOW-462
	SNOW-586
	SNOW-592
	SNOW-635
	SNOW-743
	VWR-7109
	VWR-9287
	VWR-13483
	VWR-13947
	VWR-24420
Thraxis Epsilon
	SVC-371
	VWR-383
tiamat bingyi
	CT-246
Tofu Buzzard
	STORM-546
TraductoresAnonimos Alter
	CT-324
Tue Torok
	CT-68
	CT-69
	CT-70
	CT-72
	CT-73
	CT-74
Twisted Laws
	SNOW-352
	STORM-466
	STORM-467
Vadim Bigbear
	VWR-2681
Vector Hastings
	VWR-8726
Vixen Heron
	VWR-2710
	CT-88
Whoops Babii
	VWR-631
	VWR-1640
	VWR-3340
	SNOW-667
	VWR-4800
	VWR-4802
	VWR-4804
	VWR-4805
	VWR-4806
	VWR-4808
	VWR-4809
	VWR-4811
	VWR-4815
	VWR-4816
	VWR-4818
	VWR-5659
	VWR-8291
	VWR-8292
	VWR-8293
	VWR-8294
	VWR-8295
	VWR-8296
	VWR-8297
	VWR-8298
Wilton Lundquist
	VWR-7682
WolfPup Lowenhar
	SNOW-622
	SNOW-772
	STORM-102
	STORM-103
	STORM-143
	STORM-255
	STORM-256
	STORM-288
	STORM-535
	STORM-544
	STORM-654
	STORM-674
	STORM-776
	STORM-825
	VWR-20741
	VWR-20933
Zai Lynch
	VWR-19505
Zarkonnen Decosta
	VWR-253
Zi Ree
	VWR-423
	VWR-671
	VWR-682
	VWR-684
	VWR-9127
	VWR-1140
Zipherius Turas
	VWR-76
	VWR-77
<|MERGE_RESOLUTION|>--- conflicted
+++ resolved
@@ -377,14 +377,11 @@
 	STORM-679
 	STORM-723
 	STORM-726
-<<<<<<< HEAD
+	STORM-737
 	STORM-869
-=======
-	STORM-737
 	STORM-785
 	STORM-812
 	VWR-17801
->>>>>>> 2d6228b4
 Kage Pixel
 	VWR-11
 Ken March
