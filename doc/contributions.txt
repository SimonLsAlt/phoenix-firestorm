--- conflicted
+++ resolved
@@ -273,10 +273,7 @@
 	SL-14766
 	SL-14927
 	SL-15709
-<<<<<<< HEAD
-=======
 	SL-16027
->>>>>>> 508f4ec4
 Beth Walcher
 Bezilon Kasei
 Biancaluce Robbiani
