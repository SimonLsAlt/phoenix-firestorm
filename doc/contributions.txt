Linden Lab would like to acknowledge contributions from the
following residents. The Second Life resident name is given below,
along with the issue identifiers to which they have contributed.

45ms Zhong
Able Whitman
	VWR-650
	VWR-1460
	VWR-1691
	VWR-1735
	VWR-1813
Adam Marker
	VWR-2755
Adeon Writer
Aeonix Aeon
Agathos Frascati
	CT-246
	CT-317
	CT-352
Ai Austin
Aiko Ying
Aimee Trescothick
	SNOW-227
	SNOW-570
	SNOW-572
	SNOW-575
	STORM-1315
	VWR-3321
	VWR-3336
	VWR-3903
	VWR-4083
	VWR-4106
	VWR-5308
	VWR-6348
	VWR-6358
	VWR-6360
	VWR-6432
	VWR-6550
	VWR-6583
	VWR-6482
	VWR-6918
	VWR-7109
	VWR-7383
	VWR-7800
	VWR-8008
	VWR-8341
	VWR-8430
	VWR-8482
	VWR-9255
	VWR-10717
	VWR-10990
	VWR-11100
	VWR-11111
	VWR-11844
	VWR-12631
	VWR-12696
	VWR-12748
	VWR-13221
	VWR-14087
	VWR-14267
	VWR-14278
	VWR-14711
	VWR-14712
	VWR-15454
Alejandro Rosenthal
	VWR-1184
Aleric Inglewood
	OPEN-38
	SNOW-240
	SNOW-522
	SNOW-626
	SNOW-756
	SNOW-764
	SNOW-800
	VWR-10001
	VWR-10579
	VWR-10759
	VWR-10837
	VWR-12691
	VWR-12984
	VWR-13040
	VWR-13996
	VWR-14426
	VWR-24247
	VWR-25654
	VWR-24251
	VWR-24252
	VWR-24254
	VWR-24261
	VWR-24315
	VWR-24317
	VWR-24320
	VWR-24321
	VWR-24337
 	VWR-24354
	VWR-24366
	VWR-24519
	VWR-24520
	SNOW-84
	SNOW-477
	SNOW-744
	SNOW-766
	STORM-163
	STORM-955
	STORM-960
Ales Beaumont
	VWR-9352
	SNOW-240
Alexandrea Fride
    STORM-255
	STORM-960
	STORM-1459
Alissa Sabre
	VWR-81
	VWR-83
	VWR-109
	VWR-157
	VWR-171
	VWR-177
	VWR-213
	VWR-250
	VWR-251
	VWR-286
	VWR-414
	VWR-415
	VWR-459
	VWR-606
	VWR-652
	VWR-738
	VWR-1109
	VWR-1351
	VWR-1353
	VWR-1410
	VWR-1843
	VWR-2116
	VWR-2826
	VWR-3290
	VWR-3410
	VWR-3857
	VWR-4010
	VWR-5575
	VWR-5717
	VWR-5929
	VWR-6384
	VWR-6385
	VWR-6386
	VWR-6430
	VWR-6858
	VWR-6668
	VWR-7086
	VWR-7087
	VWR-7153
	VWR-7168
	VWR-9190
	VWR-10728
	VWR-11172
	VWR-12569
	VWR-12617
	VWR-12620
	VWR-12789
	SNOW-322
Alliez Mysterio
Angus Boyd
	VWR-592
Ann Congrejo
	CT-193
Annie Milestone
Annika Genezzia
Ansariel Hiller
	STORM-1101
	VWR-25480
	VWR-26150
	STORM-1685
<<<<<<< HEAD
    STORM-1717
=======
	STORM-1713
>>>>>>> cbfec00c
Aralara Rajal
Ardy Lay
	STORM-859
	VWR-19499
	VWR-24917
Argent Stonecutter
	VWR-68
ArminWeatherHax
	STORM-1532
Armin Weatherwax
	VWR-8436
ArminasX Saiman
Arya Braveheart
Asaeda Meltingdots
Asturkon Jua
Asuka Neely
	VWR-3434
	VWR-8179
Aura Dirval
Avallyn Oakleaf
Avatar Quinzet
BabyA Littlething
Bacchus Ireto
Balp Allen
	VWR-4157
Bazaar
Be Holder
	SNOW-322
	SNOW-397
Beansy Twine
Benja Kepler
	VWR-746
Benjamin Bigdipper
Beth Walcher
Bezilon Kasei
Biancaluce Robbiani
	CT-225
	CT-226
	CT-227
	CT-228
	CT-229
	CT-230
	CT-231
	CT-321
	CT-352
Bill Walach
Blakar Ogre
	VWR-418
	VWR-881
	VWR-983
	VWR-1612
	VWR-1613
	VWR-2164
blino Nakamura
	VWR-17
Blitzckreed Levenque
Borg Capalini
Boroondas Gupte
	OPEN-29
	OPEN-39
	OPEN-39
	OPEN-99
	SNOW-278
	SNOW-503
	SNOW-510
	SNOW-527
	SNOW-610
	SNOW-624
	SNOW-737
	STORM-318
	STORM-1182
	VWR-233
	VWR-20583
	VWR-25654
	VWR-20891
	VWR-23455
	VWR-24487
	VWR-26066
	VWR-26458
	WEB-262
Bryn Oh
Buckaroo Mu
Bulli Schumann
	CT-218
	CT-219
	CT-220
	CT-221
	CT-222
	CT-223
	CT-224
	CT-319
	CT-350
	CT-352
bushing Spatula
	VWR-119
	VWR-424
blakopal Galicia
Callipygian Christensen
Cap Carver
Carjay McGinnis
	VWR-3737
	VWR-4070
	VWR-4212
	VWR-6154
	VWR-9400
	VWR-9620
Carla Broek
Carr Arbenlow
Catherine Pfeffer
	VWR-1282
	VWR-8624
	VWR-10854
Cayu Cluny
Celierra Darling
	VWR-1274
	VWR-6975
Chantal Harvey
Charles Courtois
Charlie Sazaland
Cherry Cheevers
ChickyBabes Zuzu
Christopher  Organiser
Ciaran Laval
Clara Young
Coaldust Numbers
    VWR-1095
Colpo Wexler
Corinne Helendale
Corro Moseley
Coughdrop Littlething
Cron Stardust
	VWR-10579
	VWR-25120
	STORM-1075
Cypren Christenson
	STORM-417
Dante Tucker
Dale Glass
	VWR-120
	VWR-560
	VWR-2502
	VWR-1358
	VWR-2041
Darien Caldwell
Dartagan Shepherd
Debs Regent
Decro Schmooz
Denim Kamachi
DiJodi Dubratt
Dil Spitz
Dimitrio Lewis
Dirk
Draconis Neurocam
	STORM-1259
Drew Dri
	VWR-19683
Drew Dwi
Drewan Keats
	VWR-28
	VWR-248
	VWR-412
	VWR-638
	VWR-660
Dusan Writer
Dylan Haskell
	VWR-72
Dzonatas Sol
	VWR-187
	VWR-198
	VWR-777
	VWR-878
	VWR-962
	VWR-975
	VWR-1061
	VWR-1062
	VWR-1704
	VWR-1705
	VWR-1729
	VWR-1812
Eddi Decosta
	SNOW-586
Eddy Stryker
	VWR-15
	VWR-23
	VWR-1468
	VWR-1475
Edgware Marker
Egehan Dryke
Ellla McMahon
Elric Anatine
Emma Portilo
Emmie Fairymeadow
EponymousDylan Ra
	VWR-1289
	VWR-1465
Eva Nowicka
	CT-324
	CT-352
Eva Rau
Evangelista Emerald
Faelon Swordthain
Farallon Greyskin
	VWR-2036
Feep Larsson
	VWR-447
	VWR-1314
	VWR-4444
Fiachra Lach
Flemming Congrejo
	CT-193
	CT-318
Flower Ducatillon
Fluf Fredriksson
	VWR-3450
Fremont Cunningham
	VWR-1147
FreeSL Aeon
Frenchimmo Sabra
Frontera Thor
Fury Rosewood
Gaberoonie Zanzibar
Ganymedes Costagravas
Gene Frostbite
GeneJ Composer
Geneko Nemeth
	CT-117
	VWR-11069
Gentle Heron
Gentle Welinder
gwampa Lomu
Giggles Littlebird
Gigs Taggart
	SVC-493
	VWR-6
	VWR-38
	VWR-71
	VWR-101
	VWR-166
	VWR-234
	VWR-315
	VWR-326
	VWR-442
	VWR-493
	VWR-1203
	VWR-1217
	VWR-1434
	VWR-1987
	VWR-2065
	VWR-2491
	VWR-2502
	VWR-2331
	VWR-5308
	VWR-8781
	VWR-8783
Ginko Bayliss
	VWR-4
Grady Echegaray
Grazer Kline
	VWR-1092
	VWR-2113
Gudmund Shepherd
	VWR-1594
	VWR-1873
Guni Greenstein
Gwyneth Llewelyn
Gypsy Tripsa
Hackshaven Harford
Ham Rambler
Hamncheese Omlet
	VWR-333
Han Shuffle
Hanglow Short
HappySmurf Papp
	CT-193
Harleen Gretzky
Hatzfeld Runo
Henri Beauchamp
	VWR-1320
	VWR-1406
	VWR-4157
herina Bode
Hikkoshi Sakai
	VWR-429
Hiro Sommambulist
	VWR-66
	VWR-67
	VWR-97
	VWR-100
	VWR-105
	VWR-118
	VWR-132
	VWR-136
	VWR-143
Holger Gilruth
Horatio Freund
Hoze Menges
	VWR-255
Hydra Shaftoe
Hypatia Callisto
Hypatia Pickens
Ian Kas
	VWR-8780 (Russian localization)
	[NO JIRA] (Ukranian localization)
	CT-322
	CT-325
Identity Euler
Ima Mechanique
	OPEN-50
	OPEN-61
	OPEN-76
	STORM-959
	STORM-1175
Imnotgoing Sideways
Inma Rau
Innula Zenovka
Irene Muni
	CT-324
	CT-352
Iskar Ariantho
	VWR-1223
	VWR-11759
Iyoba Tarantal
Jacek Antonelli
	SNOW-388
	VWR-165
	VWR-188
	VWR-427
	VWR-597
	VWR-2054
	VWR-2448
	VWR-2896
	VWR-2947
	VWR-2948
	VWR-3605
	VWR-8617
Jack Abraham
Jagga Meredith
JB Kraft
	VWR-5283
	VWR-7802
Jennifer Boyle
Jeremy Marquez
Jessica Qin
Jinx Nordberg
Jo Bernandes
Jocial Sonnenkern
Joel Savard
Joghert LeSabre
	VWR-64
Jonathan Yap
	STORM-435
	STORM-523
	STORM-596
	STORM-615
	STORM-616
	STORM-643
	STORM-679
	STORM-723
	STORM-726
	STORM-737
	STORM-785
	STORM-812
	STORM-829
	STORM-844
	STORM-953
	STORM-954
	STORM-960
	STORM-869
	STORM-974
	STORM-975
	STORM-977
	STORM-979
	STORM-980
	STORM-1040
	VWR-17801
	VWR-24347
	STORM-975
	STORM-990
	STORM-1019
	STORM-844
	STORM-643
	STORM-1020
	STORM-1064
	STORM-960
	STORM-1101
	STORM-1108
	STORM-1094
	STORM-1077
	STORM-953
	STORM-1128
	STORM-956
	STORM-1095
	STORM-1236
	STORM-1259
	STORM-787
	STORM-1313
	STORM-899
	STORM-1273
	STORM-1276
	STORM-1462
	STORM-1459
	STORM-1297
	STORM-1522
	STORM-1567
	STORM-1572
	STORM-1574
	STORM-1579
	STORM-1638
	STORM-976
	STORM-1639
	STORM-910
	STORM-1642
	STORM-591
	STORM-1105
	STORM-1679
	STORM-1222
	STORM-1659
	STORM-1674
	STORM-1685
<<<<<<< HEAD
	STORM-1721
	STORM-1719
=======
	STORM-1712
	STORM-1728
>>>>>>> cbfec00c
Kadah Coba
	STORM-1060
Jondan Lundquist
Josef Munster
Josette Windlow
Juilan Tripsa
Juro Kothari
Justin RiversRunRed
Kage Pixel
	VWR-11
Kagehi Kohn
Kaimen Takahe
Keklily Longfall
Ken Lavender
Ken March
	CT-245
Kestral Karas
Kerutsen Sellery
	VWR-1350
Khisme Nitely
Khyota Wulluf
	VWR-2085
	VWR-8885
	VWR-9256
	VWR-9966
Kimar Coba
Kithrak Kirkorian
Kitty Barnett
	VWR-19699
	STORM-288
	STORM-799
	STORM-800
	STORM-1001
	STORM-1175
    VWR-24217
Kolor Fall
Komiko Okamoto
Korvel Noh
Kunnis Basiat
	VWR-82
	VWR-102
Lance Corrimal
	VWR-25269
Latif Khalifa
	VWR-5370
leliel Mirihi
	STORM-1100
	STORM-1602
len Starship
Lisa Lowe
	CT-218
	CT-219
	CT-220
	CT-221
	CT-222
	CT-223
	CT-224
	CT-319
Lockhart Cordoso
	VWR-108
LSL Scientist
Lamorna Proctor
Lares Carter
Larry Pixel
Laurent Bechir
Leal Choche
Lenae Munz
Lexi Frua
Lillie Cordeaux
Lilly Zenovka
Lizzy Macarthur
Luban Yiyuan
Luc Starsider
Luminous Luminos
	STORM-959
Lunita Savira
Maccus McCullough
maciek marksman
	CT-86
Madison Blanc
Maggie Darwin
Magnus Balczo
	CT-138
Malarthi Behemoth
Mallory Destiny
Malwina Dollinger
	CT-138
Manx Wharton
march Korda
	SVC-1020
Marc Claridge
Marc2 Sands
Marianne McCann
Marine Kelley
    STORM-281
Matthew Anthony
Matthew Dowd
	VWR-1344
	VWR-1651
	VWR-1736
	VWR-1737
	VWR-1761
	VWR-2681
Matto Destiny
Maxim RiversRunRed
McCabe Maxsted
	SNOW-387
	VWR-1318
	VWR-4065
	VWR-4826
	VWR-6518
	VWR-7827
	VWR-7877
	VWR-7893
	VWR-8080
	VWR-8454
	VWR-8689
	VWR-9007
Medhue Simoni
Mel Vanbeeck
Melinda Latynina
Mencius Watts
Michelle2 Zenovka
    STORM-477
	VWR-2652
	VWR-2662
	VWR-2834
	VWR-3749
	VWR-4022
	VWR-4331
	VWR-4506
	VWR-4981
	VWR-5082
	VWR-5659
	VWR-7831
	VWR-8885
	VWR-8889
	VWR-8310
	VWR-9499
    STORM-1060
Michi Lumin
Midian Farspire
Miles Glaz
Mindy Mathy
Minerva Memel
Mitch Wagner
Mm Alder
	SNOW-376
	VWR-197
	VWR-3777
	VWR-4232
	VWR-4794
	VWR-13578
Mo Hax
Mourna Biziou
Mr Greggan
	VWR-445
Nao Noe
naofan Teardrop
Naomah Beaumont
Nathiel Siamendes
Nber Medici
Neko Link
Netpat Igaly
Neutron Chesnokov
Newfie Pendragon
Nicholai Laviscu
Nicholaz Beresford
	VWR-132
	VWR-176
	VWR-193
	VWR-349
	VWR-353
	VWR-364
	VWR-374
	VWR-546
	VWR-691
	VWR-727
	VWR-793
	VWR-794
	VWR-802
	VWR-803
	VWR-804
	VWR-805
	VWR-807
	VWR-808
	VWR-809
	VWR-810
	VWR-823
	VWR-849
	VWR-856
	VWR-865
	VWR-869
	VWR-870
	VWR-871
	VWR-873
	VWR-908
	VWR-966
	VWR-1105
	VWR-1221
	VWR-1230
	VWR-1270
	VWR-1294
	VWR-1296
	VWR-1354
	VWR-1410
	VWR-1418
	VWR-1436
	VWR-1453
	VWR-1455
	VWR-1470
	VWR-1471
	VWR-1566
	VWR-1578
	VWR-1626
	VWR-1646
	VWR-1655
	VWR-1698
	VWR-1706
	VWR-1721
	VWR-1723
	VWR-1732
	VWR-1754
	VWR-1769
	VWR-1808
	VWR-1826
	VWR-1861
	VWR-1872
	VWR-1968
	VWR-2046
	VWR-2142
	VWR-2152
	VWR-2614
	VWR-2411
	VWR-2412
	VWR-2682
	VWR-2684
Nick Rhodes
Nicky Perian
	OPEN-1
	STORM-1087
	STORM-1090
Nicoladie Gymnast
Nounouch Hapmouche
	VWR-238
Ollie Kubrick
Orenj Marat
Orion Delphis
Oryx Tempel
Parvati Silverweb
Patric Mills
	VWR-2645
Paul Churchill
	VWR-20
	VWR-493
	VWR-749
	VWR-1567
	VWR-1647
	VWR-1880
	VWR-2072
Paula Innis
	VWR-30
	VWR-293
	VWR-1049
	VWR-1562
Peekay Semyorka
	VWR-7
	VWR-19
	VWR-49
	VWR-79
Peter Lameth
	VWR-7331
PeterPunk Mooney
Pixel Gausman
Pixel Scientist
Pf Shan
	CT-225
	CT-226
	CT-227
	CT-228
	CT-229
	CT-230
	CT-231
	CT-321
	SNOW-422
Polo Gufler
Pounce Teazle
princess niven
	VWR-5733
	CT-85
	CT-320
	CT-352
Professor Noarlunga
Psi Merlin
Quantum Destiny
Questar Utu
Quicksilver Hermes
RAT Quan
Radio Signals
Ralf Setsuko
RedMokum Bravin
Renault Clio
	VWR-1976
resu Ampan
	SNOW-93
Revolution Perenti
Rezit Sideways
Rich Grainger
Ringo Tuxing
	CT-225
	CT-226
	CT-227
	CT-228
	CT-229
	CT-230
	CT-231
	CT-321
Riva
Robin Cornelius
	SNOW-108
	SNOW-204
	SNOW-287
	SNOW-484
	SNOW-504
	SNOW-506
	SNOW-507
	SNOW-511
	SNOW-512
	SNOW-514
	SNOW-520
	SNOW-585
	SNOW-599
	SNOW-747
	STORM-422
	STORM-591
	STORM-960
	STORM-1019
	STORM-1095
	STORM-1128
	STORM-1459
	VWR-2488
	VWR-9557
	VWR-10579
	VWR-11128
	VWR-12533
	VWR-12587
	VWR-12758
	VWR-12763
	VWR-12995
	VWR-20911
Rosco Teardrop
Rose Evans
Rudee Voom
RufusTT Horsefly
Ryozu Kojima
	VWR-53
	VWR-287
Sachi Vixen
Sahkolihaa Contepomi
Saii Hallard
SaintLEOlions Zimer
Salahzar Stenvaag
	CT-225
	CT-226
	CT-227
	CT-228
	CT-229
	CT-230
	CT-231
	CT-321
Samm Larkham
Sammy Frederix
	VWR-6186
Sasy Scarborough
Satanello Miami
Satomi Ahn
	STORM-501
	STORM-229
	VWR-24502
Scrim Pinion
Scrippy Scofield
	VWR-3748
Seg Baphomet
	VWR-1475
	VWR-1525
	VWR-1585
	VWR-1586
	VWR-2662
	VWR-3206
	VWR-2488
Sergen Davies
	CT-225
	CT-226
	CT-227
	CT-228
	CT-229
	CT-230
	CT-231
	CT-321
SexySteven Morrisey
Shawn Kaufmat
	SNOW-240
Sheet Spotter
Shnurui Troughton
Siana Gearz
	STORM-960
	STORM-1088
sicarius Thorne
Sicarius Toxx
SignpostMarv Martin
	VWR-153
	VWR-154
	VWR-155
	VWR-218
	VWR-373
	VWR-8357
Simon Nolan
	VWR-409
Sini Nubalo
Sitearm Madonna
SLB Wirefly
snowy Sidran
SpacedOut Frye
	VWR-34
	VWR-45
	VWR-57
	VWR-94
	VWR-113
	VWR-121
	VWR-123
	VWR-130
	VWR-1823
Sporked Friis
	VWR-4903
Soupa Segura
Squirrel Wood
ST Mensing
Starshine Halasy
Stevex Janus
	VWR-1182
Stickman Ingmann
Still Defiant
	VWR-207
	VWR-227
	VWR-446
Strife Onizuka
	SVC-9
	VWR-14
	VWR-74
	VWR-85
	VWR-148
	WEB-164
	VWR-183
	VWR-2265
	VWR-4111
	SNOW-691
Sudane Erato
Synystyr Texan
Takeda Terrawyng
TankMaster Finesmith
	STORM-1100
	STORM-1602
	STORM-1258
    VWR-26622
Talamasca
Tali Rosca
Tayra Dagostino
	SNOW-517
	SNOW-543
	VWR-13947
TBBle Kurosawa
	VWR-938
	VWR-941
	VWR-942
	VWR-944
	VWR-945
	SNOW-543
	VWR-1891
	VWR-1892
Teardrops Fall
	VWR-5366
Techwolf Lupindo
	SNOW-92
	SNOW-592
	SNOW-649
	SNOW-650
	SNOW-651
	SNOW-654
	SNOW-687
	SNOW-680
	SNOW-681
	SNOW-685
	SNOW-690
	SNOW-746
	VWR-12385
	VWR-20893
Templar Merlin
tenebrous pau
	VWR-247
Tezcatlipoca Bisiani
Tharax Ferraris
	VWR-605
Thickbrick Sleaford
	SNOW-207
	SNOW-390
	SNOW-421
	SNOW-462
	SNOW-586
	SNOW-592
	SNOW-635
	SNOW-743
	VWR-7109
	VWR-9287
	VWR-13483
	VWR-13947
	VWR-24420
	STORM-956
	STORM-1147
	STORM-1325
Thraxis Epsilon
	SVC-371
	VWR-383
Tiel Stonecutter
tiamat bingyi
	CT-246
Tofu Buzzard
	CTS-411
	STORM-546
	VWR-24509
    STORM-1684
	SH-2477
	STORM-1684
Tony Kembia
Torben Trautman
TouchaHoney Perhaps
TraductoresAnonimos Alter
	CT-324
Trey Reanimator
TriloByte Zanzibar
	STORM-1100
Trinity Dechou
Trinity Dejavu
Tue Torok
	CT-68
	CT-69
	CT-70
	CT-72
	CT-73
	CT-74
Twisted Laws
	SNOW-352
	STORM-466
	STORM-467
	STORM-844
	STORM-643
	STORM-954
	STORM-1103
Unlikely Quintessa
UsikuFarasi Kanarik
Vadim Bigbear
	VWR-2681
Vector Hastings
	VWR-8726
Veritas Raymaker
Vex Streeter
	STORM-1642
Viaticus Speculaas
Vick Forcella
Villain Baroque
Vixen Heron
	VWR-2710
	CT-88
Vixie Durant
Void Singer
Watty Berkson
Westley Schridde
Westley Streeter
Whimsy Winx
Whoops Babii
	VWR-631
	VWR-1640
	VWR-3340
	SNOW-667
	VWR-4800
	VWR-4802
	VWR-4804
	VWR-4805
	VWR-4806
	VWR-4808
	VWR-4809
	VWR-4811
	VWR-4815
	VWR-4816
	VWR-4818
	VWR-5659
	VWR-8291
	VWR-8292
	VWR-8293
	VWR-8294
	VWR-8295
	VWR-8296
	VWR-8297
	VWR-8298
Winter Ventura
Wilton Lundquist
	VWR-7682
WolfPup Lowenhar
	OPEN-1
	OPEN-37
	SNOW-622
	SNOW-772
	STORM-102
	STORM-103
	STORM-143
	STORM-236
	STORM-255
	STORM-256
	STORM-288
	STORM-535
	STORM-544
	STORM-654
	STORM-674
	STORM-776
	STORM-825
	STORM-859
	STORM-1098
	VWR-20741
	VWR-20933
Wundur Primbee
Xiki Luik
xstorm Radek
YongYong Francois
Zak Westminster
Zai Lynch
	VWR-19505
Zana Kohime
Zaren Alexander
Zarkonnen Decosta
	VWR-253
Zeja Pyle
ZenMondo Wormser
Zi Ree
	SH-489
	VWR-423
	VWR-671
	VWR-682
	VWR-684
	VWR-9127
	VWR-1140
	VWR-24017
	VWR-25588
Zipherius Turas
	VWR-76
	VWR-77
Zoex Flanagan



<|MERGE_RESOLUTION|>--- conflicted
+++ resolved
@@ -171,11 +171,7 @@
 	VWR-25480
 	VWR-26150
 	STORM-1685
-<<<<<<< HEAD
-    STORM-1717
-=======
 	STORM-1713
->>>>>>> cbfec00c
 Aralara Rajal
 Ardy Lay
 	STORM-859
@@ -595,13 +591,10 @@
 	STORM-1659
 	STORM-1674
 	STORM-1685
-<<<<<<< HEAD
 	STORM-1721
 	STORM-1719
-=======
 	STORM-1712
 	STORM-1728
->>>>>>> cbfec00c
 Kadah Coba
 	STORM-1060
 Jondan Lundquist
