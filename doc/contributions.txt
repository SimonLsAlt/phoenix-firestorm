--- conflicted
+++ resolved
@@ -549,7 +549,6 @@
 Robin Cornelius
 	SNOW-108
 	SNOW-204
-<<<<<<< HEAD
 	SNOW-484
 	SNOW-504
 	SNOW-506
@@ -558,10 +557,8 @@
 	SNOW-514
 	SNOW-520
 	SNOW-585
-=======
 	SNOW-599
 	SNOW-747
->>>>>>> 1b27c4f9
 	VWR-2488
 	VWR-9557
 	VWR-11128
