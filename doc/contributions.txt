--- conflicted
+++ resolved
@@ -373,35 +373,23 @@
 Joghert LeSabre
 	VWR-64
 Jonathan Yap
-<<<<<<< HEAD
+	STORM-435
 	STORM-523
 	STORM-596
 	STORM-615
 	STORM-616
+	STORM-643
 	STORM-679
 	STORM-723
 	STORM-726
 	STORM-737
-	STORM-869
-=======
-	STORM-435
-	STORM-523
-	STORM-596
-	STORM-616
-	STORM-679
-	STORM-726
-	STORM-737
->>>>>>> c692b2bd
 	STORM-785
 	STORM-812
 	STORM-829
+	STORM-844
+	STORM-869
 	VWR-17801
-<<<<<<< HEAD
 	VWR-24347
-	STORM-844
-	STORM-643
-=======
->>>>>>> c692b2bd
 Kage Pixel
 	VWR-11
 Ken March
