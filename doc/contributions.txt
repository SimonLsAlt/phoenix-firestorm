--- conflicted
+++ resolved
@@ -1117,11 +1117,8 @@
 	CTS-411
 	STORM-546
 	VWR-24509
-<<<<<<< HEAD
     STORM-1684
-=======
 	SH-2477
->>>>>>> 8c86a08e
 Tony Kembia
 Torben Trautman
 TouchaHoney Perhaps
