--- conflicted
+++ resolved
@@ -404,14 +404,10 @@
 	STORM-980
 	VWR-17801
 	VWR-24347
-<<<<<<< HEAD
-=======
 	STORM-844
-	STORM-975
 	STORM-643
 	STORM-960
 	STORM-953
->>>>>>> 7f00a037
 Kage Pixel
 	VWR-11
 Ken March
