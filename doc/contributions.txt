Linden Lab would like to acknowledge contributions from the
following residents. The Second Life resident name is given below,
along with the issue identifiers to which they have contributed.

45ms Zhong
Able Whitman
	VWR-650
	VWR-1460
	VWR-1691
	VWR-1735
	VWR-1813
Adam Marker
	VWR-2755
Adeon Writer
	MAINT-1211
Aeonix Aeon
Agathos Frascati
	CT-246
	CT-317
	CT-352
Ai Austin
Aiko Ying
Aimee Trescothick
	SNOW-227
	SNOW-570
	SNOW-572
	SNOW-575
	STORM-1315
	VWR-3321
	VWR-3336
	VWR-3903
	VWR-4083
	VWR-4106
	VWR-5308
	VWR-6348
	VWR-6358
	VWR-6360
	VWR-6432
	VWR-6550
	VWR-6583
	VWR-6482
	VWR-6918
	VWR-7109
	VWR-7383
	VWR-7800
	VWR-8008
	VWR-8341
	VWR-8430
	VWR-8482
	VWR-9255
	VWR-10717
	VWR-10990
	VWR-11100
	VWR-11111
	VWR-11844
	VWR-12631
	VWR-12696
	VWR-12748
	VWR-13221
	VWR-14087
	VWR-14267
	VWR-14278
	VWR-14711
	VWR-14712
	VWR-15454
Alejandro Rosenthal
	VWR-1184
Aleric Inglewood
	OPEN-38
	SNOW-240
	SNOW-522
	SNOW-626
	SNOW-756
	SNOW-764
	SNOW-800
	VWR-10001
	VWR-10579
	VWR-10759
	VWR-10837
	VWR-12691
	VWR-12984
	VWR-13040
	VWR-13996
	VWR-14426
	VWR-24247
	VWR-25654
	VWR-24251
	VWR-24252
	VWR-24254
	VWR-24261
	VWR-24315
	VWR-24317
	VWR-24320
	VWR-24321
	VWR-24337
 	VWR-24354
	VWR-24366
	VWR-24519
	VWR-24520
	SNOW-84
	SNOW-477
	SNOW-744
	SNOW-766
	STORM-163
	STORM-955
	STORM-960
	STORM-1793
Ales Beaumont
	VWR-9352
	SNOW-240
Alexandrea Fride
    STORM-255
	STORM-960
	STORM-1459
Alissa Sabre
	VWR-81
	VWR-83
	VWR-109
	VWR-157
	VWR-171
	VWR-177
	VWR-213
	VWR-250
	VWR-251
	VWR-286
	VWR-414
	VWR-415
	VWR-459
	VWR-606
	VWR-652
	VWR-738
	VWR-1109
	VWR-1351
	VWR-1353
	VWR-1410
	VWR-1843
	VWR-2116
	VWR-2826
	VWR-3290
	VWR-3410
	VWR-3857
	VWR-4010
	VWR-5575
	VWR-5717
	VWR-5929
	VWR-6384
	VWR-6385
	VWR-6386
	VWR-6430
	VWR-6858
	VWR-6668
	VWR-7086
	VWR-7087
	VWR-7153
	VWR-7168
	VWR-9190
	VWR-10728
	VWR-11172
	VWR-12569
	VWR-12617
	VWR-12620
	VWR-12789
	SNOW-322
    STORM-1723
Alliez Mysterio
Angus Boyd
	VWR-592
Ann Congrejo
	CT-193
Annie Milestone
Annika Genezzia
Ansariel Hiller
	STORM-1101
	VWR-25480
	VWR-26150
	STORM-1685
	STORM-1713
	STORM-1899
	STORM-1932
	STORM-1933
	MAINT-2368
	STORM-1931
	MAINT-2773
	STORM-2011
	MAINT-3187
	BUG-3764
	STORM-1984
	STORM-1979
	STORM-2083
	STORM-2105
	MAINT-5533
	STORM-2094
	MAINT-5756
	MAINT-4677
	MAINT-2199
	MAINT-6300
	MAINT-6397
	MAINT-6432
	MAINT-6513
	MAINT-6514
	MAINT-6552
	STORM-2133
	MAINT-6511
	MAINT-6612
	MAINT-6637
	MAINT-6636
	MAINT-6744
	MAINT-6752
	MAINT-6773
	MAINT-6906
	MAINT-6911
	MAINT-6917
	STORM-2140
	MAINT-6912
	MAINT-6929
	STORM-2141
	MAINT-6953
	MAINT-7028
	MAINT-7059
	MAINT-6519
Aralara Rajal
Arare Chantilly
	CHUIBUG-191
Ardy Lay
	STORM-859
	VWR-19499
	VWR-24917
Argent Stonecutter
	VWR-68
ArminWeatherHax
	STORM-1532
Armin Weatherwax
	VWR-8436
ArminasX Saiman
Arya Braveheart
Asaeda Meltingdots
Asturkon Jua
Asuka Neely
	VWR-3434
	VWR-8179
Aura Dirval
Avallyn Oakleaf
Avatar Quinzet
BabyA Littlething
Bacchus Ireto
Balp Allen
	VWR-4157
Bazaar
Be Holder
	SNOW-322
	SNOW-397
Beansy Twine
Benja Kepler
	VWR-746
Benjamin Bigdipper
Beth Walcher
Bezilon Kasei
Biancaluce Robbiani
	CT-225
	CT-226
	CT-227
	CT-228
	CT-229
	CT-230
	CT-231
	CT-321
	CT-352
Bill Walach
Blakar Ogre
	VWR-418
	VWR-881
	VWR-983
	VWR-1612
	VWR-1613
	VWR-2164
blino Nakamura
	VWR-17
Blitzckreed Levenque
Borg Capalini
Boroondas Gupte
	OPEN-29
	OPEN-39
	OPEN-54
	OPEN-99
	SNOW-278
	SNOW-503
	SNOW-510
	SNOW-527
	SNOW-610
	SNOW-624
	SNOW-737
	STORM-318
	STORM-1182
	VWR-233
	VWR-20583
	VWR-25654
	VWR-20891
	VWR-23455
	VWR-24487
	VWR-26066
	VWR-26458
	WEB-262
Bryn Oh
Buckaroo Mu
Bulli Schumann
	CT-218
	CT-219
	CT-220
	CT-221
	CT-222
	CT-223
	CT-224
	CT-319
	CT-350
	CT-352
bushing Spatula
	VWR-119
	VWR-424
blakopal Galicia
Callipygian Christensen
Cap Carver
Carjay McGinnis
	VWR-3737
	VWR-4070
	VWR-4212
	VWR-6154
	VWR-9400
	VWR-9620
Carla Broek
Carr Arbenlow
Catherine Pfeffer
	VWR-1282
	VWR-8624
	VWR-10854
Cathy Foil
Cayu Cluny
Celierra Darling
	VWR-1274
	VWR-6975
Chantal Harvey
Charles Courtois
Charlie Sazaland
Cherry Cheevers
ChickyBabes Zuzu
Christopher  Organiser
Ciaran Laval
Cinder Roxley
    BUG-2326
    BUG-3863
    BUG-8786
    OPEN-185
    OPEN-282
    OPEN-292
    OPEN-297
    STORM-1703
    STORM-1948
    STORM-1831
    STORM-1888
    STORM-1958
    STORM-1952
    STORM-1951
    STORM-2035
    STORM-2036
    STORM-2037
    STORM-2053
    STORM-2098
    STORM-2105
    STORM-2113
    STORM-2124
    STORM-2127
    STORM-2136
    STORM-2144
Clara Young
Coaldust Numbers
    VWR-1095
Colpo Wexler
Corinne Helendale
Corro Moseley
Coughdrop Littlething
Cron Stardust
	VWR-10579
	VWR-25120
	STORM-1075
	STORM-1919
	STORM-1920
	OPEN-209
	STORM-2017
Cypren Christenson
	STORM-417
Dante Tucker
Dale Glass
	VWR-120
	VWR-560
	VWR-2502
	VWR-1358
	VWR-2041
Darien Caldwell
	SH-3055
Dartagan Shepherd
Debs Regent
Decro Schmooz
Denim Kamachi
DiJodi Dubratt
Dil Spitz
	MAINT-4455
Dimitrio Lewis
Dirk
Draconis Neurocam
	STORM-1259
Drew Dri
	VWR-19683
Drew Dwi
Drewan Keats
	VWR-28
	VWR-248
	VWR-412
	VWR-638
	VWR-660
Dusan Writer
Dylan Haskell
	VWR-72
Dzonatas Sol
	VWR-187
	VWR-198
	VWR-777
	VWR-878
	VWR-962
	VWR-975
	VWR-1061
	VWR-1062
	VWR-1704
	VWR-1705
	VWR-1729
	VWR-1812
Eddi Decosta
	SNOW-586
Eddy Stryker
	VWR-15
	VWR-23
	VWR-1468
	VWR-1475
Edgware Marker
Egehan Dryke
Ellla McMahon
Elric Anatine
Emma Portilo
Emmie Fairymeadow
EponymousDylan Ra
	VWR-1289
	VWR-1465
Eva Nowicka
	CT-324
	CT-352
Eva Rau
Evangelista Emerald
Faelon Swordthain
Farallon Greyskin
	VWR-2036
Feep Larsson
	VWR-447
	VWR-1314
	VWR-4444
Fiachra Lach
Flemming Congrejo
	CT-193
	CT-318
Flower Ducatillon
Fluf Fredriksson
	VWR-3450
Fremont Cunningham
	VWR-1147
FreeSL Aeon
Frenchimmo Sabra
Frontera Thor
Fury Rosewood
Gaberoonie Zanzibar
Ganymedes Costagravas
Geenz Spad
	STORM-1823
	STORM-1900
	STORM-1905
	NORSPEC-229
Gene Frostbite
GeneJ Composer
Geneko Nemeth
	CT-117
	VWR-11069
Gentle Heron
Gentle Welinder
gwampa Lomu
Giggles Littlebird
Gigs Taggart
	SVC-493
	VWR-6
	VWR-38
	VWR-71
	VWR-101
	VWR-166
	VWR-234
	VWR-315
	VWR-326
	VWR-442
	VWR-493
	VWR-1203
	VWR-1217
	VWR-1434
	VWR-1987
	VWR-2065
	VWR-2491
	VWR-2502
	VWR-2331
	VWR-5308
	VWR-8781
	VWR-8783
Ginko Bayliss
	VWR-4
Grady Echegaray
Grazer Kline
	VWR-1092
	VWR-2113
Gudmund Shepherd
	VWR-1594
	VWR-1873
Guni Greenstein
Gwyneth Llewelyn
Gypsy Tripsa
Hackshaven Harford
Ham Rambler
Hamncheese Omlet
	VWR-333
Han Shuffle
Hanglow Short
HappySmurf Papp
	CT-193
Harleen Gretzky
Hatzfeld Runo
Henri Beauchamp
	VWR-1320
	VWR-1406
	VWR-4157
herina Bode
Hikkoshi Sakai
	VWR-429
Hiro Sommambulist
	VWR-66
	VWR-67
	VWR-97
	VWR-100
	VWR-105
	VWR-118
	VWR-132
	VWR-136
	VWR-143
Hitomi Tiponi
	STORM-1741
	STORM-1862
	BUG-1067
Holger Gilruth
Horatio Freund
Hoze Menges
	VWR-255
Hydra Shaftoe
Hypatia Callisto
Hypatia Pickens
Ian Kas
	VWR-8780 (Russian localization)
	[NO JIRA] (Ukranian localization)
	CT-322
	CT-325
Identity Euler
Ima Mechanique
	OPEN-50
	OPEN-61
	OPEN-76
	STORM-959
	STORM-1175
	STORM-1708
	STORM-1831
	STORM-1832
	STORM-1855
	VWR-10791
	VWR-20553
	VWR-19213
    VWR-22401
    VWR-23739
	VWR-24766
	VWR-28065
Imnotgoing Sideways
Inma Rau
Innula Zenovka
Irene Muni
	CT-324
	CT-352
Iskar Ariantho
	VWR-1223
	VWR-11759
Iyoba Tarantal
Jacek Antonelli
	SNOW-388
	VWR-165
	VWR-188
	VWR-427
	VWR-597
	VWR-2054
	VWR-2448
	VWR-2896
	VWR-2947
	VWR-2948
	VWR-3605
	VWR-8617
Jack Abraham
Jagga Meredith
JB Kraft
	VWR-5283
	VWR-7802
Jennifer Boyle
Jeremy Marquez
Jessica Qin
Jinx Nordberg
Jo Bernandes
Jocial Sonnenkern
Joel Savard
Joghert LeSabre
	VWR-64
Jonathan Yap
	STORM-435
	STORM-523
	STORM-596
	STORM-615
	STORM-616
	STORM-643
	STORM-679
	STORM-723
	STORM-726
	STORM-737
	STORM-785
	STORM-812
	STORM-829
	STORM-844
	STORM-953
	STORM-954
	STORM-960
	STORM-869
	STORM-974
	STORM-975
	STORM-977
	STORM-979
	STORM-980
	STORM-1040
	VWR-17801
	VWR-24347
	STORM-975
	STORM-990
	STORM-1019
	STORM-844
	STORM-643
	STORM-1020
	STORM-1064
	STORM-960
	STORM-1101
	STORM-1108
	STORM-1094
	STORM-1077
	STORM-953
	STORM-1128
	STORM-956
	STORM-1095
	STORM-1236
	STORM-1259
	STORM-787
	STORM-1313
	STORM-899
	STORM-1273
	STORM-1276
	STORM-1462
	STORM-1459
	STORM-1297
	STORM-1522
	STORM-1567
	STORM-1572
	STORM-1574
	STORM-1579
	STORM-1638
	STORM-976
	STORM-1639
	STORM-910
	STORM-1653
	STORM-1642
	STORM-591
	STORM-1105
	STORM-1679
	STORM-1222
	STORM-1659
	STORM-1674
	STORM-1685
	STORM-1718
	STORM-1721
	STORM-1718
	STORM-1727
	STORM-1725
	STORM-1719
	STORM-1712
	STORM-1728
	STORM-1736
	STORM-1804
	STORM-1734
	STORM-1731
	STORM-653
	STORM-1737
	STORM-1733
	STORM-1741
	STORM-1790
	STORM-1795
	STORM-1788
	STORM-1803
	STORM-1795
	STORM-1799
	STORM-1796
	STORM-1807
	STORM-1812
	STORM-1820
	STORM-1839
	STORM-1842
	STORM-1808
	STORM-637
	STORM-1822
	STORM-1809
	STORM-1793
	STORM-1810
	STORM-68
	STORM-1838
	STORM-1892
	STORM-1894
	STORM-1860
	STORM-1852
	STORM-1870
	STORM-1872
	STORM-1858
	STORM-1862
	STORM-1918
	STORM-1915
	STORM-1929
	STORM-1953
	OPEN-161
	STORM-1953
	STORM-1957
	STORM-1993
	STORM-2017
	STORM-2007
	STORM-1980
	OPEN-113
	STORM-1975
	STORM-1982
	STORM-1975
	STORM-1987
	STORM-1982
	STORM-1992
	STORM-1989
	STORM-1987
	STORM-1986
	STORM-1981
	STORM-2015
	STORM-2031
	STORM-2030
	STORM-2034
	STORM-2018
	STORM-2082
	STORM-2086
	STORM-2085
	STORM-2088
	STORM-2094
	STORM-2099
	STORM-2091
	STORM-2092
	STORM-2100
	STORM-2104
	STORM-2142
Kadah Coba
	STORM-1060
    STORM-1843
Jondan Lundquist
Joosten Briebers
    MAINT-7074
Josef Munster
Josette Windlow
Juilan Tripsa
Juro Kothari
Justin RiversRunRed
Kage Pixel
	VWR-11
Kagehi Kohn
Kaimen Takahe
Katharine Berry
	STORM-1900
    OPEN-149
	STORM-1940
    OPEN-149
	STORM-1941
Keklily Longfall
Ken Lavender
Ken March
	CT-245
Kestral Karas
Kerutsen Sellery
	VWR-1350
Khisme Nitely
Khyota Wulluf
	VWR-2085
	VWR-8885
	VWR-9256
	VWR-9966
Kimar Coba
Kithrak Kirkorian
Kitty Barnett
	VWR-19699
	STORM-288
	STORM-799
	STORM-800
	STORM-1001
	STORM-1175
	STORM-1905
    VWR-24217
	STORM-1804
	MAINT-5416
	MAINT-6041
	MAINT-6142
	MAINT-6144
	MAINT-6152
	MAINT-6153
	MAINT-6154
	MAINT-6568
Kolor Fall
Komiko Okamoto
Korvel Noh
Kunnis Basiat
	VWR-82
	VWR-102
Lance Corrimal
	STORM-1910
	VWR-25269
	STORM-2008
Latif Khalifa
	VWR-5370
leliel Mirihi
	STORM-1100
	STORM-1602
len Starship
Lisa Lowe
	CT-218
	CT-219
	CT-220
	CT-221
	CT-222
	CT-223
	CT-224
	CT-319
Lockhart Cordoso
	VWR-108
LSL Scientist
Lamorna Proctor
Lares Carter
Larry Pixel
Laurent Bechir
Leal Choche
Lenae Munz
Lexi Frua
Lillie Cordeaux
Lilly Zenovka
Lizzy Macarthur
Luban Yiyuan
Luc Starsider
Luminous Luminos
	STORM-959
Lunita Savira
Maccus McCullough
maciek marksman
	CT-86
Madison Blanc
Maggie Darwin
Magnus Balczo
	CT-138
Malarthi Behemoth
Mallory Destiny
Malwina Dollinger
	CT-138
Manx Wharton
march Korda
	SVC-1020
Marc Claridge
Marc2 Sands
Marianne McCann
Marine Kelley
    CHUIBUG-134
    STORM-281
    STORM-1910
MartinRJ Fayray
    STORM-1844
    STORM-1845
    STORM-1911
    STORM-1934
Matrice Laville
Matthew Anthony
Matthew Dowd
	VWR-1344
	VWR-1651
	VWR-1736
	VWR-1737
	VWR-1761
	VWR-2681
Matto Destiny
Maxim RiversRunRed
McCabe Maxsted
	SNOW-387
	VWR-1318
	VWR-4065
	VWR-4826
	VWR-6518
	VWR-7827
	VWR-7877
	VWR-7893
	VWR-8080
	VWR-8454
	VWR-8689
	VWR-9007
Medhue Simoni
Mel Vanbeeck
Melinda Latynina
Mencius Watts
Michelle2 Zenovka
    STORM-477
	VWR-2652
	VWR-2662
	VWR-2834
	VWR-3749
	VWR-4022
	VWR-4331
	VWR-4506
	VWR-4981
	VWR-5082
	VWR-5659
	VWR-7831
	VWR-8885
	VWR-8889
	VWR-8310
	VWR-9499
    STORM-1060
Michi Lumin
Midian Farspire
Miles Glaz
Mindy Mathy
Minerva Memel
Mitch Wagner
Mm Alder
	SNOW-376
	VWR-197
	VWR-3777
	VWR-4232
	VWR-4794
	VWR-13578
Mo Hax
Moon Metty
	STORM-2078
Mourna Biziou
Mr Greggan
	VWR-445
Nao Noe
naofan Teardrop
Naomah Beaumont
Nathiel Siamendes
Nber Medici
Neko Link
Netpat Igaly
Neutron Chesnokov
Newfie Pendragon
Nicholai Laviscu
Nicholaz Beresford
	VWR-132
	VWR-176
	VWR-193
	VWR-349
	VWR-353
	VWR-364
	VWR-374
	VWR-546
	VWR-691
	VWR-727
	VWR-793
	VWR-794
	VWR-802
	VWR-803
	VWR-804
	VWR-805
	VWR-807
	VWR-808
	VWR-809
	VWR-810
	VWR-823
	VWR-849
	VWR-856
	VWR-865
	VWR-869
	VWR-870
	VWR-871
	VWR-873
	VWR-908
	VWR-966
	VWR-1105
	VWR-1221
	VWR-1230
	VWR-1270
	VWR-1294
	VWR-1296
	VWR-1354
	VWR-1410
	VWR-1418
	VWR-1436
	VWR-1453
	VWR-1455
	VWR-1470
	VWR-1471
	VWR-1566
	VWR-1578
	VWR-1626
	VWR-1646
	VWR-1655
	VWR-1698
	VWR-1706
	VWR-1721
	VWR-1723
	VWR-1732
	VWR-1754
	VWR-1769
	VWR-1808
	VWR-1826
	VWR-1861
	VWR-1872
	VWR-1968
	VWR-2046
	VWR-2142
	VWR-2152
	VWR-2614
	VWR-2411
	VWR-2412
	VWR-2682
	VWR-2684
Nick Rhodes
NickyD
	MAINT-873
Nicky Dasmijn
	VWR-29228
	MAINT-1392
	MAINT-873
	SUN-72
	BUG-2432
	STORM-1935
	STORM-1936
	BUG-3605
	CHUIBUG-197
	OPEN-187
	STORM-1937
	OPEN-187
    STORM-2010
	STORM-2082
	MAINT-6665
Nicky Perian
	OPEN-1
	STORM-1087
	STORM-1090
	STORM-1828
    STORM-2080
Nicoladie Gymnast
NiranV Dean
    STORM-2040
    STORM-2042
    STORM-2043
    STORM-2044
    STORM-2045
    STORM-2046
    STORM-2047
    STORM-2048
    STORM-2049
    STORM-2050
    STORM-2051
    STORM-2052
    STORM-2057
    STORM-2058
    STORM-2059
    STORM-2060
    STORM-2061
    STORM-2063
    STORM-2065
    STORM-2066
    STORM-2068
    STORM-2073
    STORM-2076
    BUG-372
    BUG-1179
    BUG-6835
    BUG-6837
    BUG-6839
    BUG-6840
    BUG-6958
    BUG-7020
Nounouch Hapmouche
	VWR-238
Ollie Kubrick
Orenj Marat
Orion Delphis
Oryx Tempel
Parvati Silverweb
Patric Mills
	VWR-2645
Paul Churchill
	VWR-20
	VWR-493
	VWR-749
	VWR-1567
	VWR-1647
	VWR-1880
	VWR-2072
Paula Innis
	VWR-30
	VWR-293
	VWR-1049
	VWR-1562
Peekay Semyorka
	VWR-7
	VWR-19
	VWR-49
	VWR-79
Pell Smit
	MAINT-4323
	STORM-2069
	STORM-2070
	STORM-2071
	STORM-2072
Peter Lameth
	VWR-7331
PeterPunk Mooney
Pixel Gausman
Pixel Scientist
Pf Shan
	CT-225
	CT-226
	CT-227
	CT-228
	CT-229
	CT-230
	CT-231
	CT-321
	SNOW-422
Polo Gufler
Pounce Teazle
princess niven
	VWR-5733
	CT-85
	CT-320
	CT-352
Professor Noarlunga
Psi Merlin
Quantum Destiny
Questar Utu
Quicksilver Hermes
RAT Quan
Radio Signals
Ralf Setsuko
RedMokum Bravin
Renault Clio
	VWR-1976
resu Ampan
	SNOW-93
Revolution Perenti
Rezit Sideways
Rich Grainger
Ringo Tuxing
	CT-225
	CT-226
	CT-227
	CT-228
	CT-229
	CT-230
	CT-231
	CT-321
Riva
Robin Cornelius
	SNOW-108
	SNOW-204
	SNOW-287
	SNOW-484
	SNOW-504
	SNOW-506
	SNOW-507
	SNOW-511
	SNOW-512
	SNOW-514
	SNOW-520
	SNOW-585
	SNOW-599
	SNOW-747
	STORM-422
	STORM-591
	STORM-960
	STORM-1019
	STORM-1095
	STORM-1128
	STORM-1459
	VWR-2488
	VWR-9557
	VWR-10579
	VWR-11128
	VWR-12533
	VWR-12587
	VWR-12758
	VWR-12763
	VWR-12995
	VWR-20911
Rosco Teardrop
Rose Evans
Rudee Voom
RufusTT Horsefly
Ryozu Kojima
	VWR-53
	VWR-287
Sachi Vixen
Sahkolihaa Contepomi
	MATBUG-102
Saii Hallard
SaintLEOlions Zimer
Salahzar Stenvaag
	CT-225
	CT-226
	CT-227
	CT-228
	CT-229
	CT-230
	CT-231
	CT-321
Samm Larkham
Sammy Frederix
	VWR-6186
Sasy Scarborough
Satanello Miami
Satomi Ahn
	STORM-501
	STORM-229
	VWR-20553
	VWR-24502
Scrim Pinion
Scrippy Scofield
	VWR-3748
Seg Baphomet
	VWR-1475
	VWR-1525
	VWR-1585
	VWR-1586
	VWR-2662
	VWR-3206
	VWR-2488
Sergen Davies
	CT-225
	CT-226
	CT-227
	CT-228
	CT-229
	CT-230
	CT-231
	CT-321
SexySteven Morrisey
Shawn Kaufmat
	SNOW-240
Sheet Spotter
Shnurui Troughton
Shyotl Kuhr
	MAINT-1138
	MAINT-2334
	MAINT-6913
	STORM-2143
Siana Gearz
	STORM-960
	STORM-1088
	MAINT-1138
	MAINT-2334
sicarius Thorne
Sicarius Toxx
SignpostMarv Martin
	VWR-153
	VWR-154
	VWR-155
	VWR-218
	VWR-373
	VWR-8357
Simon Nolan
	VWR-409
Sini Nubalo
Sitearm Madonna
SLB Wirefly
Slee Mayo
    SEC-1075
snowy Sidran
Sovereign Engineer
    MAINT-2334
    OPEN-189
    STORM-1972
    STORM-2113
    OPEN-195
    OPEN-217
    OPEN-295
    MAINT-6107
    STORM-2107
    MAINT-6218
    MAINT-6913
    STORM-2143
<<<<<<< HEAD
    MAINT-7343
=======
    STORM-2148
>>>>>>> 5a590d19
SpacedOut Frye
	VWR-34
	VWR-45
	VWR-57
	VWR-94
	VWR-113
	VWR-121
	VWR-123
	VWR-130
	VWR-1823
Sporked Friis
	VWR-4903
Soupa Segura
Squirrel Wood
ST Mensing
Starshine Halasy
Stevex Janus
	VWR-1182
Stickman Ingmann
Still Defiant
	VWR-207
	VWR-227
	VWR-446
Strife Onizuka
	SVC-9
	VWR-14
	VWR-74
	VWR-85
	VWR-148
	WEB-164
	VWR-183
	VWR-2265
	VWR-4111
	SNOW-691
Sudane Erato
Synystyr Texan
Takeda Terrawyng
TankMaster Finesmith
	OPEN-140
	OPEN-142
	OPEN-154
	OPEN-295
	STORM-1100
	STORM-1258
	STORM-1602
	STORM-1868
	STORM-1950
    VWR-26622
	VWR-29224
Talamasca
Tali Rosca
Tayra Dagostino
	SNOW-517
	SNOW-543
	VWR-13947
TBBle Kurosawa
	VWR-938
	VWR-941
	VWR-942
	VWR-944
	VWR-945
	SNOW-543
	VWR-1891
	VWR-1892
Teardrops Fall
	VWR-5366
Techwolf Lupindo
	SNOW-92
	SNOW-592
	SNOW-649
	SNOW-650
	SNOW-651
	SNOW-654
	SNOW-687
	SNOW-680
	SNOW-681
	SNOW-685
	SNOW-690
	SNOW-746
	VWR-12385
	VWR-20893
	OPEN-161
Templar Merlin
tenebrous pau
	VWR-247
Tezcatlipoca Bisiani
Tharax Ferraris
	VWR-605
Thickbrick Sleaford
	SNOW-207
	SNOW-390
	SNOW-421
	SNOW-462
	SNOW-586
	SNOW-592
	SNOW-635
	SNOW-743
	VWR-7109
	VWR-9287
	VWR-13483
	VWR-13947
	VWR-24420
	STORM-956
	STORM-1147
	STORM-1325
Thraxis Epsilon
	SVC-371
	VWR-383
Tiel Stonecutter
tiamat bingyi
	CT-246
Tofu Buzzard
	CTS-411
	STORM-546
	VWR-24509
	SH-2477
	STORM-1684
	STORM-1819
Tony Kembia
Tonya Souther
	STORM-1905
	BUG-3875
	BUG-3968
Torben Trautman
TouchaHoney Perhaps
TraductoresAnonimos Alter
	CT-324
Trey Reanimator
TriloByte Zanzibar
	STORM-1100
Trinity Dechou
Trinity Dejavu
Tue Torok
	CT-68
	CT-69
	CT-70
	CT-72
	CT-73
	CT-74
Twisted Laws
	SNOW-352
	STORM-466
	STORM-467
	STORM-844
	STORM-643
	STORM-954
	STORM-1103
Unlikely Quintessa
UsikuFarasi Kanarik
Vadim Bigbear
	VWR-2681
Vaalith Jinn
    STORM-64
    MATBUG-8
Vector Hastings
	VWR-8726
Veritas Raymaker
Vex Streeter
	STORM-1642
Viaticus Speculaas
Vick Forcella
Villain Baroque
Vixen Heron
	VWR-2710
	CT-88
Vixie Durant
Void Singer
Watty Berkson
Westley Schridde
Westley Streeter
Whimsy Winx
Whirly Fizzle
	STORM-1895
	VWR-29543
	MAINT-873
	STORM-1930
	BUG-6659
	STORM-2078
Whoops Babii
	VWR-631
	VWR-1640
	VWR-3340
	SNOW-667
	VWR-4800
	VWR-4802
	VWR-4804
	VWR-4805
	VWR-4806
	VWR-4808
	VWR-4809
	VWR-4811
	VWR-4815
	VWR-4816
	VWR-4818
	VWR-5659
	VWR-8291
	VWR-8292
	VWR-8293
	VWR-8294
	VWR-8295
	VWR-8296
	VWR-8297
	VWR-8298
Winter Ventura
Wilton Lundquist
	VWR-7682
Wolf Loonie
	STORM-1868
WolfPup Lowenhar
	OPEN-1
	OPEN-37
	SNOW-622
	SNOW-772
	STORM-102
	STORM-103
	STORM-143
	STORM-236
	STORM-255
	STORM-256
	STORM-288
	STORM-535
	STORM-544
	STORM-654
	STORM-674
	STORM-776
	STORM-825
	STORM-859
	STORM-1098
	VWR-20741
	VWR-20933
Wundur Primbee
Xellessanova Zenith
	STORM-1793
Xiki Luik
xstorm Radek
YongYong Francois
Zak Westminster
Zai Lynch
	VWR-19505
    STORM-1902
Zana Kohime
Zaren Alexander
Zarkonnen Decosta
	VWR-253
Zeja Pyle
ZenMondo Wormser
Zi Ree
	SH-489
	VWR-423
	VWR-671
	VWR-682
	VWR-684
	VWR-9127
	VWR-1140
	VWR-24017
	VWR-25588
	STORM-1790
	STORM-1842
Zipherius Turas
	VWR-76
	VWR-77
Zoex Flanagan
<|MERGE_RESOLUTION|>--- conflicted
+++ resolved
@@ -1310,11 +1310,8 @@
     MAINT-6218
     MAINT-6913
     STORM-2143
-<<<<<<< HEAD
+    STORM-2148
     MAINT-7343
-=======
-    STORM-2148
->>>>>>> 5a590d19
 SpacedOut Frye
 	VWR-34
 	VWR-45
