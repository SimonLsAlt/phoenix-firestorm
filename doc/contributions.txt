--- conflicted
+++ resolved
@@ -190,12 +190,9 @@
 	STORM-2094
 	MAINT-5756
 	MAINT-4677
-<<<<<<< HEAD
 	MAINT-6300
 	MAINT-6397
-=======
-	MAINT-6432
->>>>>>> 0d5edb03
+	MAINT-6432	
 Aralara Rajal
 Arare Chantilly
 	CHUIBUG-191
