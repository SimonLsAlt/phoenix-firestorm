--- conflicted
+++ resolved
@@ -1081,12 +1081,9 @@
     STORM-2010
 	STORM-2082
 	MAINT-6665
-<<<<<<< HEAD
-	SL-11072
-=======
 	SL-10291
 	SL-10293
->>>>>>> 34322f8f
+    SL-11072
 Nicky Perian
 	OPEN-1
 	STORM-1087
