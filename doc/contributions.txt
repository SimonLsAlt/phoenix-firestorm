Linden Lab would like to acknowledge contributions from the
following residents. The Second Life resident name is given below,
along with the issue identifiers to which they have contributed.

45ms Zhong
Able Whitman
	VWR-650
	VWR-1460
	VWR-1691
	VWR-1735
	VWR-1813
Adam Marker
	VWR-2755
Adeon Writer
Aeonix Aeon
Agathos Frascati
	CT-246
	CT-317
	CT-352
Ai Austin
Aiko Ying
Aimee Trescothick
	SNOW-227
	SNOW-570
	SNOW-572
	SNOW-575
	STORM-1315
	VWR-3321
	VWR-3336
	VWR-3903
	VWR-4083
	VWR-4106
	VWR-5308
	VWR-6348
	VWR-6358
	VWR-6360
	VWR-6432
	VWR-6550
	VWR-6583
	VWR-6482
	VWR-6918
	VWR-7109
	VWR-7383
	VWR-7800
	VWR-8008
	VWR-8341
	VWR-8430
	VWR-8482
	VWR-9255
	VWR-10717
	VWR-10990
	VWR-11100
	VWR-11111
	VWR-11844
	VWR-12631
	VWR-12696
	VWR-12748
	VWR-13221
	VWR-14087
	VWR-14267
	VWR-14278
	VWR-14711
	VWR-14712
	VWR-15454
Alejandro Rosenthal
	VWR-1184
Aleric Inglewood
	OPEN-38
	SNOW-240
	SNOW-522
	SNOW-626
	SNOW-756
	SNOW-764
	SNOW-800
	VWR-10001
	VWR-10579
	VWR-10759
	VWR-10837
	VWR-12691
	VWR-12984
	VWR-13040
	VWR-13996
	VWR-14426
	VWR-24247
	VWR-25654
	VWR-24251
	VWR-24252
	VWR-24254
	VWR-24261
	VWR-24315
	VWR-24317
	VWR-24320
	VWR-24321
	VWR-24337
 	VWR-24354
	VWR-24366
	VWR-24519
	VWR-24520
	SNOW-84
	SNOW-477
	SNOW-744
	SNOW-766
	STORM-163
	STORM-955
	STORM-960
Ales Beaumont
	VWR-9352
	SNOW-240
Alexandrea Fride
    STORM-255
	STORM-960
	STORM-1459
Alissa Sabre
	VWR-81
	VWR-83
	VWR-109
	VWR-157
	VWR-171
	VWR-177
	VWR-213
	VWR-250
	VWR-251
	VWR-286
	VWR-414
	VWR-415
	VWR-459
	VWR-606
	VWR-652
	VWR-738
	VWR-1109
	VWR-1351
	VWR-1353
	VWR-1410
	VWR-1843
	VWR-2116
	VWR-2826
	VWR-3290
	VWR-3410
	VWR-3857
	VWR-4010
	VWR-5575
	VWR-5717
	VWR-5929
	VWR-6384
	VWR-6385
	VWR-6386
	VWR-6430
	VWR-6858
	VWR-6668
	VWR-7086
	VWR-7087
	VWR-7153
	VWR-7168
	VWR-9190
	VWR-10728
	VWR-11172
	VWR-12569
	VWR-12617
	VWR-12620
	VWR-12789
	SNOW-322
    STORM-1723
Alliez Mysterio
Angus Boyd
	VWR-592
Ann Congrejo
	CT-193
Annie Milestone
Annika Genezzia
Ansariel Hiller
	STORM-1101
	VWR-25480
	VWR-26150
	STORM-1685
	STORM-1713
Aralara Rajal
Ardy Lay
	STORM-859
	VWR-19499
	VWR-24917
Argent Stonecutter
	VWR-68
ArminWeatherHax
	STORM-1532
Armin Weatherwax
	VWR-8436
ArminasX Saiman
Arya Braveheart
Asaeda Meltingdots
Asturkon Jua
Asuka Neely
	VWR-3434
	VWR-8179
Aura Dirval
Avallyn Oakleaf
Avatar Quinzet
BabyA Littlething
Bacchus Ireto
Balp Allen
	VWR-4157
Bazaar
Be Holder
	SNOW-322
	SNOW-397
Beansy Twine
Benja Kepler
	VWR-746
Benjamin Bigdipper
Beth Walcher
Bezilon Kasei
Biancaluce Robbiani
	CT-225
	CT-226
	CT-227
	CT-228
	CT-229
	CT-230
	CT-231
	CT-321
	CT-352
Bill Walach
Blakar Ogre
	VWR-418
	VWR-881
	VWR-983
	VWR-1612
	VWR-1613
	VWR-2164
blino Nakamura
	VWR-17
Blitzckreed Levenque
Borg Capalini
Boroondas Gupte
	OPEN-29
	OPEN-39
	OPEN-39
	OPEN-99
	SNOW-278
	SNOW-503
	SNOW-510
	SNOW-527
	SNOW-610
	SNOW-624
	SNOW-737
	STORM-318
	STORM-1182
	VWR-233
	VWR-20583
	VWR-25654
	VWR-20891
	VWR-23455
	VWR-24487
	VWR-26066
	VWR-26458
	WEB-262
Bryn Oh
Buckaroo Mu
Bulli Schumann
	CT-218
	CT-219
	CT-220
	CT-221
	CT-222
	CT-223
	CT-224
	CT-319
	CT-350
	CT-352
bushing Spatula
	VWR-119
	VWR-424
blakopal Galicia
Callipygian Christensen
Cap Carver
Carjay McGinnis
	VWR-3737
	VWR-4070
	VWR-4212
	VWR-6154
	VWR-9400
	VWR-9620
Carla Broek
Carr Arbenlow
Catherine Pfeffer
	VWR-1282
	VWR-8624
	VWR-10854
Cayu Cluny
Celierra Darling
	VWR-1274
	VWR-6975
Chantal Harvey
Charles Courtois
Charlie Sazaland
Cherry Cheevers
ChickyBabes Zuzu
Christopher  Organiser
Ciaran Laval
Clara Young
Coaldust Numbers
    VWR-1095
Colpo Wexler
Corinne Helendale
Corro Moseley
Coughdrop Littlething
Cron Stardust
	VWR-10579
	VWR-25120
	STORM-1075
Cypren Christenson
	STORM-417
Dante Tucker
Dale Glass
	VWR-120
	VWR-560
	VWR-2502
	VWR-1358
	VWR-2041
Darien Caldwell
Dartagan Shepherd
Debs Regent
Decro Schmooz
Denim Kamachi
DiJodi Dubratt
Dil Spitz
Dimitrio Lewis
Dirk
Draconis Neurocam
	STORM-1259
Drew Dri
	VWR-19683
Drew Dwi
Drewan Keats
	VWR-28
	VWR-248
	VWR-412
	VWR-638
	VWR-660
Dusan Writer
Dylan Haskell
	VWR-72
Dzonatas Sol
	VWR-187
	VWR-198
	VWR-777
	VWR-878
	VWR-962
	VWR-975
	VWR-1061
	VWR-1062
	VWR-1704
	VWR-1705
	VWR-1729
	VWR-1812
Eddi Decosta
	SNOW-586
Eddy Stryker
	VWR-15
	VWR-23
	VWR-1468
	VWR-1475
Edgware Marker
Egehan Dryke
Ellla McMahon
Elric Anatine
Emma Portilo
Emmie Fairymeadow
EponymousDylan Ra
	VWR-1289
	VWR-1465
Eva Nowicka
	CT-324
	CT-352
Eva Rau
Evangelista Emerald
Faelon Swordthain
Farallon Greyskin
	VWR-2036
Feep Larsson
	VWR-447
	VWR-1314
	VWR-4444
Fiachra Lach
Flemming Congrejo
	CT-193
	CT-318
Flower Ducatillon
Fluf Fredriksson
	VWR-3450
Fremont Cunningham
	VWR-1147
FreeSL Aeon
Frenchimmo Sabra
Frontera Thor
Fury Rosewood
Gaberoonie Zanzibar
Ganymedes Costagravas
Gene Frostbite
GeneJ Composer
Geneko Nemeth
	CT-117
	VWR-11069
Gentle Heron
Gentle Welinder
gwampa Lomu
Giggles Littlebird
Gigs Taggart
	SVC-493
	VWR-6
	VWR-38
	VWR-71
	VWR-101
	VWR-166
	VWR-234
	VWR-315
	VWR-326
	VWR-442
	VWR-493
	VWR-1203
	VWR-1217
	VWR-1434
	VWR-1987
	VWR-2065
	VWR-2491
	VWR-2502
	VWR-2331
	VWR-5308
	VWR-8781
	VWR-8783
Ginko Bayliss
	VWR-4
Grady Echegaray
Grazer Kline
	VWR-1092
	VWR-2113
Gudmund Shepherd
	VWR-1594
	VWR-1873
Guni Greenstein
Gwyneth Llewelyn
Gypsy Tripsa
Hackshaven Harford
Ham Rambler
Hamncheese Omlet
	VWR-333
Han Shuffle
Hanglow Short
HappySmurf Papp
	CT-193
Harleen Gretzky
Hatzfeld Runo
Henri Beauchamp
	VWR-1320
	VWR-1406
	VWR-4157
herina Bode
Hikkoshi Sakai
	VWR-429
Hiro Sommambulist
	VWR-66
	VWR-67
	VWR-97
	VWR-100
	VWR-105
	VWR-118
	VWR-132
	VWR-136
	VWR-143
Holger Gilruth
Horatio Freund
Hoze Menges
	VWR-255
Hydra Shaftoe
Hypatia Callisto
Hypatia Pickens
Ian Kas
	VWR-8780 (Russian localization)
	[NO JIRA] (Ukranian localization)
	CT-322
	CT-325
Identity Euler
Ima Mechanique
	OPEN-50
	OPEN-61
	OPEN-76
	STORM-959
	STORM-1175
Imnotgoing Sideways
Inma Rau
Innula Zenovka
Irene Muni
	CT-324
	CT-352
Iskar Ariantho
	VWR-1223
	VWR-11759
Iyoba Tarantal
Jacek Antonelli
	SNOW-388
	VWR-165
	VWR-188
	VWR-427
	VWR-597
	VWR-2054
	VWR-2448
	VWR-2896
	VWR-2947
	VWR-2948
	VWR-3605
	VWR-8617
Jack Abraham
Jagga Meredith
JB Kraft
	VWR-5283
	VWR-7802
Jennifer Boyle
Jeremy Marquez
Jessica Qin
Jinx Nordberg
Jo Bernandes
Jocial Sonnenkern
Joel Savard
Joghert LeSabre
	VWR-64
Jonathan Yap
	STORM-435
	STORM-523
	STORM-596
	STORM-615
	STORM-616
	STORM-643
	STORM-679
	STORM-723
	STORM-726
	STORM-737
	STORM-785
	STORM-812
	STORM-829
	STORM-844
	STORM-953
	STORM-954
	STORM-960
	STORM-869
	STORM-974
	STORM-975
	STORM-977
	STORM-979
	STORM-980
	STORM-1040
	VWR-17801
	VWR-24347
	STORM-975
	STORM-990
	STORM-1019
	STORM-844
	STORM-643
	STORM-1020
	STORM-1064
	STORM-960
	STORM-1101
	STORM-1108
	STORM-1094
	STORM-1077
	STORM-953
	STORM-1128
	STORM-956
	STORM-1095
	STORM-1236
	STORM-1259
	STORM-787
	STORM-1313
	STORM-899
	STORM-1273
	STORM-1276
	STORM-1462
	STORM-1459
	STORM-1297
	STORM-1522
	STORM-1567
	STORM-1572
	STORM-1574
	STORM-1579
	STORM-1638
	STORM-976
	STORM-1639
<<<<<<< HEAD
	STORM-910
	STORM-1642
	STORM-591
	STORM-1105
	STORM-1679
	STORM-1222
	STORM-1659
	STORM-1674
	STORM-1685
	STORM-1721
	STORM-1719
	STORM-1712
	STORM-1728
	STORM-1736
	STORM-1731
	STORM-1733
=======
	STORM-1653
>>>>>>> 28f86906
Kadah Coba
	STORM-1060
Jondan Lundquist
Josef Munster
Josette Windlow
Juilan Tripsa
Juro Kothari
Justin RiversRunRed
Kage Pixel
	VWR-11
Kagehi Kohn
Kaimen Takahe
Keklily Longfall
Ken Lavender
Ken March
	CT-245
Kestral Karas
Kerutsen Sellery
	VWR-1350
Khisme Nitely
Khyota Wulluf
	VWR-2085
	VWR-8885
	VWR-9256
	VWR-9966
Kimar Coba
Kithrak Kirkorian
Kitty Barnett
	VWR-19699
	STORM-288
	STORM-799
	STORM-800
	STORM-1001
	STORM-1175
    VWR-24217
Kolor Fall
Komiko Okamoto
Korvel Noh
Kunnis Basiat
	VWR-82
	VWR-102
Lance Corrimal
	VWR-25269
Latif Khalifa
	VWR-5370
leliel Mirihi
	STORM-1100
	STORM-1602
len Starship
Lisa Lowe
	CT-218
	CT-219
	CT-220
	CT-221
	CT-222
	CT-223
	CT-224
	CT-319
Lockhart Cordoso
	VWR-108
LSL Scientist
Lamorna Proctor
Lares Carter
Larry Pixel
Laurent Bechir
Leal Choche
Lenae Munz
Lexi Frua
Lillie Cordeaux
Lilly Zenovka
Lizzy Macarthur
Luban Yiyuan
Luc Starsider
Luminous Luminos
	STORM-959
Lunita Savira
Maccus McCullough
maciek marksman
	CT-86
Madison Blanc
Maggie Darwin
Magnus Balczo
	CT-138
Malarthi Behemoth
Mallory Destiny
Malwina Dollinger
	CT-138
Manx Wharton
march Korda
	SVC-1020
Marc Claridge
Marc2 Sands
Marianne McCann
Marine Kelley
    STORM-281
Matthew Anthony
Matthew Dowd
	VWR-1344
	VWR-1651
	VWR-1736
	VWR-1737
	VWR-1761
	VWR-2681
Matto Destiny
Maxim RiversRunRed
McCabe Maxsted
	SNOW-387
	VWR-1318
	VWR-4065
	VWR-4826
	VWR-6518
	VWR-7827
	VWR-7877
	VWR-7893
	VWR-8080
	VWR-8454
	VWR-8689
	VWR-9007
Medhue Simoni
Mel Vanbeeck
Melinda Latynina
Mencius Watts
Michelle2 Zenovka
    STORM-477
	VWR-2652
	VWR-2662
	VWR-2834
	VWR-3749
	VWR-4022
	VWR-4331
	VWR-4506
	VWR-4981
	VWR-5082
	VWR-5659
	VWR-7831
	VWR-8885
	VWR-8889
	VWR-8310
	VWR-9499
    STORM-1060
Michi Lumin
Midian Farspire
Miles Glaz
Mindy Mathy
Minerva Memel
Mitch Wagner
Mm Alder
	SNOW-376
	VWR-197
	VWR-3777
	VWR-4232
	VWR-4794
	VWR-13578
Mo Hax
Mourna Biziou
Mr Greggan
	VWR-445
Nao Noe
naofan Teardrop
Naomah Beaumont
Nathiel Siamendes
Nber Medici
Neko Link
Netpat Igaly
Neutron Chesnokov
Newfie Pendragon
Nicholai Laviscu
Nicholaz Beresford
	VWR-132
	VWR-176
	VWR-193
	VWR-349
	VWR-353
	VWR-364
	VWR-374
	VWR-546
	VWR-691
	VWR-727
	VWR-793
	VWR-794
	VWR-802
	VWR-803
	VWR-804
	VWR-805
	VWR-807
	VWR-808
	VWR-809
	VWR-810
	VWR-823
	VWR-849
	VWR-856
	VWR-865
	VWR-869
	VWR-870
	VWR-871
	VWR-873
	VWR-908
	VWR-966
	VWR-1105
	VWR-1221
	VWR-1230
	VWR-1270
	VWR-1294
	VWR-1296
	VWR-1354
	VWR-1410
	VWR-1418
	VWR-1436
	VWR-1453
	VWR-1455
	VWR-1470
	VWR-1471
	VWR-1566
	VWR-1578
	VWR-1626
	VWR-1646
	VWR-1655
	VWR-1698
	VWR-1706
	VWR-1721
	VWR-1723
	VWR-1732
	VWR-1754
	VWR-1769
	VWR-1808
	VWR-1826
	VWR-1861
	VWR-1872
	VWR-1968
	VWR-2046
	VWR-2142
	VWR-2152
	VWR-2614
	VWR-2411
	VWR-2412
	VWR-2682
	VWR-2684
Nick Rhodes
Nicky Perian
	OPEN-1
	STORM-1087
	STORM-1090
Nicoladie Gymnast
Nounouch Hapmouche
	VWR-238
Ollie Kubrick
Orenj Marat
Orion Delphis
Oryx Tempel
Parvati Silverweb
Patric Mills
	VWR-2645
Paul Churchill
	VWR-20
	VWR-493
	VWR-749
	VWR-1567
	VWR-1647
	VWR-1880
	VWR-2072
Paula Innis
	VWR-30
	VWR-293
	VWR-1049
	VWR-1562
Peekay Semyorka
	VWR-7
	VWR-19
	VWR-49
	VWR-79
Peter Lameth
	VWR-7331
PeterPunk Mooney
Pixel Gausman
Pixel Scientist
Pf Shan
	CT-225
	CT-226
	CT-227
	CT-228
	CT-229
	CT-230
	CT-231
	CT-321
	SNOW-422
Polo Gufler
Pounce Teazle
princess niven
	VWR-5733
	CT-85
	CT-320
	CT-352
Professor Noarlunga
Psi Merlin
Quantum Destiny
Questar Utu
Quicksilver Hermes
RAT Quan
Radio Signals
Ralf Setsuko
RedMokum Bravin
Renault Clio
	VWR-1976
resu Ampan
	SNOW-93
Revolution Perenti
Rezit Sideways
Rich Grainger
Ringo Tuxing
	CT-225
	CT-226
	CT-227
	CT-228
	CT-229
	CT-230
	CT-231
	CT-321
Riva
Robin Cornelius
	SNOW-108
	SNOW-204
	SNOW-287
	SNOW-484
	SNOW-504
	SNOW-506
	SNOW-507
	SNOW-511
	SNOW-512
	SNOW-514
	SNOW-520
	SNOW-585
	SNOW-599
	SNOW-747
	STORM-422
	STORM-591
	STORM-960
	STORM-1019
	STORM-1095
	STORM-1128
	STORM-1459
	VWR-2488
	VWR-9557
	VWR-10579
	VWR-11128
	VWR-12533
	VWR-12587
	VWR-12758
	VWR-12763
	VWR-12995
	VWR-20911
Rosco Teardrop
Rose Evans
Rudee Voom
RufusTT Horsefly
Ryozu Kojima
	VWR-53
	VWR-287
Sachi Vixen
Sahkolihaa Contepomi
Saii Hallard
SaintLEOlions Zimer
Salahzar Stenvaag
	CT-225
	CT-226
	CT-227
	CT-228
	CT-229
	CT-230
	CT-231
	CT-321
Samm Larkham
Sammy Frederix
	VWR-6186
Sasy Scarborough
Satanello Miami
Satomi Ahn
	STORM-501
	STORM-229
	VWR-24502
Scrim Pinion
Scrippy Scofield
	VWR-3748
Seg Baphomet
	VWR-1475
	VWR-1525
	VWR-1585
	VWR-1586
	VWR-2662
	VWR-3206
	VWR-2488
Sergen Davies
	CT-225
	CT-226
	CT-227
	CT-228
	CT-229
	CT-230
	CT-231
	CT-321
SexySteven Morrisey
Shawn Kaufmat
	SNOW-240
Sheet Spotter
Shnurui Troughton
Siana Gearz
	STORM-960
	STORM-1088
sicarius Thorne
Sicarius Toxx
SignpostMarv Martin
	VWR-153
	VWR-154
	VWR-155
	VWR-218
	VWR-373
	VWR-8357
Simon Nolan
	VWR-409
Sini Nubalo
Sitearm Madonna
SLB Wirefly
snowy Sidran
SpacedOut Frye
	VWR-34
	VWR-45
	VWR-57
	VWR-94
	VWR-113
	VWR-121
	VWR-123
	VWR-130
	VWR-1823
Sporked Friis
	VWR-4903
Soupa Segura
Squirrel Wood
ST Mensing
Starshine Halasy
Stevex Janus
	VWR-1182
Stickman Ingmann
Still Defiant
	VWR-207
	VWR-227
	VWR-446
Strife Onizuka
	SVC-9
	VWR-14
	VWR-74
	VWR-85
	VWR-148
	WEB-164
	VWR-183
	VWR-2265
	VWR-4111
	SNOW-691
Sudane Erato
Synystyr Texan
Takeda Terrawyng
TankMaster Finesmith
	STORM-1100
	STORM-1602
	STORM-1258
    VWR-26622
Talamasca
Tali Rosca
Tayra Dagostino
	SNOW-517
	SNOW-543
	VWR-13947
TBBle Kurosawa
	VWR-938
	VWR-941
	VWR-942
	VWR-944
	VWR-945
	SNOW-543
	VWR-1891
	VWR-1892
Teardrops Fall
	VWR-5366
Techwolf Lupindo
	SNOW-92
	SNOW-592
	SNOW-649
	SNOW-650
	SNOW-651
	SNOW-654
	SNOW-687
	SNOW-680
	SNOW-681
	SNOW-685
	SNOW-690
	SNOW-746
	VWR-12385
	VWR-20893
Templar Merlin
tenebrous pau
	VWR-247
Tezcatlipoca Bisiani
Tharax Ferraris
	VWR-605
Thickbrick Sleaford
	SNOW-207
	SNOW-390
	SNOW-421
	SNOW-462
	SNOW-586
	SNOW-592
	SNOW-635
	SNOW-743
	VWR-7109
	VWR-9287
	VWR-13483
	VWR-13947
	VWR-24420
	STORM-956
	STORM-1147
	STORM-1325
Thraxis Epsilon
	SVC-371
	VWR-383
Tiel Stonecutter
tiamat bingyi
	CT-246
Tofu Buzzard
	CTS-411
	STORM-546
	VWR-24509
    STORM-1684
	SH-2477
	STORM-1684
Tony Kembia
Torben Trautman
TouchaHoney Perhaps
TraductoresAnonimos Alter
	CT-324
Trey Reanimator
TriloByte Zanzibar
	STORM-1100
Trinity Dechou
Trinity Dejavu
Tue Torok
	CT-68
	CT-69
	CT-70
	CT-72
	CT-73
	CT-74
Twisted Laws
	SNOW-352
	STORM-466
	STORM-467
	STORM-844
	STORM-643
	STORM-954
	STORM-1103
Unlikely Quintessa
UsikuFarasi Kanarik
Vadim Bigbear
	VWR-2681
Vector Hastings
	VWR-8726
Veritas Raymaker
Vex Streeter
	STORM-1642
Viaticus Speculaas
Vick Forcella
Villain Baroque
Vixen Heron
	VWR-2710
	CT-88
Vixie Durant
Void Singer
Watty Berkson
Westley Schridde
Westley Streeter
Whimsy Winx
Whoops Babii
	VWR-631
	VWR-1640
	VWR-3340
	SNOW-667
	VWR-4800
	VWR-4802
	VWR-4804
	VWR-4805
	VWR-4806
	VWR-4808
	VWR-4809
	VWR-4811
	VWR-4815
	VWR-4816
	VWR-4818
	VWR-5659
	VWR-8291
	VWR-8292
	VWR-8293
	VWR-8294
	VWR-8295
	VWR-8296
	VWR-8297
	VWR-8298
Winter Ventura
Wilton Lundquist
	VWR-7682
WolfPup Lowenhar
	OPEN-1
	OPEN-37
	SNOW-622
	SNOW-772
	STORM-102
	STORM-103
	STORM-143
	STORM-236
	STORM-255
	STORM-256
	STORM-288
	STORM-535
	STORM-544
	STORM-654
	STORM-674
	STORM-776
	STORM-825
	STORM-859
	STORM-1098
	VWR-20741
	VWR-20933
Wundur Primbee
Xiki Luik
xstorm Radek
YongYong Francois
Zak Westminster
Zai Lynch
	VWR-19505
Zana Kohime
Zaren Alexander
Zarkonnen Decosta
	VWR-253
Zeja Pyle
ZenMondo Wormser
Zi Ree
	SH-489
	VWR-423
	VWR-671
	VWR-682
	VWR-684
	VWR-9127
	VWR-1140
	VWR-24017
	VWR-25588
Zipherius Turas
	VWR-76
	VWR-77
Zoex Flanagan



<|MERGE_RESOLUTION|>--- conflicted
+++ resolved
@@ -583,8 +583,8 @@
 	STORM-1638
 	STORM-976
 	STORM-1639
-<<<<<<< HEAD
 	STORM-910
+	STORM-1653
 	STORM-1642
 	STORM-591
 	STORM-1105
@@ -600,9 +600,6 @@
 	STORM-1736
 	STORM-1731
 	STORM-1733
-=======
-	STORM-1653
->>>>>>> 28f86906
 Kadah Coba
 	STORM-1060
 Jondan Lundquist
