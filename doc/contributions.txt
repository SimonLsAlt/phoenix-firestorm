--- conflicted
+++ resolved
@@ -242,11 +242,8 @@
 	SL-18432
 	SL-19140
 	SL-4126
-<<<<<<< HEAD
+	SL-20224
 	SL-20524
-=======
-	SL-20224
->>>>>>> 2687999d
 Aralara Rajal
 Arare Chantilly
 	CHUIBUG-191
