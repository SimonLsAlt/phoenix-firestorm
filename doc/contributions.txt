--- conflicted
+++ resolved
@@ -685,11 +685,8 @@
 	STORM-1953
 	STORM-1957
 	STORM-1993
-<<<<<<< HEAD
 	STORM-2017
-=======
 	STORM-2007
->>>>>>> a64b1d0d
 	STORM-1980
 	OPEN-113
 	STORM-1975
