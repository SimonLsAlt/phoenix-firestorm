Linden Lab would like to acknowledge contributions from the
following residents. The Second Life resident name is given below,
along with the issue identifiers to which they have contributed.

45ms Zhong
Able Whitman
	VWR-650
	VWR-1460
	VWR-1691
	VWR-1735
	VWR-1813
Adam Marker
	VWR-2755
Adeon Writer
Aeonix Aeon
Agathos Frascati
	CT-246
	CT-317
	CT-352
Ai Austin
Aiko Ying
Aimee Trescothick
	SNOW-227
	SNOW-570
	SNOW-572
	SNOW-575
	STORM-1315
	VWR-3321
	VWR-3336
	VWR-3903
	VWR-4083
	VWR-4106
	VWR-5308
	VWR-6348
	VWR-6358
	VWR-6360
	VWR-6432
	VWR-6550
	VWR-6583
	VWR-6482
	VWR-6918
	VWR-7109
	VWR-7383
	VWR-7800
	VWR-8008
	VWR-8341
	VWR-8430
	VWR-8482
	VWR-9255
	VWR-10717
	VWR-10990
	VWR-11100
	VWR-11111
	VWR-11844
	VWR-12631
	VWR-12696
	VWR-12748
	VWR-13221
	VWR-14087
	VWR-14267
	VWR-14278
	VWR-14711
	VWR-14712
	VWR-15454
Alejandro Rosenthal
	VWR-1184
Aleric Inglewood
	OPEN-38
	SNOW-240
	SNOW-522
	SNOW-626
	SNOW-756
	SNOW-764
	SNOW-800
	VWR-10001
	VWR-10579
	VWR-10759
	VWR-10837
	VWR-12691
	VWR-12984
	VWR-13040
	VWR-13996
	VWR-14426
	VWR-24247
	VWR-25654
	VWR-24251
	VWR-24252
	VWR-24254
	VWR-24261
	VWR-24315
	VWR-24317
	VWR-24320
	VWR-24321
	VWR-24337
 	VWR-24354
	VWR-24366
	VWR-24519
	VWR-24520
	SNOW-84
	SNOW-477
	SNOW-744
	SNOW-766
	STORM-163
	STORM-955
	STORM-960
	STORM-1793
Ales Beaumont
	VWR-9352
	SNOW-240
Alexandrea Fride
    STORM-255
	STORM-960
	STORM-1459
Alissa Sabre
	VWR-81
	VWR-83
	VWR-109
	VWR-157
	VWR-171
	VWR-177
	VWR-213
	VWR-250
	VWR-251
	VWR-286
	VWR-414
	VWR-415
	VWR-459
	VWR-606
	VWR-652
	VWR-738
	VWR-1109
	VWR-1351
	VWR-1353
	VWR-1410
	VWR-1843
	VWR-2116
	VWR-2826
	VWR-3290
	VWR-3410
	VWR-3857
	VWR-4010
	VWR-5575
	VWR-5717
	VWR-5929
	VWR-6384
	VWR-6385
	VWR-6386
	VWR-6430
	VWR-6858
	VWR-6668
	VWR-7086
	VWR-7087
	VWR-7153
	VWR-7168
	VWR-9190
	VWR-10728
	VWR-11172
	VWR-12569
	VWR-12617
	VWR-12620
	VWR-12789
	SNOW-322
    STORM-1723
Alliez Mysterio
Angus Boyd
	VWR-592
Ann Congrejo
	CT-193
Annie Milestone
Annika Genezzia
Ansariel Hiller
	STORM-1101
	VWR-25480
	VWR-26150
	STORM-1685
	STORM-1713
Aralara Rajal
Ardy Lay
	STORM-859
	VWR-19499
	VWR-24917
Argent Stonecutter
	VWR-68
ArminWeatherHax
	STORM-1532
Armin Weatherwax
	VWR-8436
ArminasX Saiman
Arya Braveheart
Asaeda Meltingdots
Asturkon Jua
Asuka Neely
	VWR-3434
	VWR-8179
Aura Dirval
Avallyn Oakleaf
Avatar Quinzet
BabyA Littlething
Bacchus Ireto
Balp Allen
	VWR-4157
Bazaar
Be Holder
	SNOW-322
	SNOW-397
Beansy Twine
Benja Kepler
	VWR-746
Benjamin Bigdipper
Beth Walcher
Bezilon Kasei
Biancaluce Robbiani
	CT-225
	CT-226
	CT-227
	CT-228
	CT-229
	CT-230
	CT-231
	CT-321
	CT-352
Bill Walach
Blakar Ogre
	VWR-418
	VWR-881
	VWR-983
	VWR-1612
	VWR-1613
	VWR-2164
blino Nakamura
	VWR-17
Blitzckreed Levenque
Borg Capalini
Boroondas Gupte
	OPEN-29
	OPEN-39
	OPEN-39
	OPEN-99
	SNOW-278
	SNOW-503
	SNOW-510
	SNOW-527
	SNOW-610
	SNOW-624
	SNOW-737
	STORM-318
	STORM-1182
	VWR-233
	VWR-20583
	VWR-25654
	VWR-20891
	VWR-23455
	VWR-24487
	VWR-26066
	VWR-26458
	WEB-262
Bryn Oh
Buckaroo Mu
Bulli Schumann
	CT-218
	CT-219
	CT-220
	CT-221
	CT-222
	CT-223
	CT-224
	CT-319
	CT-350
	CT-352
bushing Spatula
	VWR-119
	VWR-424
blakopal Galicia
Callipygian Christensen
Cap Carver
Carjay McGinnis
	VWR-3737
	VWR-4070
	VWR-4212
	VWR-6154
	VWR-9400
	VWR-9620
Carla Broek
Carr Arbenlow
Catherine Pfeffer
	VWR-1282
	VWR-8624
	VWR-10854
Cayu Cluny
Celierra Darling
	VWR-1274
	VWR-6975
Chantal Harvey
Charles Courtois
Charlie Sazaland
Cherry Cheevers
ChickyBabes Zuzu
Christopher  Organiser
Ciaran Laval
Clara Young
Coaldust Numbers
    VWR-1095
Colpo Wexler
Corinne Helendale
Corro Moseley
Coughdrop Littlething
Cron Stardust
	VWR-10579
	VWR-25120
	STORM-1075
Cypren Christenson
	STORM-417
Dante Tucker
Dale Glass
	VWR-120
	VWR-560
	VWR-2502
	VWR-1358
	VWR-2041
Darien Caldwell
Dartagan Shepherd
Debs Regent
Decro Schmooz
Denim Kamachi
DiJodi Dubratt
Dil Spitz
Dimitrio Lewis
Dirk
Draconis Neurocam
	STORM-1259
Drew Dri
	VWR-19683
Drew Dwi
Drewan Keats
	VWR-28
	VWR-248
	VWR-412
	VWR-638
	VWR-660
Dusan Writer
Dylan Haskell
	VWR-72
Dzonatas Sol
	VWR-187
	VWR-198
	VWR-777
	VWR-878
	VWR-962
	VWR-975
	VWR-1061
	VWR-1062
	VWR-1704
	VWR-1705
	VWR-1729
	VWR-1812
Eddi Decosta
	SNOW-586
Eddy Stryker
	VWR-15
	VWR-23
	VWR-1468
	VWR-1475
Edgware Marker
Egehan Dryke
Ellla McMahon
Elric Anatine
Emma Portilo
Emmie Fairymeadow
EponymousDylan Ra
	VWR-1289
	VWR-1465
Eva Nowicka
	CT-324
	CT-352
Eva Rau
Evangelista Emerald
Faelon Swordthain
Farallon Greyskin
	VWR-2036
Feep Larsson
	VWR-447
	VWR-1314
	VWR-4444
Fiachra Lach
Flemming Congrejo
	CT-193
	CT-318
Flower Ducatillon
Fluf Fredriksson
	VWR-3450
Fremont Cunningham
	VWR-1147
FreeSL Aeon
Frenchimmo Sabra
Frontera Thor
Fury Rosewood
Gaberoonie Zanzibar
Ganymedes Costagravas
Gene Frostbite
GeneJ Composer
Geneko Nemeth
	CT-117
	VWR-11069
Gentle Heron
Gentle Welinder
gwampa Lomu
Giggles Littlebird
Gigs Taggart
	SVC-493
	VWR-6
	VWR-38
	VWR-71
	VWR-101
	VWR-166
	VWR-234
	VWR-315
	VWR-326
	VWR-442
	VWR-493
	VWR-1203
	VWR-1217
	VWR-1434
	VWR-1987
	VWR-2065
	VWR-2491
	VWR-2502
	VWR-2331
	VWR-5308
	VWR-8781
	VWR-8783
Ginko Bayliss
	VWR-4
Grady Echegaray
Grazer Kline
	VWR-1092
	VWR-2113
Gudmund Shepherd
	VWR-1594
	VWR-1873
Guni Greenstein
Gwyneth Llewelyn
Gypsy Tripsa
Hackshaven Harford
Ham Rambler
Hamncheese Omlet
	VWR-333
Han Shuffle
Hanglow Short
HappySmurf Papp
	CT-193
Harleen Gretzky
Hatzfeld Runo
Henri Beauchamp
	VWR-1320
	VWR-1406
	VWR-4157
herina Bode
Hikkoshi Sakai
	VWR-429
Hiro Sommambulist
	VWR-66
	VWR-67
	VWR-97
	VWR-100
	VWR-105
	VWR-118
	VWR-132
	VWR-136
	VWR-143
Hitomi Tiponi
	STORM-1741
Holger Gilruth
Horatio Freund
Hoze Menges
	VWR-255
Hydra Shaftoe
Hypatia Callisto
Hypatia Pickens
Ian Kas
	VWR-8780 (Russian localization)
	[NO JIRA] (Ukranian localization)
	CT-322
	CT-325
Identity Euler
Ima Mechanique
	OPEN-50
	OPEN-61
	OPEN-76
	STORM-959
	STORM-1175
	STORM-1708
Imnotgoing Sideways
Inma Rau
Innula Zenovka
Irene Muni
	CT-324
	CT-352
Iskar Ariantho
	VWR-1223
	VWR-11759
Iyoba Tarantal
Jacek Antonelli
	SNOW-388
	VWR-165
	VWR-188
	VWR-427
	VWR-597
	VWR-2054
	VWR-2448
	VWR-2896
	VWR-2947
	VWR-2948
	VWR-3605
	VWR-8617
Jack Abraham
Jagga Meredith
JB Kraft
	VWR-5283
	VWR-7802
Jennifer Boyle
Jeremy Marquez
Jessica Qin
Jinx Nordberg
Jo Bernandes
Jocial Sonnenkern
Joel Savard
Joghert LeSabre
	VWR-64
Jonathan Yap
	STORM-435
	STORM-523
	STORM-596
	STORM-615
	STORM-616
	STORM-643
	STORM-679
	STORM-723
	STORM-726
	STORM-737
	STORM-785
	STORM-812
	STORM-829
	STORM-844
	STORM-953
	STORM-954
	STORM-960
	STORM-869
	STORM-974
	STORM-975
	STORM-977
	STORM-979
	STORM-980
	STORM-1040
	VWR-17801
	VWR-24347
	STORM-975
	STORM-990
	STORM-1019
	STORM-844
	STORM-643
	STORM-1020
	STORM-1064
	STORM-960
	STORM-1101
	STORM-1108
	STORM-1094
	STORM-1077
	STORM-953
	STORM-1128
	STORM-956
	STORM-1095
	STORM-1236
	STORM-1259
	STORM-787
	STORM-1313
	STORM-899
	STORM-1273
	STORM-1276
	STORM-1462
	STORM-1459
	STORM-1297
	STORM-1522
	STORM-1567
	STORM-1572
	STORM-1574
	STORM-1579
	STORM-1638
	STORM-976
	STORM-1639
	STORM-910
	STORM-1653
	STORM-1642
	STORM-591
	STORM-1105
	STORM-1679
	STORM-1222
	STORM-1659
	STORM-1674
	STORM-1685
<<<<<<< HEAD
	STORM-1721
	STORM-1727
	STORM-1725
	STORM-1719
	STORM-1712
	STORM-1728
	STORM-1736
	STORM-1804
	STORM-1734
	STORM-1731
	STORM-653
	STORM-1737
	STORM-1733
	STORM-1741
	STORM-1790
	STORM-1795
	STORM-1788
	STORM-1803
	STORM-1799
	STORM-1796
	STORM-1793
=======
	STORM-1718
>>>>>>> 25610423
Kadah Coba
	STORM-1060
Jondan Lundquist
Josef Munster
Josette Windlow
Juilan Tripsa
Juro Kothari
Justin RiversRunRed
Kage Pixel
	VWR-11
Kagehi Kohn
Kaimen Takahe
Keklily Longfall
Ken Lavender
Ken March
	CT-245
Kestral Karas
Kerutsen Sellery
	VWR-1350
Khisme Nitely
Khyota Wulluf
	VWR-2085
	VWR-8885
	VWR-9256
	VWR-9966
Kimar Coba
Kithrak Kirkorian
Kitty Barnett
	VWR-19699
	STORM-288
	STORM-799
	STORM-800
	STORM-1001
	STORM-1175
    VWR-24217
	STORM-1804
Kolor Fall
Komiko Okamoto
Korvel Noh
Kunnis Basiat
	VWR-82
	VWR-102
Lance Corrimal
	VWR-25269
Latif Khalifa
	VWR-5370
leliel Mirihi
	STORM-1100
	STORM-1602
len Starship
Lisa Lowe
	CT-218
	CT-219
	CT-220
	CT-221
	CT-222
	CT-223
	CT-224
	CT-319
Lockhart Cordoso
	VWR-108
LSL Scientist
Lamorna Proctor
Lares Carter
Larry Pixel
Laurent Bechir
Leal Choche
Lenae Munz
Lexi Frua
Lillie Cordeaux
Lilly Zenovka
Lizzy Macarthur
Luban Yiyuan
Luc Starsider
Luminous Luminos
	STORM-959
Lunita Savira
Maccus McCullough
maciek marksman
	CT-86
Madison Blanc
Maggie Darwin
Magnus Balczo
	CT-138
Malarthi Behemoth
Mallory Destiny
Malwina Dollinger
	CT-138
Manx Wharton
march Korda
	SVC-1020
Marc Claridge
Marc2 Sands
Marianne McCann
Marine Kelley
    STORM-281
Matthew Anthony
Matthew Dowd
	VWR-1344
	VWR-1651
	VWR-1736
	VWR-1737
	VWR-1761
	VWR-2681
Matto Destiny
Maxim RiversRunRed
McCabe Maxsted
	SNOW-387
	VWR-1318
	VWR-4065
	VWR-4826
	VWR-6518
	VWR-7827
	VWR-7877
	VWR-7893
	VWR-8080
	VWR-8454
	VWR-8689
	VWR-9007
Medhue Simoni
Mel Vanbeeck
Melinda Latynina
Mencius Watts
Michelle2 Zenovka
    STORM-477
	VWR-2652
	VWR-2662
	VWR-2834
	VWR-3749
	VWR-4022
	VWR-4331
	VWR-4506
	VWR-4981
	VWR-5082
	VWR-5659
	VWR-7831
	VWR-8885
	VWR-8889
	VWR-8310
	VWR-9499
    STORM-1060
Michi Lumin
Midian Farspire
Miles Glaz
Mindy Mathy
Minerva Memel
Mitch Wagner
Mm Alder
	SNOW-376
	VWR-197
	VWR-3777
	VWR-4232
	VWR-4794
	VWR-13578
Mo Hax
Mourna Biziou
Mr Greggan
	VWR-445
Nao Noe
naofan Teardrop
Naomah Beaumont
Nathiel Siamendes
Nber Medici
Neko Link
Netpat Igaly
Neutron Chesnokov
Newfie Pendragon
Nicholai Laviscu
Nicholaz Beresford
	VWR-132
	VWR-176
	VWR-193
	VWR-349
	VWR-353
	VWR-364
	VWR-374
	VWR-546
	VWR-691
	VWR-727
	VWR-793
	VWR-794
	VWR-802
	VWR-803
	VWR-804
	VWR-805
	VWR-807
	VWR-808
	VWR-809
	VWR-810
	VWR-823
	VWR-849
	VWR-856
	VWR-865
	VWR-869
	VWR-870
	VWR-871
	VWR-873
	VWR-908
	VWR-966
	VWR-1105
	VWR-1221
	VWR-1230
	VWR-1270
	VWR-1294
	VWR-1296
	VWR-1354
	VWR-1410
	VWR-1418
	VWR-1436
	VWR-1453
	VWR-1455
	VWR-1470
	VWR-1471
	VWR-1566
	VWR-1578
	VWR-1626
	VWR-1646
	VWR-1655
	VWR-1698
	VWR-1706
	VWR-1721
	VWR-1723
	VWR-1732
	VWR-1754
	VWR-1769
	VWR-1808
	VWR-1826
	VWR-1861
	VWR-1872
	VWR-1968
	VWR-2046
	VWR-2142
	VWR-2152
	VWR-2614
	VWR-2411
	VWR-2412
	VWR-2682
	VWR-2684
Nick Rhodes
Nicky Perian
	OPEN-1
	STORM-1087
	STORM-1090
Nicoladie Gymnast
Nounouch Hapmouche
	VWR-238
Ollie Kubrick
Orenj Marat
Orion Delphis
Oryx Tempel
Parvati Silverweb
Patric Mills
	VWR-2645
Paul Churchill
	VWR-20
	VWR-493
	VWR-749
	VWR-1567
	VWR-1647
	VWR-1880
	VWR-2072
Paula Innis
	VWR-30
	VWR-293
	VWR-1049
	VWR-1562
Peekay Semyorka
	VWR-7
	VWR-19
	VWR-49
	VWR-79
Peter Lameth
	VWR-7331
PeterPunk Mooney
Pixel Gausman
Pixel Scientist
Pf Shan
	CT-225
	CT-226
	CT-227
	CT-228
	CT-229
	CT-230
	CT-231
	CT-321
	SNOW-422
Polo Gufler
Pounce Teazle
princess niven
	VWR-5733
	CT-85
	CT-320
	CT-352
Professor Noarlunga
Psi Merlin
Quantum Destiny
Questar Utu
Quicksilver Hermes
RAT Quan
Radio Signals
Ralf Setsuko
RedMokum Bravin
Renault Clio
	VWR-1976
resu Ampan
	SNOW-93
Revolution Perenti
Rezit Sideways
Rich Grainger
Ringo Tuxing
	CT-225
	CT-226
	CT-227
	CT-228
	CT-229
	CT-230
	CT-231
	CT-321
Riva
Robin Cornelius
	SNOW-108
	SNOW-204
	SNOW-287
	SNOW-484
	SNOW-504
	SNOW-506
	SNOW-507
	SNOW-511
	SNOW-512
	SNOW-514
	SNOW-520
	SNOW-585
	SNOW-599
	SNOW-747
	STORM-422
	STORM-591
	STORM-960
	STORM-1019
	STORM-1095
	STORM-1128
	STORM-1459
	VWR-2488
	VWR-9557
	VWR-10579
	VWR-11128
	VWR-12533
	VWR-12587
	VWR-12758
	VWR-12763
	VWR-12995
	VWR-20911
Rosco Teardrop
Rose Evans
Rudee Voom
RufusTT Horsefly
Ryozu Kojima
	VWR-53
	VWR-287
Sachi Vixen
Sahkolihaa Contepomi
Saii Hallard
SaintLEOlions Zimer
Salahzar Stenvaag
	CT-225
	CT-226
	CT-227
	CT-228
	CT-229
	CT-230
	CT-231
	CT-321
Samm Larkham
Sammy Frederix
	VWR-6186
Sasy Scarborough
Satanello Miami
Satomi Ahn
	STORM-501
	STORM-229
	VWR-24502
Scrim Pinion
Scrippy Scofield
	VWR-3748
Seg Baphomet
	VWR-1475
	VWR-1525
	VWR-1585
	VWR-1586
	VWR-2662
	VWR-3206
	VWR-2488
Sergen Davies
	CT-225
	CT-226
	CT-227
	CT-228
	CT-229
	CT-230
	CT-231
	CT-321
SexySteven Morrisey
Shawn Kaufmat
	SNOW-240
Sheet Spotter
Shnurui Troughton
Siana Gearz
	STORM-960
	STORM-1088
sicarius Thorne
Sicarius Toxx
SignpostMarv Martin
	VWR-153
	VWR-154
	VWR-155
	VWR-218
	VWR-373
	VWR-8357
Simon Nolan
	VWR-409
Sini Nubalo
Sitearm Madonna
SLB Wirefly
snowy Sidran
SpacedOut Frye
	VWR-34
	VWR-45
	VWR-57
	VWR-94
	VWR-113
	VWR-121
	VWR-123
	VWR-130
	VWR-1823
Sporked Friis
	VWR-4903
Soupa Segura
Squirrel Wood
ST Mensing
Starshine Halasy
Stevex Janus
	VWR-1182
Stickman Ingmann
Still Defiant
	VWR-207
	VWR-227
	VWR-446
Strife Onizuka
	SVC-9
	VWR-14
	VWR-74
	VWR-85
	VWR-148
	WEB-164
	VWR-183
	VWR-2265
	VWR-4111
	SNOW-691
Sudane Erato
Synystyr Texan
Takeda Terrawyng
TankMaster Finesmith
	STORM-1100
	STORM-1602
	STORM-1258
    VWR-26622
Talamasca
Tali Rosca
Tayra Dagostino
	SNOW-517
	SNOW-543
	VWR-13947
TBBle Kurosawa
	VWR-938
	VWR-941
	VWR-942
	VWR-944
	VWR-945
	SNOW-543
	VWR-1891
	VWR-1892
Teardrops Fall
	VWR-5366
Techwolf Lupindo
	SNOW-92
	SNOW-592
	SNOW-649
	SNOW-650
	SNOW-651
	SNOW-654
	SNOW-687
	SNOW-680
	SNOW-681
	SNOW-685
	SNOW-690
	SNOW-746
	VWR-12385
	VWR-20893
Templar Merlin
tenebrous pau
	VWR-247
Tezcatlipoca Bisiani
Tharax Ferraris
	VWR-605
Thickbrick Sleaford
	SNOW-207
	SNOW-390
	SNOW-421
	SNOW-462
	SNOW-586
	SNOW-592
	SNOW-635
	SNOW-743
	VWR-7109
	VWR-9287
	VWR-13483
	VWR-13947
	VWR-24420
	STORM-956
	STORM-1147
	STORM-1325
Thraxis Epsilon
	SVC-371
	VWR-383
Tiel Stonecutter
tiamat bingyi
	CT-246
Tofu Buzzard
	CTS-411
	STORM-546
	VWR-24509
    STORM-1684
	SH-2477
	STORM-1684
Tony Kembia
Torben Trautman
TouchaHoney Perhaps
TraductoresAnonimos Alter
	CT-324
Trey Reanimator
TriloByte Zanzibar
	STORM-1100
Trinity Dechou
Trinity Dejavu
Tue Torok
	CT-68
	CT-69
	CT-70
	CT-72
	CT-73
	CT-74
Twisted Laws
	SNOW-352
	STORM-466
	STORM-467
	STORM-844
	STORM-643
	STORM-954
	STORM-1103
Unlikely Quintessa
UsikuFarasi Kanarik
Vadim Bigbear
	VWR-2681
Vector Hastings
	VWR-8726
Veritas Raymaker
Vex Streeter
	STORM-1642
Viaticus Speculaas
Vick Forcella
Villain Baroque
Vixen Heron
	VWR-2710
	CT-88
Vixie Durant
Void Singer
Watty Berkson
Westley Schridde
Westley Streeter
Whimsy Winx
Whoops Babii
	VWR-631
	VWR-1640
	VWR-3340
	SNOW-667
	VWR-4800
	VWR-4802
	VWR-4804
	VWR-4805
	VWR-4806
	VWR-4808
	VWR-4809
	VWR-4811
	VWR-4815
	VWR-4816
	VWR-4818
	VWR-5659
	VWR-8291
	VWR-8292
	VWR-8293
	VWR-8294
	VWR-8295
	VWR-8296
	VWR-8297
	VWR-8298
Winter Ventura
Wilton Lundquist
	VWR-7682
WolfPup Lowenhar
	OPEN-1
	OPEN-37
	SNOW-622
	SNOW-772
	STORM-102
	STORM-103
	STORM-143
	STORM-236
	STORM-255
	STORM-256
	STORM-288
	STORM-535
	STORM-544
	STORM-654
	STORM-674
	STORM-776
	STORM-825
	STORM-859
	STORM-1098
	VWR-20741
	VWR-20933
Wundur Primbee
Xellessanova Zenith
	STORM-1793
Xiki Luik
xstorm Radek
YongYong Francois
Zak Westminster
Zai Lynch
	VWR-19505
Zana Kohime
Zaren Alexander
Zarkonnen Decosta
	VWR-253
Zeja Pyle
ZenMondo Wormser
Zi Ree
	SH-489
	VWR-423
	VWR-671
	VWR-682
	VWR-684
	VWR-9127
	VWR-1140
	VWR-24017
	VWR-25588
	STORM-1790
Zipherius Turas
	VWR-76
	VWR-77
Zoex Flanagan



<|MERGE_RESOLUTION|>--- conflicted
+++ resolved
@@ -597,8 +597,8 @@
 	STORM-1659
 	STORM-1674
 	STORM-1685
-<<<<<<< HEAD
 	STORM-1721
+	STORM-1718
 	STORM-1727
 	STORM-1725
 	STORM-1719
@@ -619,9 +619,6 @@
 	STORM-1799
 	STORM-1796
 	STORM-1793
-=======
-	STORM-1718
->>>>>>> 25610423
 Kadah Coba
 	STORM-1060
 Jondan Lundquist
