--- conflicted
+++ resolved
@@ -309,13 +309,9 @@
     BUG-2326
     OPEN-185
     STORM-1703
-<<<<<<< HEAD
-	STORM-1948
+    STORM-1948
     STORM-1888
     STORM-1958
-=======
-    STORM-1948
->>>>>>> 6b451ffd
     STORM-1952
     STORM-1951
 Clara Young
