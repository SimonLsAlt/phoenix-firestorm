Linden Lab would like to acknowledge source code contributions from the
following residents. The Second Life resident name is given below,
along with the issue identifier corresponding to the patches we've
received from them.

Able Whitman
	VWR-650
	VWR-1460
	VWR-1691
	VWR-1735
	VWR-1813
Adam Marker
	VWR-2755
Agathos Frascati
	CT-246
	CT-317
	CT-352
Aimee Trescothick
	SNOW-227
	SNOW-570
	SNOW-572
	SNOW-575
	VWR-3321
	VWR-3336
	VWR-3903
	VWR-4083
	VWR-4106
	VWR-5308
	VWR-6348
	VWR-6358
	VWR-6360
	VWR-6432
	VWR-6550
	VWR-6583
	VWR-6482
	VWR-6918
	VWR-7109
	VWR-7383
	VWR-7800
	VWR-8008
	VWR-8341
	VWR-8430
	VWR-8482
	VWR-9255
	VWR-10717
	VWR-10990
	VWR-11100
	VWR-11111
	VWR-11844
	VWR-12631
	VWR-12696
	VWR-12748
	VWR-13221
	VWR-14087
	VWR-14267
	VWR-14278
	VWR-14711
	VWR-14712
	VWR-15454
Alejandro Rosenthal
	VWR-1184
Aleric Inglewood
	SNOW-240
	SNOW-522
	SNOW-626
	SNOW-756
	SNOW-764
	SNOW-800
	VWR-10001
	VWR-10579
	VWR-10759
	VWR-10837
	VWR-12691
	VWR-12984
	VWR-13040
	VWR-13996
	VWR-14426
	VWR-24247
	VWR-25654
	VWR-24251
	VWR-24252
	VWR-24254
	VWR-24261
	VWR-24315
	VWR-24317
	VWR-24320
	VWR-24321
	VWR-24337
 	VWR-24354
	VWR-24366
	VWR-24519
	VWR-24520
	SNOW-84
	SNOW-477
	SNOW-744
	SNOW-766
	STORM-163
	STORM-955
	STORM-960
Ales Beaumont
	VWR-9352
	SNOW-240
Alexandrea Fride
    STORM-255
	STORM-960
Alissa Sabre
	VWR-81
	VWR-83
	VWR-109
	VWR-157
	VWR-171
	VWR-177
	VWR-213
	VWR-250
	VWR-251
	VWR-286
	VWR-414
	VWR-415
	VWR-459
	VWR-606
	VWR-652
	VWR-738
	VWR-1109
	VWR-1351
	VWR-1353
	VWR-1410
	VWR-1843
	VWR-2116
	VWR-2826
	VWR-3290
	VWR-3410
	VWR-3857
	VWR-4010
	VWR-5575
	VWR-5717
	VWR-5929
	VWR-6384
	VWR-6385
	VWR-6386
	VWR-6430
	VWR-6858
	VWR-6668
	VWR-7086
	VWR-7087
	VWR-7153
	VWR-7168
	VWR-9190
	VWR-10728
	VWR-11172
	VWR-12569
	VWR-12617
	VWR-12620
	VWR-12789
	SNOW-322
Angus Boyd
	VWR-592
Ann Congrejo
	CT-193
Ansariel Hiller
	STORM-1101
	VWR-25480
Ardy Lay
	STORM-859
	VWR-19499
	VWR-24917
Argent Stonecutter
	VWR-68
Armin Weatherwax
	VWR-8436
Asuka Neely
	VWR-3434
	VWR-8179
Balp Allen
	VWR-4157
Be Holder
	SNOW-322
	SNOW-397
Benja Kepler
	VWR-746
Biancaluce Robbiani
	CT-225
	CT-226
	CT-227
	CT-228
	CT-229
	CT-230
	CT-231
	CT-321
	CT-352
Blakar Ogre
	VWR-418
	VWR-881
	VWR-983
	VWR-1612
	VWR-1613
	VWR-2164
blino Nakamura
	VWR-17
Boroondas Gupte
	OPEN-29
	OPEN-39
	OPEN-39
	SNOW-278
	SNOW-503
	SNOW-510
	SNOW-527
	SNOW-610
	SNOW-624
	SNOW-737
	STORM-318
	STORM-1182
	VWR-233
	VWR-20583
	VWR-25654
	VWR-20891
	VWR-23455
	VWR-24487
	WEB-262
Bulli Schumann
	CT-218
	CT-219
	CT-220
	CT-221
	CT-222
	CT-223
	CT-224
	CT-319
	CT-350
	CT-352
bushing Spatula
	VWR-119
	VWR-424
Carjay McGinnis
	VWR-3737
	VWR-4070
	VWR-4212
	VWR-6154
	VWR-9400
	VWR-9620
Catherine Pfeffer
	VWR-1282
	VWR-8624
	VWR-10854
Celierra Darling
	VWR-1274
	VWR-6975
Coaldust Numbers
    VWR-1095
Cron Stardust
	VWR-10579
	VWR-25120
	STORM-1075
Cypren Christenson
	STORM-417
Dale Glass
	VWR-120
	VWR-560
	VWR-2502
	VWR-1358
	VWR-2041
Draconis Neurocam
	STORM-1259
Drew Dri
	VWR-19683
Drewan Keats
	VWR-28
	VWR-248
	VWR-412
	VWR-638
	VWR-660
Dylan Haskell
	VWR-72
Dzonatas Sol
	VWR-187
	VWR-198
	VWR-777
	VWR-878
	VWR-962
	VWR-975
	VWR-1061
	VWR-1062
	VWR-1704
	VWR-1705
	VWR-1729
	VWR-1812
Eddi Decosta
	SNOW-586
Eddy Stryker
	VWR-15
	VWR-23
	VWR-1468
	VWR-1475
EponymousDylan Ra
	VWR-1289
	VWR-1465
Eva Nowicka
	CT-324
	CT-352
Farallon Greyskin
	VWR-2036
Feep Larsson
	VWR-447
	VWR-1314
	VWR-4444
Flemming Congrejo
	CT-193
	CT-318
Fluf Fredriksson
	VWR-3450
Fremont Cunningham
	VWR-1147
Geneko Nemeth
	CT-117
	VWR-11069
Gigs Taggart
	SVC-493
	VWR-6
	VWR-38
	VWR-71
	VWR-101
	VWR-166
	VWR-234
	VWR-315
	VWR-326
	VWR-442
	VWR-493
	VWR-1203
	VWR-1217
	VWR-1434
	VWR-1987
	VWR-2065
	VWR-2491
	VWR-2502
	VWR-2331
	VWR-5308
	VWR-8781
	VWR-8783
Ginko Bayliss
	VWR-4
Grazer Kline
	VWR-1092
	VWR-2113
Gudmund Shepherd
	VWR-1594
	VWR-1873
Hamncheese Omlet
	VWR-333
HappySmurf Papp
	CT-193
Henri Beauchamp
	VWR-1320
	VWR-1406
	VWR-4157
Hikkoshi Sakai
	VWR-429
Hiro Sommambulist
	VWR-66
	VWR-67
	VWR-97
	VWR-100
	VWR-105
	VWR-118
	VWR-132
	VWR-136
	VWR-143
Hoze Menges
	VWR-255
Ian Kas
	VWR-8780 (Russian localization)
	[NO JIRA] (Ukranian localization)
	CT-322
	CT-325
Ima Mechanique
	OPEN-50
	OPEN-61
	STORM-1175
Irene Muni
	CT-324
	CT-352
Iskar Ariantho
	VWR-1223
	VWR-11759
Jacek Antonelli
	SNOW-388
	VWR-165
	VWR-188
	VWR-427
	VWR-597
	VWR-2054
	VWR-2448
	VWR-2896
	VWR-2947
	VWR-2948
	VWR-3605
	VWR-8617
JB Kraft
	VWR-5283
	VWR-7802
Joghert LeSabre
	VWR-64
Jonathan Yap
	STORM-435
	STORM-523
	STORM-596
	STORM-615
	STORM-616
	STORM-643
	STORM-679
	STORM-723
	STORM-726
	STORM-737
	STORM-785
	STORM-812
	STORM-829
	STORM-844
	STORM-953
	STORM-954
	STORM-960
	STORM-869
	STORM-974
	STORM-975
	STORM-977
	STORM-979
	STORM-980
	STORM-1040
	VWR-17801
	VWR-24347
	STORM-975
	STORM-990
	STORM-1019
	STORM-844
	STORM-643
	STORM-1020
	STORM-1064
	STORM-960
	STORM-1101
	STORM-1108
	STORM-1094
	STORM-1077
	STORM-953
	STORM-1128
	STORM-956
	STORM-1095
	STORM-1236
	STORM-1259
<<<<<<< HEAD
	STORM-787
	STORM-1334
	STORM-1313
	STORM-899
	STORM-1273
=======
	VWR-25480
>>>>>>> 786da1eb
Kage Pixel
	VWR-11
Ken March
	CT-245
Kerutsen Sellery
	VWR-1350
Khyota Wulluf
	VWR-2085
	VWR-8885
	VWR-9256
	VWR-9966
Kitty Barnett
	VWR-19699
	STORM-288
	STORM-799
	STORM-800
	STORM-1001
	STORM-1175
    VWR-24217
Kunnis Basiat
	VWR-82
	VWR-102
Lance Corrimal
	VWR-25269
Latif Khalifa
	VWR-5370
leliel Mirihi
	STORM-1100
Lisa Lowe
	CT-218
	CT-219
	CT-220
	CT-221
	CT-222
	CT-223
	CT-224
	CT-319
Lockhart Cordoso
	VWR-108
maciek marksman
	CT-86
Magnus Balczo
	CT-138
Malwina Dollinger
	CT-138
march Korda
	SVC-1020
Marine Kelley
    STORM-281
Matthew Dowd
	VWR-1344
	VWR-1651
	VWR-1736
	VWR-1737
	VWR-1761
	VWR-2681
McCabe Maxsted
	SNOW-387
	VWR-1318
	VWR-4065
	VWR-4826
	VWR-6518
	VWR-7827
	VWR-7877
	VWR-7893
	VWR-8080
	VWR-8454
	VWR-8689
	VWR-9007
Michelle2 Zenovka
    STORM-477
	VWR-2652
	VWR-2662
	VWR-2834
	VWR-3749
	VWR-4022
	VWR-4331
	VWR-4506
	VWR-4981
	VWR-5082
	VWR-5659
	VWR-7831
	VWR-8885
	VWR-8889
	VWR-8310
	VWR-9499
Mm Alder
	SNOW-376
	VWR-197
	VWR-3777
	VWR-4232
	VWR-4794
	VWR-13578
Mr Greggan
	VWR-445
Nicholaz Beresford
	VWR-132
	VWR-176
	VWR-193
	VWR-349
	VWR-353
	VWR-364
	VWR-374
	VWR-546
	VWR-691
	VWR-727
	VWR-793
	VWR-794
	VWR-802
	VWR-803
	VWR-804
	VWR-805
	VWR-807
	VWR-808
	VWR-809
	VWR-810
	VWR-823
	VWR-849
	VWR-856
	VWR-865
	VWR-869
	VWR-870
	VWR-871
	VWR-873
	VWR-908
	VWR-966
	VWR-1105
	VWR-1221
	VWR-1230
	VWR-1270
	VWR-1294
	VWR-1296
	VWR-1354
	VWR-1410
	VWR-1418
	VWR-1436
	VWR-1453
	VWR-1455
	VWR-1470
	VWR-1471
	VWR-1566
	VWR-1578
	VWR-1626
	VWR-1646
	VWR-1655
	VWR-1698
	VWR-1706
	VWR-1721
	VWR-1723
	VWR-1732
	VWR-1754
	VWR-1769
	VWR-1808
	VWR-1826
	VWR-1861
	VWR-1872
	VWR-1968
	VWR-2046
	VWR-2142
	VWR-2152
	VWR-2614
	VWR-2411
	VWR-2412
	VWR-2682
	VWR-2684
Nicky Perian
	OPEN-1
	STORM-1087
	STORM-1090
Nounouch Hapmouche
	VWR-238
Patric Mills
	VWR-2645
Paul Churchill
	VWR-20
	VWR-493
	VWR-749
	VWR-1567
	VWR-1647
	VWR-1880
	VWR-2072
Paula Innis
	VWR-30
	VWR-293
	VWR-1049
	VWR-1562
Peekay Semyorka
	VWR-7
	VWR-19
	VWR-49
	VWR-79
Peter Lameth
	VWR-7331
Pf Shan
	CT-225
	CT-226
	CT-227
	CT-228
	CT-229
	CT-230
	CT-231
	CT-321
	SNOW-422
princess niven
	VWR-5733
	CT-85
	CT-320
	CT-352
Renault Clio
	VWR-1976
resu Ampan
	SNOW-93
Ringo Tuxing
	CT-225
	CT-226
	CT-227
	CT-228
	CT-229
	CT-230
	CT-231
	CT-321
Robin Cornelius
	SNOW-108
	SNOW-204
	SNOW-287
	SNOW-484
	SNOW-504
	SNOW-506
	SNOW-507
	SNOW-511
	SNOW-512
	SNOW-514
	SNOW-520
	SNOW-585
	SNOW-599
	SNOW-747
	STORM-422
	STORM-960
	STORM-1019
	STORM-1095
	STORM-1128
	VWR-2488
	VWR-9557
	VWR-10579
	VWR-11128
	VWR-12533
	VWR-12587
	VWR-12758
	VWR-12763
	VWR-12995
	VWR-20911
Ryozu Kojima
	VWR-53
	VWR-287
Salahzar Stenvaag
	CT-225
	CT-226
	CT-227
	CT-228
	CT-229
	CT-230
	CT-231
	CT-321
Sammy Frederix
	VWR-6186
Satomi Ahn
	STORM-501
	STORM-229
Scrippy Scofield
	VWR-3748
Seg Baphomet
	VWR-1475
	VWR-1525
	VWR-1585
	VWR-1586
	VWR-2662
	VWR-3206
	VWR-2488
Sergen Davies
	CT-225
	CT-226
	CT-227
	CT-228
	CT-229
	CT-230
	CT-231
	CT-321
Shawn Kaufmat
	SNOW-240
Siana Gearz
	STORM-960
	STORM-1088
SignpostMarv Martin
	VWR-153
	VWR-154
	VWR-155
	VWR-218
	VWR-373
	VWR-8357
Simon Nolan
	VWR-409
SpacedOut Frye
	VWR-34
	VWR-45
	VWR-57
	VWR-94
	VWR-113
	VWR-121
	VWR-123
	VWR-130
	VWR-1823
Sporked Friis
	VWR-4903
Stevex Janus
	VWR-1182
Still Defiant
	VWR-207
	VWR-227
	VWR-446
Strife Onizuka
	SVC-9
	VWR-14
	VWR-74
	VWR-85
	VWR-148
	WEB-164
	VWR-183
	VWR-2265
	VWR-4111
	SNOW-691
TankMaster Finesmith
	STORM-1100
Tayra Dagostino
	SNOW-517
	SNOW-543
	VWR-13947
TBBle Kurosawa
	VWR-938
	VWR-941
	VWR-942
	VWR-944
	VWR-945
	SNOW-543
	VWR-1891
	VWR-1892
Teardrops Fall
	VWR-5366
Techwolf Lupindo
	SNOW-92
	SNOW-592
	SNOW-649
	SNOW-650
	SNOW-651
	SNOW-654
	SNOW-687
	SNOW-680
	SNOW-681
	SNOW-685
	SNOW-690
	SNOW-746
	VWR-12385
	VWR-20893
tenebrous pau
	VWR-247
Tharax Ferraris
	VWR-605
Thickbrick Sleaford
	SNOW-207
	SNOW-390
	SNOW-421
	SNOW-462
	SNOW-586
	SNOW-592
	SNOW-635
	SNOW-743
	VWR-7109
	VWR-9287
	VWR-13483
	VWR-13947
	VWR-24420
	STORM-956
	STORM-1147
Thraxis Epsilon
	SVC-371
	VWR-383
tiamat bingyi
	CT-246
Tofu Buzzard
	CTS-411
	STORM-546
	VWR-24509
TraductoresAnonimos Alter
	CT-324
TriloByte Zanzibar
	STORM-1100
Tue Torok
	CT-68
	CT-69
	CT-70
	CT-72
	CT-73
	CT-74
Twisted Laws
	SNOW-352
	STORM-466
	STORM-467
	STORM-844
	STORM-643
	STORM-954
	STORM-1103
Vadim Bigbear
	VWR-2681
Vector Hastings
	VWR-8726
Vixen Heron
	VWR-2710
	CT-88
Whoops Babii
	VWR-631
	VWR-1640
	VWR-3340
	SNOW-667
	VWR-4800
	VWR-4802
	VWR-4804
	VWR-4805
	VWR-4806
	VWR-4808
	VWR-4809
	VWR-4811
	VWR-4815
	VWR-4816
	VWR-4818
	VWR-5659
	VWR-8291
	VWR-8292
	VWR-8293
	VWR-8294
	VWR-8295
	VWR-8296
	VWR-8297
	VWR-8298
Wilton Lundquist
	VWR-7682
WolfPup Lowenhar
	OPEN-1
	OPEN-37
	SNOW-622
	SNOW-772
	STORM-102
	STORM-103
	STORM-143
	STORM-236
	STORM-255
	STORM-256
	STORM-288
	STORM-535
	STORM-544
	STORM-654
	STORM-674
	STORM-776
	STORM-825
	STORM-859
	STORM-1098
	STORM-1393
	VWR-20741
	VWR-20933
Zai Lynch
	VWR-19505
Zarkonnen Decosta
	VWR-253
Zi Ree
	VWR-423
	VWR-671
	VWR-682
	VWR-684
	VWR-9127
	VWR-1140
Zipherius Turas
	VWR-76
	VWR-77
<|MERGE_RESOLUTION|>--- conflicted
+++ resolved
@@ -443,15 +443,12 @@
 	STORM-1095
 	STORM-1236
 	STORM-1259
-<<<<<<< HEAD
 	STORM-787
+	VWR-25480
 	STORM-1334
 	STORM-1313
 	STORM-899
 	STORM-1273
-=======
-	VWR-25480
->>>>>>> 786da1eb
 Kage Pixel
 	VWR-11
 Ken March
